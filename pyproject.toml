--- conflicted
+++ resolved
@@ -29,12 +29,7 @@
 nbdoc = "^0.0.82"
 
 [tool.poetry.group.lint.dependencies]
-<<<<<<< HEAD
 ruff = "^0.1.5"
-=======
-ruff = "^0.1.3"
-black = { version = "23.10.1", extras = ["jupyter"] }
->>>>>>> 50a5c919
 
 [tool.poetry.group.codespell.dependencies]
 codespell = "^2.2.0"
@@ -63,6 +58,7 @@
 [tool.ruff.lint.per-file-ignores]
 "**/{cookbook,docs}/*" = [
     "E402",  # allow imports to appear anywhere in docs
+    "F401",  # allow "imported but unused" example code
     "F811",  # allow re-importing the same module, so that cells can stay independent
     "F841",  # allow assignments to variables that are never read -- it's example code
 ]
@@ -71,6 +67,8 @@
 # Don't require them to change at once, though we should look into them eventually.
 "cookbook/gymnasium_agent_simulation.ipynb" = ["F821"]
 "cookbook/multi_modal_output_agent.ipynb" = ["F821"]
+"cookbook/multi_modal_RAG_chroma.ipynb" = ["F821"]
+"cookbook/retrieval_in_sql.ipynb" = ["F821"]
 "cookbook/wikibase_agent.ipynb" = ["E722"]
 "docs/docs/expression_language/how_to/configure.ipynb" = ["F821"]
 "docs/docs/expression_language/how_to/fallbacks.ipynb" = ["E722"]
@@ -101,6 +99,7 @@
 "docs/docs/integrations/tools/gradio_tools.ipynb" = ["F821"]
 "docs/docs/integrations/vectorstores/async_faiss.ipynb" = ["F821"]
 "docs/docs/integrations/vectorstores/awadb.ipynb" = ["F821"]
+"docs/docs/integrations/vectorstores/baiducloud_vector_search.ipynb" = ["F821"]
 "docs/docs/integrations/vectorstores/faiss.ipynb" = ["F821"]
 "docs/docs/integrations/vectorstores/mongodb_atlas.ipynb" = ["F821"]
 "docs/docs/integrations/vectorstores/nucliadb.ipynb" = ["F821"]
