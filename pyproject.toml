[tool.poetry]
name = "langchain"
version = "0.0.150"
description = "Building applications with LLMs through composability"
authors = []
license = "MIT"
readme = "README.md"
repository = "https://www.github.com/hwchase17/langchain"

[tool.poetry.scripts]
langchain-server = "langchain.server:main"

[tool.poetry.dependencies]
python = ">=3.8.1,<4.0"
pydantic = "^1"
SQLAlchemy = ">1.3,<3"
requests = "^2"
PyYAML = ">=5.4.1"
numpy = "^1"
azure-core = {version = "^1.26.4"}
tqdm = {version = ">=4.48.0", optional = true}
openapi-schema-pydantic = "^1.2"
faiss-cpu = {version = "^1", optional = true}
wikipedia = {version = "^1", optional = true}
elasticsearch = {version = "^8", optional = true}
opensearch-py = {version = "^2.0.0", optional = true}
redis = {version = "^4", optional = true}
manifest-ml = {version = "^0.0.1", optional = true}
spacy = {version = "^3", optional = true}
nltk = {version = "^3", optional = true}
transformers = {version = "^4", optional = true}
beautifulsoup4 = {version = "^4", optional = true}
torch = {version = ">=1,<3", optional = true}
jinja2 = {version = "^3", optional = true}
tiktoken = {version = "^0.3.2", optional = true, python="^3.9"}
pinecone-client = {version = "^2", optional = true}
pinecone-text = {version = "^0.4.2", optional = true}
clickhouse-connect = {version="^0.5.14", optional=true}
weaviate-client = {version = "^3", optional = true}
google-api-python-client = {version = "2.70.0", optional = true}
wolframalpha = {version = "5.0.0", optional = true}
anthropic = {version = "^0.2.6", optional = true}
qdrant-client = {version = "^1.1.2", optional = true, python = ">=3.8.1,<3.12"}
dataclasses-json = "^0.5.7"
tensorflow-text = {version = "^2.11.0", optional = true, python = "^3.10, <3.12"}
tenacity = "^8.1.0"
cohere = {version = "^3", optional = true}
openai = {version = "^0", optional = true}
nlpcloud = {version = "^1", optional = true}
nomic = {version = "^1.0.43", optional = true}
huggingface_hub = {version = "^0", optional = true}
jina = {version = "^3.14", optional = true}
google-search-results = {version = "^2", optional = true}
sentence-transformers = {version = "^2", optional = true}
aiohttp = "^3.8.3"
arxiv = {version = "^1.4", optional = true}
pypdf = {version = "^3.4.0", optional = true}
networkx = {version="^2.6.3", optional = true}
aleph-alpha-client = {version="^2.15.0", optional = true}
deeplake = {version = "^3.3.0", optional = true}
pgvector = {version = "^0.1.6", optional = true}
psycopg2-binary = {version = "^2.9.5", optional = true}
#boto3 = {version = "^1.26.96", optional = true} # TODO: fix it, commented because the version failed with deeplake
pyowm = {version = "^3.3.0", optional = true}
async-timeout = {version = "^4.0.0", python = "<3.11"}
azure-identity = {version = "^1.12.0", optional=true}
gptcache = {version = ">=0.1.7", optional = true}
atlassian-python-api = {version = "^3.36.0", optional=true}
pytesseract = {version = "^0.3.10", optional=true}
html2text = {version="^2020.1.16", optional=true}
numexpr = "^2.8.4"
duckduckgo-search = {version="^2.8.6", optional=true}
azure-cosmos = {version="^4.4.0b1", optional=true}
<<<<<<< HEAD
lark = {version="^1.1.5", optional=true}
=======
lancedb = {version = "^0.1", optional = true}
>>>>>>> a35bbbfa

[tool.poetry.group.docs.dependencies]
autodoc_pydantic = "^1.8.0"
myst_parser = "^0.18.1"
nbsphinx = "^0.8.9"
sphinx = "^4.5.0"
sphinx-autobuild = "^2021.3.14"
sphinx_book_theme = "^0.3.3"
sphinx_rtd_theme = "^1.0.0"
sphinx-typlog-theme = "^0.8.0"
sphinx-panels = "^0.6.0"
toml = "^0.10.2"
myst-nb = "^0.17.1"
linkchecker = "^10.2.1"
sphinx-copybutton = "^0.5.1"

[tool.poetry.group.test.dependencies]
pytest = "^7.3.0"
pytest-cov = "^4.0.0"
pytest-dotenv = "^0.5.2"
duckdb-engine = "^0.7.0"
pytest-watcher = "^0.2.6"
freezegun = "^1.2.2"
responses = "^0.22.0"
pytest-asyncio = "^0.20.3"

[tool.poetry.group.test_integration]
optional = true

[tool.poetry.group.test_integration.dependencies]
pytest-vcr = "^1.0.2"
wrapt = "^1.15.0"
openai = "^0.27.4"
elasticsearch = {extras = ["async"], version = "^8.6.2"}
redis = "^4.5.4"
pinecone-client = "^2.2.1"
pinecone-text = "^0.4.2"
clickhouse-connect = "^0.5.14"
pgvector = "^0.1.6"
transformers = "^4.27.4"
pandas = "^2.0.0"
deeplake = "^3.2.21"
weaviate-client = "^3.15.5"
torch = "^1.0.0"
chromadb = "^0.3.21"
tiktoken = "^0.3.3"
python-dotenv = "^1.0.0"
sentence-transformers = "^2"
gptcache = "^0.1.9"
promptlayer = "^0.1.80"

[tool.poetry.group.lint.dependencies]
ruff = "^0.0.249"
types-toml = "^0.10.8.1"
types-redis = "^4.3.21.6"
black = "^23.1.0"

[tool.poetry.group.typing.dependencies]
mypy = "^0.991"
types-pyyaml = "^6.0.12.2"
types-requests = "^2.28.11.5"

[tool.poetry.group.dev]
optional = true

[tool.poetry.group.dev.dependencies]
jupyter = "^1.0.0"
playwright = "^1.28.0"
setuptools = "^67.6.1"

[tool.poetry.extras]
llms = ["anthropic", "cohere", "openai", "nlpcloud", "huggingface_hub", "manifest-ml", "torch", "transformers"]
qdrant = ["qdrant-client"]
openai = ["openai"]
cohere = ["cohere"]
embeddings = ["sentence-transformers"]
azure = ["azure-identity", "azure-cosmos", "openai"]
all = ["anthropic", "cohere", "openai", "nlpcloud", "huggingface_hub", "jina", "manifest-ml", "elasticsearch", "opensearch-py", "google-search-results", "faiss-cpu", "sentence-transformers", "transformers", "spacy", "nltk", "wikipedia", "beautifulsoup4", "tiktoken", "torch", "jinja2", "pinecone-client", "pinecone-text", "weaviate-client", "redis", "google-api-python-client", "wolframalpha", "qdrant-client", "tensorflow-text", "pypdf", "networkx", "nomic", "aleph-alpha-client", "deeplake", "pgvector", "psycopg2-binary", "boto3", "pyowm", "pytesseract", "html2text", "atlassian-python-api", "gptcache", "duckduckgo-search", "arxiv", "azure-identity", "clickhouse-connect", "azure-cosmos"]

[tool.ruff]
select = [
  "E",  # pycodestyle
  "F",  # pyflakes
  "I",  # isort
]
exclude = [
  "tests/integration_tests/examples/non-utf8-encoding.py",
]

[tool.mypy]
ignore_missing_imports = "True"
disallow_untyped_defs = "True"
exclude = ["notebooks"]

[tool.coverage.run]
omit = [
    "tests/*",
]

[build-system]
requires = ["poetry-core>=1.0.0"]
build-backend = "poetry.core.masonry.api"<|MERGE_RESOLUTION|>--- conflicted
+++ resolved
@@ -71,11 +71,8 @@
 numexpr = "^2.8.4"
 duckduckgo-search = {version="^2.8.6", optional=true}
 azure-cosmos = {version="^4.4.0b1", optional=true}
-<<<<<<< HEAD
 lark = {version="^1.1.5", optional=true}
-=======
 lancedb = {version = "^0.1", optional = true}
->>>>>>> a35bbbfa
 
 [tool.poetry.group.docs.dependencies]
 autodoc_pydantic = "^1.8.0"
