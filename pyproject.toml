--- conflicted
+++ resolved
@@ -91,15 +91,12 @@
 zep-python = {version="^0.25", optional=true}
 langkit = {version = ">=0.0.1.dev3, <0.1.0", optional = true}
 chardet = {version="^5.1.0", optional=true}
-<<<<<<< HEAD
-wandb = {version="^0.15.2", optional=true}
-=======
 requests-toolbelt = {version = "^1.0.0", optional = true}
 openlm = {version = "^0.0.5", optional = true}
 azure-ai-formrecognizer = {version = "^3.2.1", optional = true}
 azure-ai-vision = {version = "^0.11.1b1", optional = true}
 azure-cognitiveservices-speech = {version = "^1.28.0", optional = true}
->>>>>>> c111134a
+wandb = {version="^0.15.2", optional=true}
 
 [tool.poetry.group.docs.dependencies]
 autodoc_pydantic = "^1.8.0"
@@ -191,10 +188,6 @@
 cohere = ["cohere"]
 docarray = ["docarray"]
 embeddings = ["sentence-transformers"]
-<<<<<<< HEAD
-azure = ["azure-identity", "azure-cosmos", "openai", "azure-core"]
-all = ["anthropic", "cohere", "openai", "nlpcloud", "huggingface_hub", "jina", "manifest-ml", "elasticsearch", "opensearch-py", "google-search-results", "faiss-cpu", "sentence-transformers", "transformers", "spacy", "nltk", "wikipedia", "beautifulsoup4", "tiktoken", "torch", "jinja2", "pinecone-client", "pinecone-text", "weaviate-client", "redis", "google-api-python-client", "wolframalpha", "qdrant-client", "tensorflow-text", "pypdf", "networkx", "nomic", "aleph-alpha-client", "deeplake", "pgvector", "psycopg2-binary", "pyowm", "pytesseract", "html2text", "atlassian-python-api", "gptcache", "duckduckgo-search", "arxiv", "azure-identity", "clickhouse-connect", "azure-cosmos", "lancedb", "lark", "pexpect", "pyvespa", "O365", "jq", "docarray", "protobuf", "hnswlib", "steamship", "pdfminer-six", "gql", "wandb"]
-=======
 azure = ["azure-identity", "azure-cosmos", "openai", "azure-core", "azure-ai-formrecognizer", "azure-ai-vision", "azure-cognitiveservices-speech"]
 all = [
     "anthropic",
@@ -259,9 +252,9 @@
     "azure-ai-formrecognizer",
     "azure-ai-vision",
     "azure-cognitiveservices-speech",
-]
-
->>>>>>> c111134a
+    "wandb"
+]
+
 # An extra used to be able to add extended testing.
 # Please use new-line on formatting to make it easier to add new packages without
 # merge-conflicts
