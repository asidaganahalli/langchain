[tool.poetry]
name = "langchain"
version = "0.0.192"
description = "Building applications with LLMs through composability"
authors = []
license = "MIT"
readme = "README.md"
repository = "https://www.github.com/hwchase17/langchain"

[tool.poetry.scripts]
langchain-server = "langchain.server:main"

[tool.poetry.dependencies]
python = ">=3.8.1,<4.0"
pydantic = "^1"
SQLAlchemy = ">=1.4,<3"
requests = "^2"
PyYAML = ">=5.4.1"
numpy = "^1"
azure-core = {version = "^1.26.4", optional=true}
tqdm = {version = ">=4.48.0", optional = true}
openapi-schema-pydantic = "^1.2"
faiss-cpu = {version = "^1", optional = true}
wikipedia = {version = "^1", optional = true}
elasticsearch = {version = "^8", optional = true}
opensearch-py = {version = "^2.0.0", optional = true}
redis = {version = "^4", optional = true}
manifest-ml = {version = "^0.0.1", optional = true}
spacy = {version = "^3", optional = true}
nltk = {version = "^3", optional = true}
transformers = {version = "^4", optional = true}
beautifulsoup4 = {version = "^4", optional = true}
torch = {version = ">=1,<3", optional = true}
jinja2 = {version = "^3", optional = true}
tiktoken = {version = "^0.3.2", optional = true, python="^3.9"}
pinecone-client = {version = "^2", optional = true}
pinecone-text = {version = "^0.4.2", optional = true}
pymongo = {version = "^4.3.3", optional = true}
clickhouse-connect = {version="^0.5.14", optional=true}
weaviate-client = {version = "^3", optional = true}
google-api-python-client = {version = "2.70.0", optional = true}
google-auth = {version = "^2.18.1", optional = true}
wolframalpha = {version = "5.0.0", optional = true}
anthropic = {version = "^0.2.6", optional = true}
qdrant-client = {version = "^1.1.2", optional = true, python = ">=3.8.1,<3.12"}
dataclasses-json = "^0.5.7"
tensorflow-text = {version = "^2.11.0", optional = true, python = "^3.10, <3.12"}
tenacity = "^8.1.0"
cohere = {version = "^3", optional = true}
openai = {version = "^0", optional = true}
nlpcloud = {version = "^1", optional = true}
nomic = {version = "^1.0.43", optional = true}
huggingface_hub = {version = "^0", optional = true}
jina = {version = "^3.14", optional = true}
google-search-results = {version = "^2", optional = true}
sentence-transformers = {version = "^2", optional = true}
aiohttp = "^3.8.3"
arxiv = {version = "^1.4", optional = true}
pypdf = {version = "^3.4.0", optional = true}
networkx = {version="^2.6.3", optional = true}
aleph-alpha-client = {version="^2.15.0", optional = true}
deeplake = {version = "^3.3.0", optional = true}
pgvector = {version = "^0.1.6", optional = true}
psycopg2-binary = {version = "^2.9.5", optional = true}
pyowm = {version = "^3.3.0", optional = true}
async-timeout = {version = "^4.0.0", python = "<3.11"}
azure-identity = {version = "^1.12.0", optional=true}
gptcache = {version = ">=0.1.7", optional = true}
atlassian-python-api = {version = "^3.36.0", optional=true}
pytesseract = {version = "^0.3.10", optional=true}
html2text = {version="^2020.1.16", optional=true}
numexpr = "^2.8.4"
duckduckgo-search = {version="^2.8.6", optional=true}
azure-cosmos = {version="^4.4.0b1", optional=true}
lark = {version="^1.1.5", optional=true}
lancedb = {version = "^0.1", optional = true}
pexpect = {version = "^4.8.0", optional = true}
pyvespa = {version = "^0.33.0", optional = true}
O365 = {version = "^2.0.26", optional = true}
jq = {version = "^1.4.1", optional = true}
steamship = {version = "^2.16.9", optional = true}
pdfminer-six = {version = "^20221105", optional = true}
docarray = {version="^0.32.0", extras=["hnswlib"], optional=true}
lxml = {version = "^4.9.2", optional = true}
pymupdf = {version = "^1.22.3", optional = true}
pypdfium2 = {version = "^4.10.0", optional = true}
gql = {version = "^3.4.1", optional = true}
pandas = {version = "^2.0.1", optional = true}
telethon = {version = "^1.28.5", optional = true}
neo4j = {version = "^5.8.1", optional = true}
psychicapi = {version = "^0.5", optional = true}
zep-python = {version=">=0.31", optional=true}
langkit = {version = ">=0.0.1.dev3, <0.1.0", optional = true}
chardet = {version="^5.1.0", optional=true}
requests-toolbelt = {version = "^1.0.0", optional = true}
openlm = {version = "^0.0.5", optional = true}
scikit-learn = {version = "^1.2.2", optional = true}
azure-ai-formrecognizer = {version = "^3.2.1", optional = true}
azure-ai-vision = {version = "^0.11.1b1", optional = true}
azure-cognitiveservices-speech = {version = "^1.28.0", optional = true}
py-trello = {version = "^0.19.0", optional = true}
momento = {version = "^1.5.0", optional = true}
bibtexparser = {version = "^1.4.0", optional = true}
pyspark = {version = "^3.4.0", optional = true}
tigrisdb = {version = "^1.0.0b6", optional = true}
<<<<<<< HEAD
nebula3-python = {version = "^3.4.0", optional = true}
=======
langchainplus-sdk = "^0.0.4"
>>>>>>> b3ae6bcd

[tool.poetry.group.docs.dependencies]
autodoc_pydantic = "^1.8.0"
myst_parser = "^0.18.1"
nbsphinx = "^0.8.9"
sphinx = "^4.5.0"
sphinx-autobuild = "^2021.3.14"
sphinx_book_theme = "^0.3.3"
sphinx_rtd_theme = "^1.0.0"
sphinx-typlog-theme = "^0.8.0"
sphinx-panels = "^0.6.0"
toml = "^0.10.2"
myst-nb = "^0.17.1"
linkchecker = "^10.2.1"
sphinx-copybutton = "^0.5.1"

[tool.poetry.group.test.dependencies]
# The only dependencies that should be added are
# dependencies used for running tests (e.g., pytest, freezegun, response).
# Any dependencies that do not meet that criteria will be removed.
pytest = "^7.3.0"
pytest-cov = "^4.0.0"
pytest-dotenv = "^0.5.2"
duckdb-engine = "^0.7.0"
pytest-watcher = "^0.2.6"
freezegun = "^1.2.2"
responses = "^0.22.0"
pytest-asyncio = "^0.20.3"
lark = "^1.1.5"
pytest-mock  = "^3.10.0"
pytest-socket = "^0.6.0"

[tool.poetry.group.test_integration]
optional = true

[tool.poetry.group.test_integration.dependencies]
# Do not add dependencies in the test_integration group
# Instead:
# 1. Add an optional dependency to the main group
#       poetry add --optional [package name]
# 2. Add the package name to the extended_testing extra (find it below)
# 3. Relock the poetry file
#       poetry lock --no-update
# 4. Favor unit tests not integration tests. 
#    Use the @pytest.mark.requires(pkg_name) decorator in unit_tests.
#    Your tests should not rely on network access, as it prevents other
#    developers from being able to easily run them.
#    Instead write unit tests that use the `responses` library or mock.patch with
#    fixtures. Keep the fixtures minimal.
# See CONTRIBUTING.md for more instructions on working with optional dependencies.
# https://github.com/hwchase17/langchain/blob/master/.github/CONTRIBUTING.md#working-with-optional-dependencies
pytest-vcr = "^1.0.2"
wrapt = "^1.15.0"
openai = "^0.27.4"
elasticsearch = {extras = ["async"], version = "^8.6.2"}
redis = "^4.5.4"
pinecone-client = "^2.2.1"
pinecone-text = "^0.4.2"
pymongo = "^4.3.3"
clickhouse-connect = "^0.5.14"
pgvector = "^0.1.6"
transformers = "^4.27.4"
pandas = "^2.0.0"
deeplake = "^3.2.21"
weaviate-client = "^3.15.5"
torch = "^1.0.0"
chromadb = "^0.3.21"
tiktoken = "^0.3.3"
python-dotenv = "^1.0.0"
sentence-transformers = "^2"
gptcache = "^0.1.9"
promptlayer = "^0.1.80"
tair = "^1.3.3"
wikipedia = "^1"
cassandra-driver = "^3.27.0"
arxiv = "^1.4"
mastodon-py = "^1.8.1"
momento = "^1.5.0"
# Please do not add any dependencies in the test_integration group
# See instructions above ^^

[tool.poetry.group.lint.dependencies]
ruff = "^0.0.249"
types-toml = "^0.10.8.1"
types-redis = "^4.3.21.6"
black = "^23.1.0"
types-chardet = "^5.0.4.6"

[tool.poetry.group.typing.dependencies]
mypy = "^0.991"
types-pyyaml = "^6.0.12.2"
types-requests = "^2.28.11.5"

[tool.poetry.group.dev]
optional = true

[tool.poetry.group.dev.dependencies]
jupyter = "^1.0.0"
playwright = "^1.28.0"
setuptools = "^67.6.1"

[tool.poetry.extras]
llms = ["anthropic", "cohere", "openai", "openlm", "nlpcloud", "huggingface_hub", "manifest-ml", "torch", "transformers"]
qdrant = ["qdrant-client"]
openai = ["openai", "tiktoken"]
text_helpers = ["chardet"]
cohere = ["cohere"]
docarray = ["docarray"]
embeddings = ["sentence-transformers"]
azure = ["azure-identity", "azure-cosmos", "openai", "azure-core", "azure-ai-formrecognizer", "azure-ai-vision", "azure-cognitiveservices-speech"]
all = [
    "anthropic",
    "cohere",
    "openai",
    "nlpcloud",
    "huggingface_hub",
    "jina",
    "manifest-ml",
    "elasticsearch",
    "opensearch-py",
    "google-search-results",
    "faiss-cpu",
    "sentence-transformers",
    "transformers",
    "spacy",
    "nltk",
    "wikipedia",
    "beautifulsoup4",
    "tiktoken",
    "torch",
    "jinja2",
    "pinecone-client",
    "pinecone-text",
    "pymongo",
    "weaviate-client",
    "redis",
    "google-api-python-client",
    "google-auth",
    "wolframalpha",
    "qdrant-client",
    "tensorflow-text",
    "pypdf",
    "networkx",
    "nomic",
    "aleph-alpha-client",
    "deeplake",
    "pgvector",
    "psycopg2-binary",
    "pyowm",
    "pytesseract",
    "html2text",
    "atlassian-python-api",
    "gptcache",
    "duckduckgo-search",
    "arxiv",
    "azure-identity",
    "clickhouse-connect",
    "azure-cosmos",
    "lancedb",
    "langkit",
    "lark",
    "pexpect",
    "pyvespa",
    "O365",
    "jq",
    "docarray",
    "steamship",
    "pdfminer-six",
    "lxml",
    "requests-toolbelt",
    "neo4j",
    "openlm",
    "azure-ai-formrecognizer",
    "azure-ai-vision",
    "azure-cognitiveservices-speech",
    "momento",
    "tigrisdb",
    "nebula3-python",
]

# An extra used to be able to add extended testing.
# Please use new-line on formatting to make it easier to add new packages without
# merge-conflicts
extended_testing = [
 "beautifulsoup4",
 "bibtexparser",
 "chardet",
 "jq",
 "pdfminer.six",
 "pypdf",
 "pymupdf",
 "pypdfium2",
 "tqdm",
 "lxml",
 "atlassian-python-api",
 "beautifulsoup4",
 "pandas",
 "telethon",
 "psychicapi",
 "zep-python",
 "gql",
 "requests_toolbelt",
 "html2text",
 "py-trello",
 "scikit-learn",
 "pyspark"
]

[tool.ruff]
select = [
  "E",  # pycodestyle
  "F",  # pyflakes
  "I",  # isort
]
exclude = [
  "tests/integration_tests/examples/non-utf8-encoding.py",
]

[tool.mypy]
ignore_missing_imports = "True"
disallow_untyped_defs = "True"
exclude = ["notebooks"]

[tool.coverage.run]
omit = [
    "tests/*",
]

[build-system]
requires = ["poetry-core>=1.0.0"]
build-backend = "poetry.core.masonry.api"

[tool.pytest.ini_options]
# --strict-markers will raise errors on unknown marks.
# https://docs.pytest.org/en/7.1.x/how-to/mark.html#raising-errors-on-unknown-marks
#
# https://docs.pytest.org/en/7.1.x/reference/reference.html
# --strict-config       any warnings encountered while parsing the `pytest`
#                       section of the configuration file raise errors.
addopts = "--strict-markers --strict-config --durations=5"
# Registering custom markers.
# https://docs.pytest.org/en/7.1.x/example/markers.html#registering-markers
markers = [
  "requires: mark tests as requiring a specific library"
]<|MERGE_RESOLUTION|>--- conflicted
+++ resolved
@@ -103,11 +103,8 @@
 bibtexparser = {version = "^1.4.0", optional = true}
 pyspark = {version = "^3.4.0", optional = true}
 tigrisdb = {version = "^1.0.0b6", optional = true}
-<<<<<<< HEAD
+langchainplus-sdk = "^0.0.4"
 nebula3-python = {version = "^3.4.0", optional = true}
-=======
-langchainplus-sdk = "^0.0.4"
->>>>>>> b3ae6bcd
 
 [tool.poetry.group.docs.dependencies]
 autodoc_pydantic = "^1.8.0"
