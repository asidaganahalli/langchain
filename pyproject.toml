[tool.poetry]
name = "langchain"
version = "0.0.115"
description = "Building applications with LLMs through composability"
authors = []
license = "MIT"
readme = "README.md"
repository = "https://www.github.com/hwchase17/langchain"

[tool.poetry.scripts]
langchain-server = "langchain.server:main"

[tool.poetry.dependencies]
python = ">=3.8.1,<4.0"
pydantic = "^1"
SQLAlchemy = "^1"
requests = "^2"
PyYAML = ">=5.4.1"
numpy = "^1"
faiss-cpu = {version = "^1", optional = true}
wikipedia = {version = "^1", optional = true}
elasticsearch = {version = "^8", optional = true}
opensearch-py = {version = "^2.0.0", optional = true}
redis = {version = "^4", optional = true}
manifest-ml = {version = "^0.0.1", optional = true}
spacy = {version = "^3", optional = true}
nltk = {version = "^3", optional = true}
transformers = {version = "^4", optional = true}
beautifulsoup4 = {version = "^4", optional = true}
torch = {version = "^1", optional = true}
jinja2 = {version = "^3", optional = true}
tiktoken = {version = "^0", optional = true, python="^3.9"}
pinecone-client = {version = "^2", optional = true}
weaviate-client = {version = "^3", optional = true}
google-api-python-client = {version = "2.70.0", optional = true}
wolframalpha = {version = "5.0.0", optional = true}
anthropic = {version = "^0.2.2", optional = true}
qdrant-client = {version = "^1.0.4", optional = true, python = ">=3.8.1,<3.12"}
dataclasses-json = "^0.5.7"
tensorflow-text = {version = "^2.11.0", optional = true, python = "^3.10, <3.12"}
tenacity = "^8.1.0"
cohere = {version = "^3", optional = true}
openai = {version = "^0", optional = true}
nlpcloud = {version = "^1", optional = true}
nomic = {version = "^1.0.43", optional = true}
huggingface_hub = {version = "^0", optional = true}
google-search-results = {version = "^2", optional = true}
sentence-transformers = {version = "^2", optional = true}
aiohttp = "^3.8.3"
pypdf = {version = "^3.4.0", optional = true}
networkx = {version="^2.6.3", optional = true}
aleph-alpha-client = {version="^2.15.0", optional = true}
deeplake = {version = "^3.2.9", optional = true}
<<<<<<< HEAD
wandb = "^0.13.10"
textstat = "^0.7.3"
pandas = "^1.5.3"
en-core-web-sm = {url = "https://github.com/explosion/spacy-models/releases/download/en_core_web_sm-3.5.0/en_core_web_sm-3.5.0-py3-none-any.whl"}
=======
pgvector = {version = "^0.1.6", optional = true}
psycopg2-binary = {version = "^2.9.5", optional = true}

>>>>>>> 8685d53a

[tool.poetry.group.docs.dependencies]
autodoc_pydantic = "^1.8.0"
myst_parser = "^0.18.1"
nbsphinx = "^0.8.9"
sphinx = "^4.5.0"
sphinx-autobuild = "^2021.3.14"
sphinx_book_theme = "^0.3.3"
sphinx_rtd_theme = "^1.0.0"
sphinx-typlog-theme = "^0.8.0"
sphinx-panels = "^0.6.0"
toml = "^0.10.2"
myst-nb = "^0.17.1"
linkchecker = "^10.2.1"
sphinx-copybutton = "^0.5.1"

[tool.poetry.group.test.dependencies]
pytest = "^7.2.0"
pytest-cov = "^4.0.0"
pytest-dotenv = "^0.5.2"
duckdb-engine = "^0.7.0"
pytest-watcher = "^0.2.6"
freezegun = "^1.2.2"
responses = "^0.22.0"
pytest-asyncio = "^0.20.3"

[tool.poetry.group.lint.dependencies]
ruff = "^0.0.249"
types-toml = "^0.10.8.1"
types-redis = "^4.3.21.6"
black = "^23.1.0"

[tool.poetry.group.typing.dependencies]
mypy = "^0.991"
types-pyyaml = "^6.0.12.2"
types-requests = "^2.28.11.5"

[tool.poetry.group.dev]
optional = true

[tool.poetry.group.dev.dependencies]
jupyter = "^1.0.0"
playwright = "^1.28.0"

[tool.poetry.extras]
llms = ["anthropic", "cohere", "openai", "nlpcloud", "huggingface_hub", "manifest-ml", "torch", "transformers"]
all = ["anthropic", "cohere", "openai", "nlpcloud", "huggingface_hub", "manifest-ml", "elasticsearch", "opensearch-py", "google-search-results", "faiss-cpu", "sentence_transformers", "transformers", "spacy", "nltk", "wikipedia", "beautifulsoup4", "tiktoken", "torch", "jinja2", "pinecone-client", "weaviate-client", "redis", "google-api-python-client", "wolframalpha", "qdrant-client", "tensorflow-text", "pypdf", "networkx", "nomic", "aleph-alpha-client", "deeplake", "pgvector", "psycopg2-binary"]

[tool.ruff]
select = [
  "E",  # pycodestyle
  "F",  # pyflakes
  "I",  # isort
]

[tool.mypy]
ignore_missing_imports = "True"
disallow_untyped_defs = "True"
exclude = ["notebooks"]

[tool.coverage.run]
omit = [
    "tests/*",
]

[build-system]
requires = ["poetry-core"]
build-backend = "poetry.core.masonry.api"<|MERGE_RESOLUTION|>--- conflicted
+++ resolved
@@ -51,16 +51,14 @@
 networkx = {version="^2.6.3", optional = true}
 aleph-alpha-client = {version="^2.15.0", optional = true}
 deeplake = {version = "^3.2.9", optional = true}
-<<<<<<< HEAD
 wandb = "^0.13.10"
 textstat = "^0.7.3"
 pandas = "^1.5.3"
 en-core-web-sm = {url = "https://github.com/explosion/spacy-models/releases/download/en_core_web_sm-3.5.0/en_core_web_sm-3.5.0-py3-none-any.whl"}
-=======
+
 pgvector = {version = "^0.1.6", optional = true}
 psycopg2-binary = {version = "^2.9.5", optional = true}
 
->>>>>>> 8685d53a
 
 [tool.poetry.group.docs.dependencies]
 autodoc_pydantic = "^1.8.0"
