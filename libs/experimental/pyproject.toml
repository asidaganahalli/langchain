--- conflicted
+++ resolved
@@ -1,11 +1,6 @@
 [tool.poetry]
-<<<<<<< HEAD
 name = "gigachain-experimental"
-version = "0.0.40"
-=======
-name = "langchain-experimental"
 version = "0.0.42"
->>>>>>> fe7b40cb
 description = "Building applications with LLMs through composability"
 authors = []
 license = "MIT"
