--- conflicted
+++ resolved
@@ -3,13 +3,8 @@
 build-backend = "poetry.core.masonry.api"
 
 [tool.poetry]
-<<<<<<< HEAD
 name = "gigachain-experimental"
-version = "0.0.63"
-=======
-name = "langchain-experimental"
 version = "0.0.64"
->>>>>>> 6eb42c65
 description = "Building applications with LLMs through composability"
 authors = []
 license = "MIT"
@@ -30,13 +25,8 @@
 
 [tool.poetry.dependencies]
 python = ">=3.8.1,<4.0"
-<<<<<<< HEAD
-gigachain-core = "^0.2.23"
-gigachain-community = "^0.2.6"
-=======
-langchain-core = "^0.2.27"
-langchain-community = "^0.2.10"
->>>>>>> 6eb42c65
+gigachain-core = "^0.2.27"
+gigachain-community = "^0.2.10"
 
 [tool.ruff.lint]
 select = [ "E", "F", "I", "T201",]
