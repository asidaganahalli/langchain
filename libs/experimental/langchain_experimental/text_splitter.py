--- conflicted
+++ resolved
@@ -152,13 +152,8 @@
                 distances
             ) + self.breakpoint_threshold_amount * iqr, distances
         elif self.breakpoint_threshold_type == "gradient":
-<<<<<<< HEAD
             # Calculate the threshold based on the distribution of gradient of distance array.
             distance_gradient = np.gradient(distances, range(0, len(distances)))
-=======
-            # Calculate the threshold based on the distribution of gradient of distance array. # noqa: E501
-            distance_gradient = np.gradient(distances, list(range(0, len(distances))))
->>>>>>> 27c8b3c8
             return cast(
                 float,
                 np.percentile(distance_gradient, self.breakpoint_threshold_amount),
