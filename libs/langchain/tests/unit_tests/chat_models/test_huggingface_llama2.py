"""Test Hugging Face Llama-2 Chat model."""

from langchain.chat_models.huggingface_llama2 import (
    ChatLlama2Hf,
    InstructionTokens,
    SystemTokens,
<<<<<<< HEAD
    ChatLlama2Hf,
=======
>>>>>>> 900d55c0
)
from langchain.schema.messages import (
    AIMessage,
    HumanMessage,
    SystemMessage,
)


def test_format_messages_as_text_with_system() -> None:
    messages = [
        SystemMessage(content="System Prompt."),
        HumanMessage(content="Human Message."),
        AIMessage(content="AI response."),
        HumanMessage(content="Second Human Message."),
        AIMessage(content="AI response."),
    ]

    assert InstructionTokens.B_INST == "[INST]"
    assert InstructionTokens.E_INST == "[/INST]"
    assert SystemTokens.B_SYS == "<<SYS>>"
    assert SystemTokens.E_SYS == "<</SYS>>"

    ground_truth = (
        "<s>[INST] <<SYS>>\nSystem Prompt.\n<</SYS>>\n\n"
        "Human Message. [/INST] AI response. </s><s>"
        "[INST] Second Human Message. [/INST] "
        "AI response. </s><s>[INST] "
    )

    messages_as_str = ChatLlama2Hf.format_messages_as_text(messages=messages)
    assert messages_as_str == ground_truth, (
        f"Prediction:\n```{messages_as_str}\n" "```\nExpected:\n```{ground_truth}\n```"
    )


def test_format_messages_as_text_without_system() -> None:
    messages = [
        HumanMessage(content="Human Message."),
        AIMessage(content="AI response."),
        HumanMessage(content="Second Human Message."),
        AIMessage(content="Second AI response."),
    ]

    assert InstructionTokens.B_INST == "[INST]"
    assert InstructionTokens.E_INST == "[/INST]"
    assert SystemTokens.B_SYS == "<<SYS>>"
    assert SystemTokens.E_SYS == "<</SYS>>"

    ground_truth = (
        "<s>[INST] Human Message. [/INST] "
        "AI response. </s><s>[INST] "
        "Second Human Message. [/INST] "
        "Second AI response. </s><s>[INST] "
    )

    messages_as_str = ChatLlama2Hf.format_messages_as_text(messages=messages)
    assert messages_as_str == ground_truth, (
        f"Prediction:\n```{messages_as_str}\n" "```\nExpected:\n```{ground_truth}\n```"
    )<|MERGE_RESOLUTION|>--- conflicted
+++ resolved
@@ -4,10 +4,6 @@
     ChatLlama2Hf,
     InstructionTokens,
     SystemTokens,
-<<<<<<< HEAD
-    ChatLlama2Hf,
-=======
->>>>>>> 900d55c0
 )
 from langchain.schema.messages import (
     AIMessage,
