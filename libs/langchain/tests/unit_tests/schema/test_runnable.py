--- conflicted
+++ resolved
@@ -759,7 +759,6 @@
     ) == dumpd(llm.bind(stop=["Observation:"], one="two", hello="world"))
 
 
-<<<<<<< HEAD
 def test_deep_stream() -> None:
     prompt = (
         SystemMessagePromptTemplate.from_template("You are a nice assistant.")
@@ -797,7 +796,8 @@
 
     assert len(chunks) == len("foo-lish")
     assert "".join(chunks) == "foo-lish"
-=======
+
+
 @pytest.fixture()
 def llm_with_fallbacks() -> RunnableWithFallbacks:
     error_llm = FakeListLLM(responses=["foo"], i=1)
@@ -840,5 +840,4 @@
     assert list(runnable.stream("hello")) == ["bar"]
     assert await runnable.ainvoke("hello") == "bar"
     assert await runnable.abatch(["hi", "hey", "bye"]) == ["bar"] * 3
-    assert list(await runnable.ainvoke("hello")) == list("bar")
->>>>>>> 5a9765b1
+    assert list(await runnable.ainvoke("hello")) == list("bar")