from io import IOBase
from typing import Any, List, Optional, Union

from langchain.agents.agent import AgentExecutor
from langchain.agents.agent_toolkits.pandas.base import create_pandas_dataframe_agent
from langchain.schema.language_model import BaseLanguageModel


def create_csv_agent(
    llm: BaseLanguageModel,
    path: Union[str, IOBase, List[Union[str, IOBase]]],
    pandas_kwargs: Optional[dict] = None,
    **kwargs: Any,
) -> AgentExecutor:
    """Create csv agent by loading to a dataframe and using pandas agent."""
    try:
        import pandas as pd
    except ImportError:
        raise ImportError(
            "pandas package not found, please install with `pip install pandas`"
        )

    _kwargs = pandas_kwargs or {}
    if isinstance(path, (str, IOBase)):
        df = pd.read_csv(path, **_kwargs)
    elif isinstance(path, list):
<<<<<<< HEAD
        if not all(isinstance(item, str) for item in path):
            raise ValueError("Expected all elements in the list to be strings.")
        dfs = [pd.read_csv(item, **_kwargs) for item in path]
        df = pd.concat(dfs, ignore_index=True)
    else:
        raise ValueError("Expected str or list, got {type(path)}")

=======
        df = []
        for item in path:
            if not isinstance(item, (str, IOBase)):
                raise ValueError(f"Expected str or file-like object, got {type(path)}")
            df.append(pd.read_csv(item, **_kwargs))
    else:
        raise ValueError(f"Expected str, list, or file-like object, got {type(path)}")
>>>>>>> 4b558c9e
    return create_pandas_dataframe_agent(llm, df, **kwargs)<|MERGE_RESOLUTION|>--- conflicted
+++ resolved
@@ -24,21 +24,11 @@
     if isinstance(path, (str, IOBase)):
         df = pd.read_csv(path, **_kwargs)
     elif isinstance(path, list):
-<<<<<<< HEAD
         if not all(isinstance(item, str) for item in path):
-            raise ValueError("Expected all elements in the list to be strings.")
+            raise ValueError(f"Expected all elements in the list to be strings, got {type(path)}.")
         dfs = [pd.read_csv(item, **_kwargs) for item in path]
         df = pd.concat(dfs, ignore_index=True)
     else:
-        raise ValueError("Expected str or list, got {type(path)}")
+        raise ValueError(f"Expected str or list, got {type(path)}")
 
-=======
-        df = []
-        for item in path:
-            if not isinstance(item, (str, IOBase)):
-                raise ValueError(f"Expected str or file-like object, got {type(path)}")
-            df.append(pd.read_csv(item, **_kwargs))
-    else:
-        raise ValueError(f"Expected str, list, or file-like object, got {type(path)}")
->>>>>>> 4b558c9e
     return create_pandas_dataframe_agent(llm, df, **kwargs)