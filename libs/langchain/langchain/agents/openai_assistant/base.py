from __future__ import annotations

import json
from json import JSONDecodeError
from time import sleep
from typing import TYPE_CHECKING, Any, Dict, List, Optional, Sequence, Tuple, Union

from langchain_community.tools.convert_to_openai import format_tool_to_openai_tool
from langchain_core.agents import AgentAction, AgentFinish
from langchain_core.callbacks import CallbackManager
from langchain_core.load import dumpd
from langchain_core.pydantic_v1 import Field
from langchain_core.runnables import RunnableConfig, RunnableSerializable, ensure_config
from langchain_core.tools import BaseTool

if TYPE_CHECKING:
    import openai
    from openai.types.beta.threads import ThreadMessage
    from openai.types.beta.threads.required_action_function_tool_call import (
        RequiredActionFunctionToolCall,
    )


class OpenAIAssistantFinish(AgentFinish):
    """AgentFinish with run and thread metadata."""

    run_id: str
    thread_id: str

    @classmethod
    def is_lc_serializable(cls) -> bool:
        return False


class OpenAIAssistantAction(AgentAction):
    """AgentAction with info needed to submit custom tool output to existing run."""

    tool_call_id: str
    run_id: str
    thread_id: str

    @classmethod
    def is_lc_serializable(cls) -> bool:
        return False


def _get_openai_client() -> openai.OpenAI:
    try:
        import openai

        return openai.OpenAI()
    except ImportError as e:
        raise ImportError(
            "Unable to import openai, please install with `pip install openai`."
        ) from e
    except AttributeError as e:
        raise AttributeError(
            "Please make sure you are using a v1.1-compatible version of openai. You "
            'can install with `pip install "openai>=1.1"`.'
        ) from e


def _get_openai_async_client() -> openai.AsyncOpenAI:
    try:
        import openai

        return openai.AsyncOpenAI()
    except ImportError as e:
        raise ImportError(
            "Unable to import openai, please install with `pip install openai`."
        ) from e
    except AttributeError as e:
        raise AttributeError(
            "Please make sure you are using a v1.1-compatible version of openai. You "
            'can install with `pip install "openai>=1.1"`.'
        ) from e


OutputType = Union[
    List[OpenAIAssistantAction],
    OpenAIAssistantFinish,
    List["ThreadMessage"],
    List["RequiredActionFunctionToolCall"],
]


class OpenAIAssistantRunnable(RunnableSerializable[Dict, OutputType]):
    """Run an OpenAI Assistant.

    Example using OpenAI tools:
        .. code-block:: python

            from langchain_experimental.openai_assistant import OpenAIAssistantRunnable

            interpreter_assistant = OpenAIAssistantRunnable.create_assistant(
                name="langchain assistant",
                instructions="You are a personal math tutor. Write and run code to answer math questions.",
                tools=[{"type": "code_interpreter"}],
                model="gpt-4-1106-preview"
            )
            output = interpreter_assistant.invoke({"content": "What's 10 - 4 raised to the 2.7"})

    Example using custom tools and AgentExecutor:
        .. code-block:: python

            from langchain_experimental.openai_assistant import OpenAIAssistantRunnable
            from langchain.agents import AgentExecutor
            from langchain.tools import E2BDataAnalysisTool


            tools = [E2BDataAnalysisTool(api_key="...")]
            agent = OpenAIAssistantRunnable.create_assistant(
                name="langchain assistant e2b tool",
                instructions="You are a personal math tutor. Write and run code to answer math questions.",
                tools=tools,
                model="gpt-4-1106-preview",
                as_agent=True
            )

            agent_executor = AgentExecutor(agent=agent, tools=tools)
            agent_executor.invoke({"content": "What's 10 - 4 raised to the 2.7"})


    Example using custom tools and custom execution:
        .. code-block:: python

            from langchain_experimental.openai_assistant import OpenAIAssistantRunnable
            from langchain.agents import AgentExecutor
            from langchain_core.agents import AgentFinish
            from langchain.tools import E2BDataAnalysisTool


            tools = [E2BDataAnalysisTool(api_key="...")]
            agent = OpenAIAssistantRunnable.create_assistant(
                name="langchain assistant e2b tool",
                instructions="You are a personal math tutor. Write and run code to answer math questions.",
                tools=tools,
                model="gpt-4-1106-preview",
                as_agent=True
            )

            def execute_agent(agent, tools, input):
                tool_map = {tool.name: tool for tool in tools}
                response = agent.invoke(input)
                while not isinstance(response, AgentFinish):
                    tool_outputs = []
                    for action in response:
                        tool_output = tool_map[action.tool].invoke(action.tool_input)
                        tool_outputs.append({"output": tool_output, "tool_call_id": action.tool_call_id})
                    response = agent.invoke(
                        {
                            "tool_outputs": tool_outputs,
                            "run_id": action.run_id,
                            "thread_id": action.thread_id
                        }
                    )

                return response

            response = execute_agent(agent, tools, {"content": "What's 10 - 4 raised to the 2.7"})
            next_response = execute_agent(agent, tools, {"content": "now add 17.241", "thread_id": response.thread_id})

    """  # noqa: E501

<<<<<<< HEAD
    client: openai.OpenAI = Field(default_factory=_get_openai_client)
    """OpenAI client."""
    async_client: openai.AsyncOpenAI = Field(default_factory=_get_openai_async_client)
    """OpenAI async client."""
=======
    client: Any = Field(default_factory=_get_openai_client)
    """OpenAI or AzureOpenAI client."""
>>>>>>> 61da2ff2
    assistant_id: str
    """OpenAI assistant id."""
    check_every_ms: float = 1_000.0
    """Frequency with which to check run progress in ms."""
    as_agent: bool = False
    """Use as a LangChain agent, compatible with the AgentExecutor."""

    @classmethod
    def create_assistant(
        cls,
        name: str,
        instructions: str,
        tools: Sequence[Union[BaseTool, dict]],
        model: str,
        *,
        client: Optional[Union[openai.OpenAI, openai.AzureOpenAI]] = None,
        **kwargs: Any,
    ) -> OpenAIAssistantRunnable:
        """Create an OpenAI Assistant and instantiate the Runnable.

        Args:
            name: Assistant name.
            instructions: Assistant instructions.
            tools: Assistant tools. Can be passed in OpenAI format or as BaseTools.
            model: Assistant model to use.
            client: OpenAI or AzureOpenAI client.
                Will create default OpenAI client if not specified.

        Returns:
            OpenAIAssistantRunnable configured to run using the created assistant.
        """
        client = client or _get_openai_client()
        openai_tools: List = []
        for tool in tools:
            oai_tool = (
                tool if isinstance(tool, dict) else format_tool_to_openai_tool(tool)
            )
            openai_tools.append(oai_tool)
        assistant = client.beta.assistants.create(
            name=name,
            instructions=instructions,
            tools=openai_tools,
            model=model,
        )
        return cls(assistant_id=assistant.id, client=client, **kwargs)

    def invoke(
        self, input: dict, config: Optional[RunnableConfig] = None
    ) -> OutputType:
        """Invoke assistant.

        Args:
            input: Runnable input dict that can have:
                content: User message when starting a new run.
                thread_id: Existing thread to use.
                run_id: Existing run to use. Should only be supplied when providing
                    the tool output for a required action after an initial invocation.
                file_ids: File ids to include in new run. Used for retrieval.
                message_metadata: Metadata to associate with new message.
                thread_metadata: Metadata to associate with new thread. Only relevant
                    when new thread being created.
                instructions: Additional run instructions.
                model: Override Assistant model for this run.
                tools: Override Assistant tools for this run.
                run_metadata: Metadata to associate with new run.
            config: Runnable config:

        Return:
            If self.as_agent, will return
                Union[List[OpenAIAssistantAction], OpenAIAssistantFinish]. Otherwise,
                will return OpenAI types
                Union[List[ThreadMessage], List[RequiredActionFunctionToolCall]].
        """

        config = ensure_config(config)
        callback_manager = CallbackManager.configure(
            inheritable_callbacks=config.get("callbacks"),
            inheritable_tags=config.get("tags"),
            inheritable_metadata=config.get("metadata"),
        )
        run_manager = callback_manager.on_chain_start(
            dumpd(self), input, name=config.get("run_name")
        )
        try:
            # Being run within AgentExecutor and there are tool outputs to submit.
            if self.as_agent and input.get("intermediate_steps"):
                tool_outputs = self._parse_intermediate_steps(
                    input["intermediate_steps"]
                )
                run = self.client.beta.threads.runs.submit_tool_outputs(**tool_outputs)
            # Starting a new thread and a new run.
            elif "thread_id" not in input:
                thread = {
                    "messages": [
                        {
                            "role": "user",
                            "content": input["content"],
                            "file_ids": input.get("file_ids", []),
                            "metadata": input.get("message_metadata"),
                        }
                    ],
                    "metadata": input.get("thread_metadata"),
                }
                run = self._create_thread_and_run(input, thread)
            # Starting a new run in an existing thread.
            elif "run_id" not in input:
                _ = self.client.beta.threads.messages.create(
                    input["thread_id"],
                    content=input["content"],
                    role="user",
                    file_ids=input.get("file_ids", []),
                    metadata=input.get("message_metadata"),
                )
                run = self._create_run(input)
            # Submitting tool outputs to an existing run, outside the AgentExecutor
            # framework.
            else:
                run = self.client.beta.threads.runs.submit_tool_outputs(**input)
            run = self._wait_for_run(run.id, run.thread_id)
        except BaseException as e:
            run_manager.on_chain_error(e)
            raise e
        try:
            response = self._get_response(run)
        except BaseException as e:
            run_manager.on_chain_error(e, metadata=run.dict())
            raise e
        else:
            run_manager.on_chain_end(response)
            return response

    @classmethod
    async def acreate_assistant(
        cls,
        name: str,
        instructions: str,
        tools: Sequence[Union[BaseTool, dict]],
        model: str,
        *,
        async_client: Optional[openai.AsyncOpenAI] = None,
        **kwargs: Any,
    ) -> OpenAIAssistantRunnable:
        """Create an AsyncOpenAI Assistant and instantiate the Runnable.

        Args:
            name: Assistant name.
            instructions: Assistant instructions.
            tools: Assistant tools. Can be passed in OpenAI format or as BaseTools.
            model: Assistant model to use.
            async_client: AsyncOpenAI client.
            Will create default async_client if not specified.

        Returns:
            AsyncOpenAIAssistantRunnable configured to run using the created assistant.
        """
        async_client = async_client or _get_openai_async_client()
        openai_tools: List = []
        for tool in tools:
            oai_tool = (
                tool if isinstance(tool, dict) else format_tool_to_openai_tool(tool)
            )
            openai_tools.append(oai_tool)
        assistant = await async_client.beta.assistants.create(
            name=name,
            instructions=instructions,
            tools=openai_tools,
            model=model,
        )
        return cls(assistant_id=assistant.id, **kwargs)

    async def ainvoke(
        self, input: dict, config: Optional[RunnableConfig] = None, **kwargs: Any
    ) -> OutputType:
        """Async invoke assistant.

        Args:
            input: Runnable input dict that can have:
                content: User message when starting a new run.
                thread_id: Existing thread to use.
                run_id: Existing run to use. Should only be supplied when providing
                    the tool output for a required action after an initial invocation.
                file_ids: File ids to include in new run. Used for retrieval.
                message_metadata: Metadata to associate with new message.
                thread_metadata: Metadata to associate with new thread. Only relevant
                    when new thread being created.
                instructions: Additional run instructions.
                model: Override Assistant model for this run.
                tools: Override Assistant tools for this run.
                run_metadata: Metadata to associate with new run.
            config: Runnable config:

        Return:
            If self.as_agent, will return
                Union[List[OpenAIAssistantAction], OpenAIAssistantFinish]. Otherwise,
                will return OpenAI types
                Union[List[ThreadMessage], List[RequiredActionFunctionToolCall]].
        """

        config = config or {}
        callback_manager = CallbackManager.configure(
            inheritable_callbacks=config.get("callbacks"),
            inheritable_tags=config.get("tags"),
            inheritable_metadata=config.get("metadata"),
        )
        run_manager = callback_manager.on_chain_start(
            dumpd(self), input, name=config.get("run_name")
        )
        try:
            # Being run within AgentExecutor and there are tool outputs to submit.
            if self.as_agent and input.get("intermediate_steps"):
                tool_outputs = self._parse_intermediate_steps(
                    input["intermediate_steps"]
                )
                run = await self.async_client.beta.threads.runs.submit_tool_outputs(
                    **tool_outputs
                )
            # Starting a new thread and a new run.
            elif "thread_id" not in input:
                thread = {
                    "messages": [
                        {
                            "role": "user",
                            "content": input["content"],
                            "file_ids": input.get("file_ids", []),
                            "metadata": input.get("message_metadata"),
                        }
                    ],
                    "metadata": input.get("thread_metadata"),
                }
                run = await self._create_thread_and_run(input, thread)
            # Starting a new run in an existing thread.
            elif "run_id" not in input:
                _ = await self.async_client.beta.threads.messages.create(
                    input["thread_id"],
                    content=input["content"],
                    role="user",
                    file_ids=input.get("file_ids", []),
                    metadata=input.get("message_metadata"),
                )
                run = await self._create_run(input)
            # Submitting tool outputs to an existing run, outside the AgentExecutor
            # framework.
            else:
                run = await self.async_client.beta.threads.runs.submit_tool_outputs(
                    **input
                )
            run = await self._wait_for_run(run.id, run.thread_id)
        except BaseException as e:
            run_manager.on_chain_error(e)
            raise e
        try:
            response = self._get_response(run)
        except BaseException as e:
            run_manager.on_chain_error(e, metadata=run.dict())
            raise e
        else:
            run_manager.on_chain_end(response)
            return response

    def _parse_intermediate_steps(
        self, intermediate_steps: List[Tuple[OpenAIAssistantAction, str]]
    ) -> dict:
        last_action, last_output = intermediate_steps[-1]
        run = self._wait_for_run(last_action.run_id, last_action.thread_id)
        required_tool_call_ids = {
            tc.id for tc in run.required_action.submit_tool_outputs.tool_calls
        }
        tool_outputs = [
            {"output": str(output), "tool_call_id": action.tool_call_id}
            for action, output in intermediate_steps
            if action.tool_call_id in required_tool_call_ids
        ]
        submit_tool_outputs = {
            "tool_outputs": tool_outputs,
            "run_id": last_action.run_id,
            "thread_id": last_action.thread_id,
        }
        return submit_tool_outputs

    def _create_run(self, input: dict) -> Any:
        params = {
            k: v
            for k, v in input.items()
            if k in ("instructions", "model", "tools", "run_metadata")
        }
        return self.client.beta.threads.runs.create(
            input["thread_id"],
            assistant_id=self.assistant_id,
            **params,
        )

    def _create_thread_and_run(self, input: dict, thread: dict) -> Any:
        params = {
            k: v
            for k, v in input.items()
            if k in ("instructions", "model", "tools", "run_metadata")
        }
        run = self.client.beta.threads.create_and_run(
            assistant_id=self.assistant_id,
            thread=thread,
            **params,
        )
        return run

    def _get_response(self, run: Any) -> Any:
        # TODO: Pagination

        if run.status == "completed":
            import openai

            messages = self.client.beta.threads.messages.list(
                run.thread_id, order="asc"
            )
            new_messages = [msg for msg in messages if msg.run_id == run.id]
            if not self.as_agent:
                return new_messages
            answer: Any = [
                msg_content for msg in new_messages for msg_content in msg.content
            ]
            if all(
                isinstance(content, openai.types.beta.threads.MessageContentText)
                for content in answer
            ):
                answer = "\n".join(content.text.value for content in answer)
            return OpenAIAssistantFinish(
                return_values={
                    "output": answer,
                    "thread_id": run.thread_id,
                    "run_id": run.id,
                },
                log="",
                run_id=run.id,
                thread_id=run.thread_id,
            )
        elif run.status == "requires_action":
            if not self.as_agent:
                return run.required_action.submit_tool_outputs.tool_calls
            actions = []
            for tool_call in run.required_action.submit_tool_outputs.tool_calls:
                function = tool_call.function
                try:
                    args = json.loads(function.arguments, strict=False)
                except JSONDecodeError as e:
                    raise ValueError(
                        f"Received invalid JSON function arguments: "
                        f"{function.arguments} for function {function.name}"
                    ) from e
                if len(args) == 1 and "__arg1" in args:
                    args = args["__arg1"]
                actions.append(
                    OpenAIAssistantAction(
                        tool=function.name,
                        tool_input=args,
                        tool_call_id=tool_call.id,
                        log="",
                        run_id=run.id,
                        thread_id=run.thread_id,
                    )
                )
            return actions
        else:
            run_info = json.dumps(run.dict(), indent=2)
            raise ValueError(
                f"Unexpected run status: {run.status}. Full run info:\n\n{run_info})"
            )

    def _wait_for_run(self, run_id: str, thread_id: str) -> Any:
        in_progress = True
        while in_progress:
            run = self.client.beta.threads.runs.retrieve(run_id, thread_id=thread_id)
            in_progress = run.status in ("in_progress", "queued")
            if in_progress:
                sleep(self.check_every_ms / 1000)
        return run

    async def _aparse_intermediate_steps(
        self, intermediate_steps: List[Tuple[OpenAIAssistantAction, str]]
    ) -> dict:
        last_action, last_output = intermediate_steps[-1]
        run = await self._wait_for_run(last_action.run_id, last_action.thread_id)
        required_tool_call_ids = {
            tc.id for tc in run.required_action.submit_tool_outputs.tool_calls
        }
        tool_outputs = [
            {"output": str(output), "tool_call_id": action.tool_call_id}
            for action, output in intermediate_steps
            if action.tool_call_id in required_tool_call_ids
        ]
        submit_tool_outputs = {
            "tool_outputs": tool_outputs,
            "run_id": last_action.run_id,
            "thread_id": last_action.thread_id,
        }
        return submit_tool_outputs

    async def _acreate_run(self, input: dict) -> Any:
        params = {
            k: v
            for k, v in input.items()
            if k in ("instructions", "model", "tools", "run_metadata")
        }
        return await self.async_client.beta.threads.runs.create(
            input["thread_id"],
            assistant_id=self.assistant_id,
            **params,
        )

    async def _acreate_thread_and_run(self, input: dict, thread: dict) -> Any:
        params = {
            k: v
            for k, v in input.items()
            if k in ("instructions", "model", "tools", "run_metadata")
        }
        run = await self.async_client.beta.threads.create_and_run(
            assistant_id=self.assistant_id,
            thread=thread,
            **params,
        )
        return run

    async def _aget_response(self, run: Any) -> Any:
        # TODO: Pagination

        if run.status == "completed":
            import openai

            messages = await self.async_client.beta.threads.messages.list(
                run.thread_id, order="asc"
            )
            new_messages = [msg for msg in messages if msg.run_id == run.id]
            if not self.as_agent:
                return new_messages
            answer: Any = [
                msg_content for msg in new_messages for msg_content in msg.content
            ]
            if all(
                isinstance(content, openai.types.beta.threads.MessageContentText)
                for content in answer
            ):
                answer = "\n".join(content.text.value for content in answer)
            return OpenAIAssistantFinish(
                return_values={
                    "output": answer,
                    "thread_id": run.thread_id,
                    "run_id": run.id,
                },
                log="",
                run_id=run.id,
                thread_id=run.thread_id,
            )
        elif run.status == "requires_action":
            if not self.as_agent:
                return run.required_action.submit_tool_outputs.tool_calls
            actions = []
            for tool_call in run.required_action.submit_tool_outputs.tool_calls:
                function = tool_call.function
                try:
                    args = json.loads(function.arguments, strict=False)
                except JSONDecodeError as e:
                    raise ValueError(
                        f"Received invalid JSON function arguments: "
                        f"{function.arguments} for function {function.name}"
                    ) from e
                if len(args) == 1 and "__arg1" in args:
                    args = args["__arg1"]
                actions.append(
                    OpenAIAssistantAction(
                        tool=function.name,
                        tool_input=args,
                        tool_call_id=tool_call.id,
                        log="",
                        run_id=run.id,
                        thread_id=run.thread_id,
                    )
                )
            return actions
        else:
            run_info = json.dumps(run.dict(), indent=2)
            raise ValueError(
                f"Unexpected run status: {run.status}. Full run info:\n\n{run_info})"
            )

    async def _await_for_run(self, run_id: str, thread_id: str) -> Any:
        in_progress = True
        while in_progress:
            run = await self.async_client.beta.threads.runs.retrieve(
                run_id, thread_id=thread_id
            )
            in_progress = run.status in ("in_progress", "queued")
            if in_progress:
                sleep(self.check_every_ms / 1000)
        return run<|MERGE_RESOLUTION|>--- conflicted
+++ resolved
@@ -162,15 +162,10 @@
 
     """  # noqa: E501
 
-<<<<<<< HEAD
-    client: openai.OpenAI = Field(default_factory=_get_openai_client)
-    """OpenAI client."""
-    async_client: openai.AsyncOpenAI = Field(default_factory=_get_openai_async_client)
-    """OpenAI async client."""
-=======
     client: Any = Field(default_factory=_get_openai_client)
     """OpenAI or AzureOpenAI client."""
->>>>>>> 61da2ff2
+    async_client: Any = Field(default_factory=_get_openai_async_client)
+    """OpenAI or AzureOpenAI async client."""
     assistant_id: str
     """OpenAI assistant id."""
     check_every_ms: float = 1_000.0
@@ -310,7 +305,7 @@
         tools: Sequence[Union[BaseTool, dict]],
         model: str,
         *,
-        async_client: Optional[openai.AsyncOpenAI] = None,
+        async_client: Optional[openai.AsyncOpenAI, openai.AsyncAzureOpenAI] = None,
         **kwargs: Any,
     ) -> OpenAIAssistantRunnable:
         """Create an AsyncOpenAI Assistant and instantiate the Runnable.
@@ -339,7 +334,7 @@
             tools=openai_tools,
             model=model,
         )
-        return cls(assistant_id=assistant.id, **kwargs)
+        return cls(assistant_id=assistant.id, async_client=async_client, **kwargs)
 
     async def ainvoke(
         self, input: dict, config: Optional[RunnableConfig] = None, **kwargs: Any
