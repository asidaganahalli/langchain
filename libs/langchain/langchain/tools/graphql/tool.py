import json

<<<<<<< HEAD
from typing import Optional, Dict, Any
from langchain.callbacks.manager import (
    AsyncCallbackManagerForToolRun,
    CallbackManagerForToolRun,
)
=======
from langchain.callbacks.manager import CallbackManagerForToolRun
>>>>>>> 15de57b8
from langchain.tools.base import BaseTool
from langchain.utilities.graphql import GraphQLAPIWrapper


class BaseGraphQLTool(BaseTool):
    """Base tool for querying a GraphQL API."""

    graphql_wrapper: GraphQLAPIWrapper

    name = "query_graphql"
    description = """\
    Input to this tool is a detailed and correct GraphQL query and optional query variables, graphql endpoint and request headers whereas output is the json format string of the result from the API.
    If the query is not correct, an error message will be returned.
    If an error is returned with 'Bad request' in it, rewrite the query and try again.
    If an error is returned with 'Unauthorized' in it, do not try again, but tell the user to change their authentication.

    Example Input: 
    query: 'query($name: String) {{ allUsers(name: $name) {{ id, name, email }} }}'
    query_variables: '{{"name": "John Wan"}}'
    graphql_endpoint: 'http://testserver/graphql'
    headers: '{{"Authorization": "Bearer testtoken", "Accept": "application/json"}}'

    """  # noqa: E501

    class Config:
        """Configuration for this pydantic object."""

        arbitrary_types_allowed = True

    def _run(
            self,
            query: str,
            query_variables: Optional[Dict[str, Any]] = None,
            graphql_endpoint: str = None,
            headers: Optional[Dict[str, str]] = None,
            run_manager: Optional[CallbackManagerForToolRun] = None,
    ) -> str:
<<<<<<< HEAD
        result = self.graphql_wrapper.run(query, query_variables, graphql_endpoint, headers)
        return json.dumps(result, indent=2)

    async def _arun(
            self,
            query: str,
            query_variables: Optional[Dict[str, Any]] = None,
            graphql_endpoint: str = None,
            headers: Optional[Dict[str, str]] = None,
            run_manager: Optional[AsyncCallbackManagerForToolRun] = None,
    ) -> str:
        """Use the Graphql tool asynchronously."""
        raise NotImplementedError("GraphQLAPIWrapper does not support async")
=======
        result = self.graphql_wrapper.run(tool_input)
        return json.dumps(result, indent=2)
>>>>>>> 15de57b8
<|MERGE_RESOLUTION|>--- conflicted
+++ resolved
@@ -1,14 +1,7 @@
 import json
 
-<<<<<<< HEAD
 from typing import Optional, Dict, Any
-from langchain.callbacks.manager import (
-    AsyncCallbackManagerForToolRun,
-    CallbackManagerForToolRun,
-)
-=======
 from langchain.callbacks.manager import CallbackManagerForToolRun
->>>>>>> 15de57b8
 from langchain.tools.base import BaseTool
 from langchain.utilities.graphql import GraphQLAPIWrapper
 
@@ -46,21 +39,5 @@
             headers: Optional[Dict[str, str]] = None,
             run_manager: Optional[CallbackManagerForToolRun] = None,
     ) -> str:
-<<<<<<< HEAD
         result = self.graphql_wrapper.run(query, query_variables, graphql_endpoint, headers)
         return json.dumps(result, indent=2)
-
-    async def _arun(
-            self,
-            query: str,
-            query_variables: Optional[Dict[str, Any]] = None,
-            graphql_endpoint: str = None,
-            headers: Optional[Dict[str, str]] = None,
-            run_manager: Optional[AsyncCallbackManagerForToolRun] = None,
-    ) -> str:
-        """Use the Graphql tool asynchronously."""
-        raise NotImplementedError("GraphQLAPIWrapper does not support async")
-=======
-        result = self.graphql_wrapper.run(tool_input)
-        return json.dumps(result, indent=2)
->>>>>>> 15de57b8
