--- conflicted
+++ resolved
@@ -1,70 +1,4 @@
 """Callback Handler streams to stdout on new llm token."""
-from langchain.schema.callbacks.streaming_stdout import StreamingStdOutCallbackHandler
+from langchain_core.callbacks.streaming_stdout import StreamingStdOutCallbackHandler
 
-<<<<<<< HEAD
-from langchain.callbacks.base import BaseCallbackHandler
-from langchain_core.schema import AgentAction, AgentFinish, LLMResult
-from langchain_core.schema.messages import BaseMessage
-
-
-class StreamingStdOutCallbackHandler(BaseCallbackHandler):
-    """Callback handler for streaming. Only works with LLMs that support streaming."""
-
-    def on_llm_start(
-        self, serialized: Dict[str, Any], prompts: List[str], **kwargs: Any
-    ) -> None:
-        """Run when LLM starts running."""
-
-    def on_chat_model_start(
-        self,
-        serialized: Dict[str, Any],
-        messages: List[List[BaseMessage]],
-        **kwargs: Any,
-    ) -> None:
-        """Run when LLM starts running."""
-
-    def on_llm_new_token(self, token: str, **kwargs: Any) -> None:
-        """Run on new LLM token. Only available when streaming is enabled."""
-        sys.stdout.write(token)
-        sys.stdout.flush()
-
-    def on_llm_end(self, response: LLMResult, **kwargs: Any) -> None:
-        """Run when LLM ends running."""
-
-    def on_llm_error(self, error: BaseException, **kwargs: Any) -> None:
-        """Run when LLM errors."""
-
-    def on_chain_start(
-        self, serialized: Dict[str, Any], inputs: Dict[str, Any], **kwargs: Any
-    ) -> None:
-        """Run when chain starts running."""
-
-    def on_chain_end(self, outputs: Dict[str, Any], **kwargs: Any) -> None:
-        """Run when chain ends running."""
-
-    def on_chain_error(self, error: BaseException, **kwargs: Any) -> None:
-        """Run when chain errors."""
-
-    def on_tool_start(
-        self, serialized: Dict[str, Any], input_str: str, **kwargs: Any
-    ) -> None:
-        """Run when tool starts running."""
-
-    def on_agent_action(self, action: AgentAction, **kwargs: Any) -> Any:
-        """Run on agent action."""
-        pass
-
-    def on_tool_end(self, output: str, **kwargs: Any) -> None:
-        """Run when tool ends running."""
-
-    def on_tool_error(self, error: BaseException, **kwargs: Any) -> None:
-        """Run when tool errors."""
-
-    def on_text(self, text: str, **kwargs: Any) -> None:
-        """Run on arbitrary text."""
-
-    def on_agent_finish(self, finish: AgentFinish, **kwargs: Any) -> None:
-        """Run on agent end."""
-=======
-__all__ = ["StreamingStdOutCallbackHandler"]
->>>>>>> f4c0e3cc
+__all__ = ["StreamingStdOutCallbackHandler"]