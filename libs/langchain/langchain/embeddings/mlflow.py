--- conflicted
+++ resolved
@@ -53,17 +53,13 @@
     def _mlflow_extras(self) -> str:
         return "[genai]"
 
-<<<<<<< HEAD
-    def embed_documents(self, texts: List[str]) -> List[List[float]]:
-=======
-    def _validate_uri(self):
+    def _validate_uri(self) -> None:
         if urlparse(self.target_uri).scheme not in ("http", "https"):
             raise ValueError(
                 "Invalid target URI. The target URI must be a valid HTTP/HTTPS URI."
             )
 
-    def _query(self, texts: List[str]) -> List[List[float]]:
->>>>>>> a55e2bb4
+    def embed_documents(self, texts: List[str]) -> List[List[float]]:
         embeddings: List[List[float]] = []
         for txt in _chunk(texts, 20):
             resp = self._client.predict(endpoint=self.endpoint, inputs={"input": txt})
