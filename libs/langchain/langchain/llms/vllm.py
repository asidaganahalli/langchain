from typing import Any, Dict, List, Optional

from langchain.callbacks.manager import CallbackManagerForLLMRun
from langchain.llms.base import BaseLLM
from langchain.llms.openai import BaseOpenAI
from langchain.pydantic_v1 import root_validator
from langchain.schema.output import Generation, LLMResult


class VLLM(BaseLLM):
    """VLLM language model."""

    model: str = ""
    """The name or path of a HuggingFace Transformers model."""

    tensor_parallel_size: Optional[int] = 1
    """The number of GPUs to use for distributed execution with tensor parallelism."""

    trust_remote_code: Optional[bool] = False
    """Trust remote code (e.g., from HuggingFace) when downloading the model 
    and tokenizer."""

    n: int = 1
    """Number of output sequences to return for the given prompt."""

    best_of: Optional[int] = None
    """Number of output sequences that are generated from the prompt."""

    presence_penalty: float = 0.0
    """Float that penalizes new tokens based on whether they appear in the 
    generated text so far"""

    frequency_penalty: float = 0.0
    """Float that penalizes new tokens based on their frequency in the 
    generated text so far"""

    temperature: float = 1.0
    """Float that controls the randomness of the sampling."""

    top_p: float = 1.0
    """Float that controls the cumulative probability of the top tokens to consider."""

    top_k: int = -1
    """Integer that controls the number of top tokens to consider."""

    use_beam_search: bool = False
    """Whether to use beam search instead of sampling."""

    stop: Optional[List[str]] = None
    """List of strings that stop the generation when they are generated."""

    ignore_eos: bool = False
    """Whether to ignore the EOS token and continue generating tokens after 
    the EOS token is generated."""

    max_new_tokens: int = 512
    """Maximum number of tokens to generate per output sequence."""

    logprobs: Optional[int] = None
    """Number of log probabilities to return per output token."""

    dtype: str = "auto"
    """The data type for the model weights and activations."""

<<<<<<< HEAD
=======
    download_dir: Optional[str] = None
    """Directory to download and load the weights. (Default to the default 
    cache dir of huggingface)"""

    vllm_kwargs: Dict[str, Any] = Field(default_factory=dict)
    """Holds any model parameters valid for `vllm.LLM` call not explicitly specified."""

>>>>>>> c732d8ff
    client: Any  #: :meta private:

    @root_validator()
    def validate_environment(cls, values: Dict) -> Dict:
        """Validate that python package exists in environment."""

        try:
            from vllm import LLM as VLLModel
        except ImportError:
            raise ImportError(
                "Could not import vllm python package. "
                "Please install it with `pip install vllm`."
            )

        values["client"] = VLLModel(
            model=values["model"],
            tensor_parallel_size=values["tensor_parallel_size"],
            trust_remote_code=values["trust_remote_code"],
            dtype=values["dtype"],
<<<<<<< HEAD
=======
            download_dir=values["download_dir"],
            **values["vllm_kwargs"],
>>>>>>> c732d8ff
        )

        return values

    @property
    def _default_params(self) -> Dict[str, Any]:
        """Get the default parameters for calling vllm."""
        return {
            "n": self.n,
            "best_of": self.best_of,
            "max_tokens": self.max_new_tokens,
            "top_k": self.top_k,
            "top_p": self.top_p,
            "temperature": self.temperature,
            "presence_penalty": self.presence_penalty,
            "frequency_penalty": self.frequency_penalty,
            "stop": self.stop,
            "ignore_eos": self.ignore_eos,
            "use_beam_search": self.use_beam_search,
            "logprobs": self.logprobs,
        }

    def _generate(
        self,
        prompts: List[str],
        stop: Optional[List[str]] = None,
        run_manager: Optional[CallbackManagerForLLMRun] = None,
        **kwargs: Any,
    ) -> LLMResult:
        """Run the LLM on the given prompt and input."""

        from vllm import SamplingParams

        # build sampling parameters
        params = {**self._default_params, **kwargs, "stop": stop}
        sampling_params = SamplingParams(**params)
        # call the model
        outputs = self.client.generate(prompts, sampling_params)

        generations = []
        for output in outputs:
            text = output.outputs[0].text
            generations.append([Generation(text=text)])

        return LLMResult(generations=generations)

    @property
    def _llm_type(self) -> str:
        """Return type of llm."""
        return "vllm"


class VLLMOpenAI(BaseOpenAI):
    """vLLM OpenAI-compatible API client"""

    @property
    def _invocation_params(self) -> Dict[str, Any]:
        """Get the parameters used to invoke the model."""
        openai_creds: Dict[str, Any] = {
            "api_key": self.openai_api_key,
            "api_base": self.openai_api_base,
        }

        return {
            "model": self.model_name,
            **openai_creds,
            **self._default_params,
            "logit_bias": None,
        }

    @property
    def _llm_type(self) -> str:
        """Return type of llm."""
        return "vllm-openai"<|MERGE_RESOLUTION|>--- conflicted
+++ resolved
@@ -62,8 +62,6 @@
     dtype: str = "auto"
     """The data type for the model weights and activations."""
 
-<<<<<<< HEAD
-=======
     download_dir: Optional[str] = None
     """Directory to download and load the weights. (Default to the default 
     cache dir of huggingface)"""
@@ -71,7 +69,6 @@
     vllm_kwargs: Dict[str, Any] = Field(default_factory=dict)
     """Holds any model parameters valid for `vllm.LLM` call not explicitly specified."""
 
->>>>>>> c732d8ff
     client: Any  #: :meta private:
 
     @root_validator()
@@ -91,11 +88,8 @@
             tensor_parallel_size=values["tensor_parallel_size"],
             trust_remote_code=values["trust_remote_code"],
             dtype=values["dtype"],
-<<<<<<< HEAD
-=======
             download_dir=values["download_dir"],
             **values["vllm_kwargs"],
->>>>>>> c732d8ff
         )
 
         return values
