"""
**LLM** classes provide
access to the large language model (**LLM**) APIs and services.

**Class hierarchy:**

.. code-block::

    BaseLanguageModel --> BaseLLM --> LLM --> <name>  # Examples: AI21, HuggingFaceHub, OpenAI

**Main helpers:**

.. code-block::

    LLMResult, PromptValue,
    CallbackManagerForLLMRun, AsyncCallbackManagerForLLMRun,
    CallbackManager, AsyncCallbackManager,
    AIMessage, BaseMessage
"""  # noqa: E501
from typing import Any, Callable, Dict, Type

from langchain.llms.base import BaseLLM


def _import_ai21() -> Any:
    from langchain.llms.ai21 import AI21

    return AI21


def _import_aleph_alpha() -> Any:
    from langchain.llms.aleph_alpha import AlephAlpha

    return AlephAlpha


def _import_amazon_api_gateway() -> Any:
    from langchain.llms.amazon_api_gateway import AmazonAPIGateway

    return AmazonAPIGateway


def _import_anthropic() -> Any:
    from langchain.llms.anthropic import Anthropic

    return Anthropic


def _import_anyscale() -> Any:
    from langchain.llms.anyscale import Anyscale

    return Anyscale


def _import_arcee() -> Any:
    from langchain.llms.arcee import Arcee

    return Arcee


def _import_aviary() -> Any:
    from langchain.llms.aviary import Aviary

    return Aviary


def _import_azureml_endpoint() -> Any:
    from langchain.llms.azureml_endpoint import AzureMLOnlineEndpoint

    return AzureMLOnlineEndpoint


def _import_baidu_qianfan_endpoint() -> Any:
    from langchain.llms.baidu_qianfan_endpoint import QianfanLLMEndpoint

    return QianfanLLMEndpoint


def _import_bananadev() -> Any:
    from langchain.llms.bananadev import Banana

    return Banana


def _import_baseten() -> Any:
    from langchain.llms.baseten import Baseten

    return Baseten


def _import_beam() -> Any:
    from langchain.llms.beam import Beam

    return Beam


def _import_bedrock() -> Any:
    from langchain.llms.bedrock import Bedrock

    return Bedrock


def _import_bittensor() -> Any:
    from langchain.llms.bittensor import NIBittensorLLM

    return NIBittensorLLM


def _import_cerebriumai() -> Any:
    from langchain.llms.cerebriumai import CerebriumAI

    return CerebriumAI


def _import_chatglm() -> Any:
    from langchain.llms.chatglm import ChatGLM

    return ChatGLM


def _import_clarifai() -> Any:
    from langchain.llms.clarifai import Clarifai

    return Clarifai


def _import_cohere() -> Any:
    from langchain.llms.cohere import Cohere

    return Cohere


def _import_ctransformers() -> Any:
    from langchain.llms.ctransformers import CTransformers

    return CTransformers


def _import_ctranslate2() -> Any:
    from langchain.llms.ctranslate2 import CTranslate2

    return CTranslate2


def _import_databricks() -> Any:
    from langchain.llms.databricks import Databricks

    return Databricks


def _import_deepinfra() -> Any:
    from langchain.llms.deepinfra import DeepInfra

    return DeepInfra


def _import_deepsparse() -> Any:
    from langchain.llms.deepsparse import DeepSparse

    return DeepSparse


def _import_edenai() -> Any:
    from langchain.llms.edenai import EdenAI

    return EdenAI


def _import_fake() -> Any:
    from langchain.llms.fake import FakeListLLM

    return FakeListLLM


def _import_fireworks() -> Any:
    from langchain.llms.fireworks import Fireworks

    return Fireworks


def _import_forefrontai() -> Any:
    from langchain.llms.forefrontai import ForefrontAI

    return ForefrontAI


def _import_gigachat() -> Any:
    from langchain.llms.gigachat import GigaChat

    return GigaChat


def _import_google_palm() -> Any:
    from langchain.llms.google_palm import GooglePalm

    return GooglePalm


def _import_gooseai() -> Any:
    from langchain.llms.gooseai import GooseAI

    return GooseAI


def _import_gpt4all() -> Any:
    from langchain.llms.gpt4all import GPT4All

    return GPT4All


def _import_gradient_ai() -> Any:
    from langchain.llms.gradient_ai import GradientLLM

    return GradientLLM


def _import_huggingface_endpoint() -> Any:
    from langchain.llms.huggingface_endpoint import HuggingFaceEndpoint

    return HuggingFaceEndpoint


def _import_huggingface_hub() -> Any:
    from langchain.llms.huggingface_hub import HuggingFaceHub

    return HuggingFaceHub


def _import_huggingface_pipeline() -> Any:
    from langchain.llms.huggingface_pipeline import HuggingFacePipeline

    return HuggingFacePipeline


def _import_huggingface_text_gen_inference() -> Any:
    from langchain.llms.huggingface_text_gen_inference import (
        HuggingFaceTextGenInference,
    )

    return HuggingFaceTextGenInference


def _import_human() -> Any:
    from langchain.llms.human import HumanInputLLM

    return HumanInputLLM


def _import_javelin_ai_gateway() -> Any:
    from langchain.llms.javelin_ai_gateway import JavelinAIGateway

    return JavelinAIGateway


def _import_koboldai() -> Any:
    from langchain.llms.koboldai import KoboldApiLLM

    return KoboldApiLLM


def _import_llamacpp() -> Any:
    from langchain.llms.llamacpp import LlamaCpp

    return LlamaCpp


def _import_manifest() -> Any:
    from langchain.llms.manifest import ManifestWrapper

    return ManifestWrapper


def _import_minimax() -> Any:
    from langchain.llms.minimax import Minimax

    return Minimax


def _import_mlflow_ai_gateway() -> Any:
    from langchain.llms.mlflow_ai_gateway import MlflowAIGateway

    return MlflowAIGateway


def _import_modal() -> Any:
    from langchain.llms.modal import Modal

    return Modal


def _import_mosaicml() -> Any:
    from langchain.llms.mosaicml import MosaicML

    return MosaicML


def _import_nlpcloud() -> Any:
    from langchain.llms.nlpcloud import NLPCloud

    return NLPCloud


def _import_octoai_endpoint() -> Any:
    from langchain.llms.octoai_endpoint import OctoAIEndpoint

    return OctoAIEndpoint


def _import_ollama() -> Any:
    from langchain.llms.ollama import Ollama

    return Ollama


def _import_opaqueprompts() -> Any:
    from langchain.llms.opaqueprompts import OpaquePrompts

    return OpaquePrompts


def _import_azure_openai() -> Any:
    from langchain.llms.openai import AzureOpenAI

    return AzureOpenAI


def _import_openai() -> Any:
    from langchain.llms.openai import OpenAI

    return OpenAI


def _import_openai_chat() -> Any:
    from langchain.llms.openai import OpenAIChat

    return OpenAIChat


def _import_openllm() -> Any:
    from langchain.llms.openllm import OpenLLM

    return OpenLLM


def _import_openlm() -> Any:
    from langchain.llms.openlm import OpenLM

    return OpenLM


def _import_pai_eas_endpoint() -> Any:
    from langchain.llms.pai_eas_endpoint import PaiEasEndpoint

    return PaiEasEndpoint


def _import_petals() -> Any:
    from langchain.llms.petals import Petals

    return Petals


def _import_pipelineai() -> Any:
    from langchain.llms.pipelineai import PipelineAI

    return PipelineAI


def _import_predibase() -> Any:
    from langchain.llms.predibase import Predibase

    return Predibase


def _import_predictionguard() -> Any:
    from langchain.llms.predictionguard import PredictionGuard

    return PredictionGuard


def _import_promptlayer() -> Any:
    from langchain.llms.promptlayer_openai import PromptLayerOpenAI

    return PromptLayerOpenAI


def _import_promptlayer_chat() -> Any:
    from langchain.llms.promptlayer_openai import PromptLayerOpenAIChat

    return PromptLayerOpenAIChat


def _import_replicate() -> Any:
    from langchain.llms.replicate import Replicate

    return Replicate


def _import_rwkv() -> Any:
    from langchain.llms.rwkv import RWKV

    return RWKV


def _import_sagemaker_endpoint() -> Any:
    from langchain.llms.sagemaker_endpoint import SagemakerEndpoint

    return SagemakerEndpoint


def _import_self_hosted() -> Any:
    from langchain.llms.self_hosted import SelfHostedPipeline

    return SelfHostedPipeline


def _import_self_hosted_hugging_face() -> Any:
    from langchain.llms.self_hosted_hugging_face import SelfHostedHuggingFaceLLM

    return SelfHostedHuggingFaceLLM


def _import_stochasticai() -> Any:
    from langchain.llms.stochasticai import StochasticAI

    return StochasticAI


def _import_symblai_nebula() -> Any:
    from langchain.llms.symblai_nebula import Nebula

    return Nebula


def _import_triton_tensorrt() -> Any:
<<<<<<< HEAD
    from libs.langchain.langchain.llms.triton_tensorrt import TritonTensorRT
    
=======
    from langchain.llms.triton_tensorrt import TritonTensorRT

>>>>>>> ded1177a
    return TritonTensorRT


def _import_textgen() -> Any:
    from langchain.llms.textgen import TextGen

    return TextGen


def _import_titan_takeoff() -> Any:
    from langchain.llms.titan_takeoff import TitanTakeoff

    return TitanTakeoff


def _import_titan_takeoff_pro() -> Any:
    from langchain.llms.titan_takeoff_pro import TitanTakeoffPro

    return TitanTakeoffPro


def _import_together() -> Any:
    from langchain.llms.together import Together

    return Together


def _import_tongyi() -> Any:
    from langchain.llms.tongyi import Tongyi

    return Tongyi


def _import_vertex() -> Any:
    from langchain.llms.vertexai import VertexAI

    return VertexAI


def _import_vertex_model_garden() -> Any:
    from langchain.llms.vertexai import VertexAIModelGarden

    return VertexAIModelGarden


def _import_vllm() -> Any:
    from langchain.llms.vllm import VLLM

    return VLLM


def _import_vllm_openai() -> Any:
    from langchain.llms.vllm import VLLMOpenAI

    return VLLMOpenAI


def _import_writer() -> Any:
    from langchain.llms.writer import Writer

    return Writer


def _import_xinference() -> Any:
    from langchain.llms.xinference import Xinference

    return Xinference


def _import_yandex_gpt() -> Any:
    from langchain.llms.yandex import YandexGPT

    return YandexGPT


def __getattr__(name: str) -> Any:
    if name == "AI21":
        return _import_ai21()
    elif name == "AlephAlpha":
        return _import_aleph_alpha()
    elif name == "AmazonAPIGateway":
        return _import_amazon_api_gateway()
    elif name == "Anthropic":
        return _import_anthropic()
    elif name == "Anyscale":
        return _import_anyscale()
    elif name == "Arcee":
        return _import_arcee()
    elif name == "Aviary":
        return _import_aviary()
    elif name == "AzureMLOnlineEndpoint":
        return _import_azureml_endpoint()
    elif name == "QianfanLLMEndpoint":
        return _import_baidu_qianfan_endpoint()
    elif name == "Banana":
        return _import_bananadev()
    elif name == "Baseten":
        return _import_baseten()
    elif name == "Beam":
        return _import_beam()
    elif name == "Bedrock":
        return _import_bedrock()
    elif name == "NIBittensorLLM":
        return _import_bittensor()
    elif name == "CerebriumAI":
        return _import_cerebriumai()
    elif name == "ChatGLM":
        return _import_chatglm()
    elif name == "Clarifai":
        return _import_clarifai()
    elif name == "Cohere":
        return _import_cohere()
    elif name == "CTransformers":
        return _import_ctransformers()
    elif name == "CTranslate2":
        return _import_ctranslate2()
    elif name == "Databricks":
        return _import_databricks()
    elif name == "DeepInfra":
        return _import_deepinfra()
    elif name == "DeepSparse":
        return _import_deepsparse()
    elif name == "EdenAI":
        return _import_edenai()
    elif name == "FakeListLLM":
        return _import_fake()
    elif name == "Fireworks":
        return _import_fireworks()
    elif name == "ForefrontAI":
        return _import_forefrontai()
    elif name == "GigaChat":
        return _import_gigachat()
    elif name == "GooglePalm":
        return _import_google_palm()
    elif name == "GooseAI":
        return _import_gooseai()
    elif name == "GPT4All":
        return _import_gpt4all()
    elif name == "GradientLLM":
        return _import_gradient_ai()
    elif name == "HuggingFaceEndpoint":
        return _import_huggingface_endpoint()
    elif name == "HuggingFaceHub":
        return _import_huggingface_hub()
    elif name == "HuggingFacePipeline":
        return _import_huggingface_pipeline()
    elif name == "HuggingFaceTextGenInference":
        return _import_huggingface_text_gen_inference()
    elif name == "HumanInputLLM":
        return _import_human()
    elif name == "JavelinAIGateway":
        return _import_javelin_ai_gateway()
    elif name == "KoboldApiLLM":
        return _import_koboldai()
    elif name == "LlamaCpp":
        return _import_llamacpp()
    elif name == "ManifestWrapper":
        return _import_manifest()
    elif name == "Minimax":
        return _import_minimax()
    elif name == "MlflowAIGateway":
        return _import_mlflow_ai_gateway()
    elif name == "Modal":
        return _import_modal()
    elif name == "MosaicML":
        return _import_mosaicml()
    elif name == "NLPCloud":
        return _import_nlpcloud()
    elif name == "OctoAIEndpoint":
        return _import_octoai_endpoint()
    elif name == "Ollama":
        return _import_ollama()
    elif name == "OpaquePrompts":
        return _import_opaqueprompts()
    elif name == "AzureOpenAI":
        return _import_azure_openai()
    elif name == "OpenAI":
        return _import_openai()
    elif name == "OpenAIChat":
        return _import_openai_chat()
    elif name == "OpenLLM":
        return _import_openllm()
    elif name == "OpenLM":
        return _import_openlm()
    elif name == "PaiEasEndpoint":
        return _import_pai_eas_endpoint()
    elif name == "Petals":
        return _import_petals()
    elif name == "PipelineAI":
        return _import_pipelineai()
    elif name == "Predibase":
        return _import_predibase()
    elif name == "PredictionGuard":
        return _import_predictionguard()
    elif name == "PromptLayerOpenAI":
        return _import_promptlayer()
    elif name == "PromptLayerOpenAIChat":
        return _import_promptlayer_chat()
    elif name == "Replicate":
        return _import_replicate()
    elif name == "RWKV":
        return _import_rwkv()
    elif name == "SagemakerEndpoint":
        return _import_sagemaker_endpoint()
    elif name == "SelfHostedPipeline":
        return _import_self_hosted()
    elif name == "SelfHostedHuggingFaceLLM":
        return _import_self_hosted_hugging_face()
    elif name == "StochasticAI":
        return _import_stochasticai()
    elif name == "Nebula":
        return _import_symblai_nebula()
    elif name == "TritonTensorRT":
        return _import_triton_tensorrt()
    elif name == "TextGen":
        return _import_textgen()
    elif name == "TitanTakeoff":
        return _import_titan_takeoff()
    elif name == "TitanTakeoffPro":
        return _import_titan_takeoff_pro()
    elif name == "Together":
        return _import_together()
    elif name == "Tongyi":
        return _import_tongyi()
    elif name == "VertexAI":
        return _import_vertex()
    elif name == "VertexAIModelGarden":
        return _import_vertex_model_garden()
    elif name == "VLLM":
        return _import_vllm()
    elif name == "VLLMOpenAI":
        return _import_vllm_openai()
    elif name == "Writer":
        return _import_writer()
    elif name == "Xinference":
        return _import_xinference()
    elif name == "YandexGPT":
        return _import_yandex_gpt()
    elif name == "type_to_cls_dict":
        # for backwards compatibility
        type_to_cls_dict: Dict[str, Type[BaseLLM]] = {
            k: v() for k, v in get_type_to_cls_dict().items()
        }
        return type_to_cls_dict
    else:
        raise AttributeError(f"Could not find: {name}")


__all__ = [
    "AI21",
    "AlephAlpha",
    "AmazonAPIGateway",
    "Anthropic",
    "Anyscale",
    "Arcee",
    "Aviary",
    "AzureMLOnlineEndpoint",
    "AzureOpenAI",
    "Banana",
    "Baseten",
    "Beam",
    "Bedrock",
    "CTransformers",
    "CTranslate2",
    "CerebriumAI",
    "ChatGLM",
    "Clarifai",
    "Cohere",
    "Databricks",
    "DeepInfra",
    "DeepSparse",
    "EdenAI",
    "FakeListLLM",
    "Fireworks",
    "ForefrontAI",
    "GigaChat",
    "GPT4All",
    "GooglePalm",
    "GooseAI",
    "GradientLLM",
    "HuggingFaceEndpoint",
    "HuggingFaceHub",
    "HuggingFacePipeline",
    "HuggingFaceTextGenInference",
    "HumanInputLLM",
    "KoboldApiLLM",
    "LlamaCpp",
    "TextGen",
    "ManifestWrapper",
    "Minimax",
    "MlflowAIGateway",
    "Modal",
    "MosaicML",
    "Nebula",
    "NIBittensorLLM",
    "NLPCloud",
    "Ollama",
    "OpenAI",
    "OpenAIChat",
    "OpenLLM",
    "OpenLM",
    "PaiEasEndpoint",
    "Petals",
    "PipelineAI",
    "Predibase",
    "PredictionGuard",
    "PromptLayerOpenAI",
    "PromptLayerOpenAIChat",
    "OpaquePrompts",
    "RWKV",
    "Replicate",
    "SagemakerEndpoint",
    "SelfHostedHuggingFaceLLM",
    "SelfHostedPipeline",
    "StochasticAI",
    "TritonTensorRT",
    "TitanTakeoff",
    "TitanTakeoffPro",
    "Tongyi",
    "VertexAI",
    "VertexAIModelGarden",
    "VLLM",
    "VLLMOpenAI",
    "Writer",
    "OctoAIEndpoint",
    "Xinference",
    "JavelinAIGateway",
    "QianfanLLMEndpoint",
    "YandexGPT",
]


def get_type_to_cls_dict() -> Dict[str, Callable[[], Type[BaseLLM]]]:
    return {
        "ai21": _import_ai21,
        "aleph_alpha": _import_aleph_alpha,
        "amazon_api_gateway": _import_amazon_api_gateway,
        "amazon_bedrock": _import_bedrock,
        "anthropic": _import_anthropic,
        "anyscale": _import_anyscale,
        "arcee": _import_arcee,
        "aviary": _import_aviary,
        "azure": _import_azure_openai,
        "azureml_endpoint": _import_azureml_endpoint,
        "bananadev": _import_bananadev,
        "baseten": _import_baseten,
        "beam": _import_beam,
        "cerebriumai": _import_cerebriumai,
        "chat_glm": _import_chatglm,
        "clarifai": _import_clarifai,
        "cohere": _import_cohere,
        "ctransformers": _import_ctransformers,
        "ctranslate2": _import_ctranslate2,
        "databricks": _import_databricks,
        "deepinfra": _import_deepinfra,
        "deepsparse": _import_deepsparse,
        "edenai": _import_edenai,
        "fake-list": _import_fake,
        "forefrontai": _import_forefrontai,
        "giga-chat-model": _import_gigachat,
        "google_palm": _import_google_palm,
        "gooseai": _import_gooseai,
        "gradient": _import_gradient_ai,
        "gpt4all": _import_gpt4all,
        "huggingface_endpoint": _import_huggingface_endpoint,
        "huggingface_hub": _import_huggingface_hub,
        "huggingface_pipeline": _import_huggingface_pipeline,
        "huggingface_textgen_inference": _import_huggingface_text_gen_inference,
        "human-input": _import_human,
        "koboldai": _import_koboldai,
        "llamacpp": _import_llamacpp,
        "textgen": _import_textgen,
        "minimax": _import_minimax,
        "mlflow-ai-gateway": _import_mlflow_ai_gateway,
        "modal": _import_modal,
        "mosaic": _import_mosaicml,
        "nebula": _import_symblai_nebula,
        "nibittensor": _import_bittensor,
        "nlpcloud": _import_nlpcloud,
        "ollama": _import_ollama,
        "openai": _import_openai,
        "openlm": _import_openlm,
        "pai_eas_endpoint": _import_pai_eas_endpoint,
        "petals": _import_petals,
        "pipelineai": _import_pipelineai,
        "predibase": _import_predibase,
        "opaqueprompts": _import_opaqueprompts,
        "replicate": _import_replicate,
        "rwkv": _import_rwkv,
        "sagemaker_endpoint": _import_sagemaker_endpoint,
        "self_hosted": _import_self_hosted,
        "self_hosted_hugging_face": _import_self_hosted_hugging_face,
        "stochasticai": _import_stochasticai,
        "together": _import_together,
        "tongyi": _import_tongyi,
        "titan_takeoff": _import_titan_takeoff,
        "titan_takeoff_pro": _import_titan_takeoff_pro,
        "triton_tensor_rt": _import_triton_tensorrt,
        "vertexai": _import_vertex,
        "vertexai_model_garden": _import_vertex_model_garden,
        "openllm": _import_openllm,
        "openllm_client": _import_openllm,
        "vllm": _import_vllm,
        "vllm_openai": _import_vllm_openai,
        "writer": _import_writer,
        "xinference": _import_xinference,
        "javelin-ai-gateway": _import_javelin_ai_gateway,
        "qianfan_endpoint": _import_baidu_qianfan_endpoint,
        "yandex_gpt": _import_yandex_gpt,
    }<|MERGE_RESOLUTION|>--- conflicted
+++ resolved
@@ -433,13 +433,8 @@
 
 
 def _import_triton_tensorrt() -> Any:
-<<<<<<< HEAD
-    from libs.langchain.langchain.llms.triton_tensorrt import TritonTensorRT
-    
-=======
     from langchain.llms.triton_tensorrt import TritonTensorRT
 
->>>>>>> ded1177a
     return TritonTensorRT
 
 
