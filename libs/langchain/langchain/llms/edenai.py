--- conflicted
+++ resolved
@@ -1,219 +1,3 @@
 from langchain_community.llms.edenai import EdenAI
 
-<<<<<<< HEAD
-from aiohttp import ClientSession
-from langchain_core.pydantic_v1 import Extra, Field, root_validator
-
-from langchain.callbacks.manager import (
-    AsyncCallbackManagerForLLMRun,
-    CallbackManagerForLLMRun,
-)
-from langchain.llms.base import LLM
-from langchain.llms.utils import enforce_stop_tokens
-from langchain.utilities.requests import Requests
-from langchain.utils import get_from_dict_or_env
-
-logger = logging.getLogger(__name__)
-
-
-class EdenAI(LLM):
-    """Wrapper around edenai models.
-
-    To use, you should have
-    the environment variable ``EDENAI_API_KEY`` set with your API token.
-    You can find your token here: https://app.edenai.run/admin/account/settings
-
-    `feature` and `subfeature` are required, but any other model parameters can also be
-    passed in with the format params={model_param: value, ...}
-
-    for api reference check edenai documentation: http://docs.edenai.co.
-    """
-
-    base_url: str = "https://api.edenai.run/v2"
-
-    edenai_api_key: Optional[str] = None
-
-    feature: Literal["text", "image"] = "text"
-    """Which generative feature to use, use text by default"""
-
-    subfeature: Literal["generation"] = "generation"
-    """Subfeature of above feature, use generation by default"""
-
-    provider: str
-    """Geneerative provider to use (eg: openai,stabilityai,cohere,google etc.)"""
-
-    params: Dict[str, Any]
-    """
-    Parameters to pass to above subfeature (excluding 'providers' & 'text')
-    ref text: https://docs.edenai.co/reference/text_generation_create
-    ref image: https://docs.edenai.co/reference/text_generation_create
-    """
-
-    model_kwargs: Dict[str, Any] = Field(default_factory=dict)
-    """extra parameters"""
-
-    stop_sequences: Optional[List[str]] = None
-    """Stop sequences to use."""
-
-    class Config:
-        """Configuration for this pydantic object."""
-
-        extra = Extra.forbid
-
-    @root_validator()
-    def validate_environment(cls, values: Dict) -> Dict:
-        """Validate that api key exists in environment."""
-        values["edenai_api_key"] = get_from_dict_or_env(
-            values, "edenai_api_key", "EDENAI_API_KEY"
-        )
-        return values
-
-    @root_validator(pre=True)
-    def build_extra(cls, values: Dict[str, Any]) -> Dict[str, Any]:
-        """Build extra kwargs from additional params that were passed in."""
-        all_required_field_names = {field.alias for field in cls.__fields__.values()}
-
-        extra = values.get("model_kwargs", {})
-        for field_name in list(values):
-            if field_name not in all_required_field_names:
-                if field_name in extra:
-                    raise ValueError(f"Found {field_name} supplied twice.")
-                logger.warning(
-                    f"""{field_name} was transferred to model_kwargs.
-                    Please confirm that {field_name} is what you intended."""
-                )
-                extra[field_name] = values.pop(field_name)
-        values["model_kwargs"] = extra
-        return values
-
-    @property
-    def _llm_type(self) -> str:
-        """Return type of model."""
-        return "edenai"
-
-    def _format_output(self, output: dict) -> str:
-        if self.feature == "text":
-            return output[self.provider]["generated_text"]
-        else:
-            return output[self.provider]["items"][0]["image"]
-
-    def _call(
-        self,
-        prompt: str,
-        stop: Optional[List[str]] = None,
-        run_manager: Optional[CallbackManagerForLLMRun] = None,
-        **kwargs: Any,
-    ) -> str:
-        """Call out to EdenAI's text generation endpoint.
-
-        Args:
-            prompt: The prompt to pass into the model.
-
-        Returns:
-            json formatted str response.
-
-        """
-        stops = None
-        if self.stop_sequences is not None and stop is not None:
-            raise ValueError(
-                "stop sequences found in both the input and default params."
-            )
-        elif self.stop_sequences is not None:
-            stops = self.stop_sequences
-        else:
-            stops = stop
-
-        url = f"{self.base_url}/{self.feature}/{self.subfeature}"
-        headers = {"Authorization": f"Bearer {self.edenai_api_key}"}
-        payload = {
-            **self.params,
-            "providers": self.provider,
-            "num_images": 1,  # always limit to 1 (ignored for text)
-            "text": prompt,
-            **kwargs,
-        }
-        request = Requests(headers=headers)
-
-        response = request.post(url=url, data=payload)
-
-        if response.status_code >= 500:
-            raise Exception(f"EdenAI Server: Error {response.status_code}")
-        elif response.status_code >= 400:
-            raise ValueError(f"EdenAI received an invalid payload: {response.text}")
-        elif response.status_code != 200:
-            raise Exception(
-                f"EdenAI returned an unexpected response with status "
-                f"{response.status_code}: {response.text}"
-            )
-
-        output = self._format_output(response.json())
-
-        if stops is not None:
-            output = enforce_stop_tokens(output, stops)
-
-        return output
-
-    async def _acall(
-        self,
-        prompt: str,
-        stop: Optional[List[str]] = None,
-        run_manager: Optional[AsyncCallbackManagerForLLMRun] = None,
-        **kwargs: Any,
-    ) -> str:
-        """Call EdenAi model to get predictions based on the prompt.
-
-        Args:
-            prompt: The prompt to pass into the model.
-            stop: A list of stop words (optional).
-            run_manager: A callback manager for async interaction with LLMs.
-
-        Returns:
-            The string generated by the model.
-        """
-
-        stops = None
-        if self.stop_sequences is not None and stop is not None:
-            raise ValueError(
-                "stop sequences found in both the input and default params."
-            )
-        elif self.stop_sequences is not None:
-            stops = self.stop_sequences
-        else:
-            stops = stop
-
-        print("Running the acall")
-        url = f"{self.base_url}/{self.feature}/{self.subfeature}"
-        headers = {"Authorization": f"Bearer {self.edenai_api_key}"}
-        payload = {
-            **self.params,
-            "providers": self.provider,
-            "num_images": 1,  # always limit to 1 (ignored for text)
-            "text": prompt,
-            **kwargs,
-        }
-
-        async with ClientSession() as session:
-            print("Requesting")
-            async with session.post(url, json=payload, headers=headers) as response:
-                if response.status >= 500:
-                    raise Exception(f"EdenAI Server: Error {response.status}")
-                elif response.status >= 400:
-                    raise ValueError(
-                        f"EdenAI received an invalid payload: {response.text}"
-                    )
-                elif response.status != 200:
-                    raise Exception(
-                        f"EdenAI returned an unexpected response with status "
-                        f"{response.status}: {response.text}"
-                    )
-
-                response_json = await response.json()
-
-                output = self._format_output(response_json)
-                if stops is not None:
-                    output = enforce_stop_tokens(output, stops)
-
-                return output
-=======
-__all__ = ["EdenAI"]
->>>>>>> b9ef92f2
+__all__ = ["EdenAI"]