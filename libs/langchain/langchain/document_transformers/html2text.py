from typing import Any, Sequence

from langchain_core.documents import BaseDocumentTransformer, Document


class Html2TextTransformer(BaseDocumentTransformer):
    """Replace occurrences of a particular search pattern with a replacement string
    Example:
        .. code-block:: python
            from langchain.document_transformers import Html2TextTransformer
            html2text=Html2TextTransformer()
            docs_transform=html2text.transform_documents(docs)
    """

    def transform_documents(
        self,
        documents: Sequence[Document],
        **kwargs: Any,
    ) -> Sequence[Document]:
        try:
            import html2text
        except ImportError:
            raise ImportError(
                """html2text package not found, please 
                install it with `pip install html2text`"""
            )

        # Create an html2text.HTML2Text object and override some properties
        h = html2text.HTML2Text()
<<<<<<< HEAD
        h.ignore_links = True
        h.ignore_images = True
=======
        h.ignore_links = self.ignore_links
        h.ignore_images = self.ignore_images

        new_documents = []

>>>>>>> db6bf8b0
        for d in documents:
            new_document = Document(
                page_content=h.handle(d.page_content), metadata={**d.metadata}
            )
            new_documents.append(new_document)
        return new_documents

    async def atransform_documents(
        self,
        documents: Sequence[Document],
        **kwargs: Any,
    ) -> Sequence[Document]:
        raise NotImplementedError<|MERGE_RESOLUTION|>--- conflicted
+++ resolved
@@ -5,12 +5,21 @@
 
 class Html2TextTransformer(BaseDocumentTransformer):
     """Replace occurrences of a particular search pattern with a replacement string
+
+    Arguments:
+        ignore_links: Whether links should be ignored; defaults to True.
+        ignore_images: Whether images should be ignored; defaults to True.
+
     Example:
         .. code-block:: python
             from langchain.document_transformers import Html2TextTransformer
-            html2text=Html2TextTransformer()
-            docs_transform=html2text.transform_documents(docs)
+            html2text = Html2TextTransformer()
+            docs_transform = html2text.transform_documents(docs)
     """
+
+    def __init__(self, ignore_links: bool = True, ignore_images: bool = True) -> None:
+        self.ignore_links = ignore_links
+        self.ignore_images = ignore_images
 
     def transform_documents(
         self,
@@ -25,18 +34,13 @@
                 install it with `pip install html2text`"""
             )
 
-        # Create an html2text.HTML2Text object and override some properties
+        # Create a html2text.HTML2Text object and override some properties
         h = html2text.HTML2Text()
-<<<<<<< HEAD
-        h.ignore_links = True
-        h.ignore_images = True
-=======
         h.ignore_links = self.ignore_links
         h.ignore_images = self.ignore_images
 
         new_documents = []
 
->>>>>>> db6bf8b0
         for d in documents:
             new_document = Document(
                 page_content=h.handle(d.page_content), metadata={**d.metadata}
