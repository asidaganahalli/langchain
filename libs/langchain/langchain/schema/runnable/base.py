from __future__ import annotations

import asyncio
import inspect
import threading
from abc import ABC, abstractmethod
from concurrent.futures import FIRST_COMPLETED, wait
from functools import partial
from itertools import tee
from typing import (
    TYPE_CHECKING,
    Any,
    AsyncIterator,
    Awaitable,
    Callable,
    Dict,
    Generic,
    Iterator,
    List,
    Mapping,
    Optional,
    Sequence,
    Tuple,
    Type,
    TypeVar,
    Union,
    cast,
)

if TYPE_CHECKING:
    from langchain.callbacks.manager import (
        AsyncCallbackManagerForChainRun,
        CallbackManagerForChainRun,
    )


from langchain.load.dump import dumpd
from langchain.load.serializable import Serializable
from langchain.pydantic_v1 import Field
from langchain.schema.runnable.config import (
    RunnableConfig,
    acall_func_with_variable_args,
    call_func_with_variable_args,
    ensure_config,
    get_async_callback_manager_for_config,
    get_callback_manager_for_config,
    get_config_list,
    get_executor_for_config,
    patch_config,
)
from langchain.schema.runnable.utils import (
    Input,
    Output,
    accepts_config,
    accepts_run_manager,
    gather_with_concurrency,
)
from langchain.utils.aiter import atee, py_anext
from langchain.utils.iter import safetee

Other = TypeVar("Other")


class Runnable(Generic[Input, Output], ABC):
    """A Runnable is a unit of work that can be invoked, batched, streamed, or
    transformed."""

    def __or__(
        self,
        other: Union[
            Runnable[Any, Other],
            Callable[[Any], Other],
            Mapping[str, Union[Runnable[Any, Other], Callable[[Any], Other], Any]],
        ],
    ) -> RunnableSequence[Input, Other]:
        return RunnableSequence(first=self, last=coerce_to_runnable(other))

    def __ror__(
        self,
        other: Union[
            Runnable[Other, Any],
            Callable[[Any], Other],
            Mapping[str, Union[Runnable[Other, Any], Callable[[Other], Any], Any]],
        ],
    ) -> RunnableSequence[Other, Output]:
        return RunnableSequence(first=coerce_to_runnable(other), last=self)

    """ --- Public API --- """

    @abstractmethod
    def invoke(self, input: Input, config: Optional[RunnableConfig] = None) -> Output:
        ...

    async def ainvoke(
        self, input: Input, config: Optional[RunnableConfig] = None, **kwargs: Any
    ) -> Output:
        """
        Default implementation of ainvoke, which calls invoke in a thread pool.
        Subclasses should override this method if they can run asynchronously.
        """
        return await asyncio.get_running_loop().run_in_executor(
            None, partial(self.invoke, **kwargs), input, config
        )

    def batch(
        self,
        inputs: List[Input],
        config: Optional[Union[RunnableConfig, List[RunnableConfig]]] = None,
        *,
        return_exceptions: bool = False,
        **kwargs: Optional[Any],
    ) -> List[Output]:
        """
        Default implementation of batch, which calls invoke N times.
        Subclasses should override this method if they can batch more efficiently.
        """
        if not inputs:
            return []

        configs = get_config_list(config, len(inputs))

        def invoke(input: Input, config: RunnableConfig) -> Union[Output, Exception]:
            if return_exceptions:
                try:
                    return self.invoke(input, config, **kwargs)
                except Exception as e:
                    return e
            else:
                return self.invoke(input, config, **kwargs)

        # If there's only one input, don't bother with the executor
        if len(inputs) == 1:
            return cast(List[Output], [invoke(inputs[0], configs[0])])

        with get_executor_for_config(configs[0]) as executor:
            return cast(List[Output], list(executor.map(invoke, inputs, configs)))

    async def abatch(
        self,
        inputs: List[Input],
        config: Optional[Union[RunnableConfig, List[RunnableConfig]]] = None,
        *,
        return_exceptions: bool = False,
        **kwargs: Optional[Any],
    ) -> List[Output]:
        """
        Default implementation of abatch, which calls ainvoke N times.
        Subclasses should override this method if they can batch more efficiently.
        """
        if not inputs:
            return []

        configs = get_config_list(config, len(inputs))

        async def ainvoke(
            input: Input, config: RunnableConfig
        ) -> Union[Output, Exception]:
            if return_exceptions:
                try:
                    return await self.ainvoke(input, config, **kwargs)
                except Exception as e:
                    return e
            else:
                return await self.ainvoke(input, config, **kwargs)

        coros = map(ainvoke, inputs, configs)
        return await gather_with_concurrency(configs[0].get("max_concurrency"), *coros)

    def stream(
        self,
        input: Input,
        config: Optional[RunnableConfig] = None,
        **kwargs: Optional[Any],
    ) -> Iterator[Output]:
        """
        Default implementation of stream, which calls invoke.
        Subclasses should override this method if they support streaming output.
        """
        yield self.invoke(input, config, **kwargs)

    async def astream(
        self,
        input: Input,
        config: Optional[RunnableConfig] = None,
        **kwargs: Optional[Any],
    ) -> AsyncIterator[Output]:
        """
        Default implementation of astream, which calls ainvoke.
        Subclasses should override this method if they support streaming output.
        """
        yield await self.ainvoke(input, config, **kwargs)

    def transform(
        self,
        input: Iterator[Input],
        config: Optional[RunnableConfig] = None,
        **kwargs: Optional[Any],
    ) -> Iterator[Output]:
        """
        Default implementation of transform, which buffers input and then calls stream.
        Subclasses should override this method if they can start producing output while
        input is still being generated.
        """
        final: Union[Input, None] = None

        for chunk in input:
            if final is None:
                final = chunk
            else:
                # Make a best effort to gather, for any type that supports `+`
                # This method should throw an error if gathering fails.
                final += chunk  # type: ignore[operator]
        if final:
            yield from self.stream(final, config, **kwargs)

    async def atransform(
        self,
        input: AsyncIterator[Input],
        config: Optional[RunnableConfig] = None,
        **kwargs: Optional[Any],
    ) -> AsyncIterator[Output]:
        """
        Default implementation of atransform, which buffers input and calls astream.
        Subclasses should override this method if they can start producing output while
        input is still being generated.
        """
        final: Union[Input, None] = None

        async for chunk in input:
            if final is None:
                final = chunk
            else:
                # Make a best effort to gather, for any type that supports `+`
                # This method should throw an error if gathering fails.
                final += chunk  # type: ignore[operator]

        if final:
            async for output in self.astream(final, config, **kwargs):
                yield output

    def bind(self, **kwargs: Any) -> Runnable[Input, Output]:
        """
        Bind arguments to a Runnable, returning a new Runnable.
        """
        return RunnableBinding(bound=self, kwargs=kwargs, config={})

    def with_config(
        self,
        config: Optional[RunnableConfig] = None,
        # Sadly Unpack is not well supported by mypy so this will have to be untyped
        **kwargs: Any,
    ) -> Runnable[Input, Output]:
        """
        Bind config to a Runnable, returning a new Runnable.
        """
        return RunnableBinding(
            bound=self, config={**(config or {}), **kwargs}, kwargs={}
        )

    def with_retry(
        self,
        *,
        retry_if_exception_type: Tuple[Type[BaseException], ...] = (Exception,),
        wait_exponential_jitter: bool = True,
        stop_after_attempt: int = 3,
    ) -> Runnable[Input, Output]:
        from langchain.schema.runnable.retry import RunnableRetry

        return RunnableRetry(
            bound=self,
            kwargs={},
            config={},
            retry_exception_types=retry_if_exception_type,
            wait_exponential_jitter=wait_exponential_jitter,
            max_attempt_number=stop_after_attempt,
        )

    def map(self) -> Runnable[List[Input], List[Output]]:
        """
        Return a new Runnable that maps a list of inputs to a list of outputs,
        by calling invoke() with each input.
        """
        return RunnableEach(bound=self)

    def with_fallbacks(
        self,
        fallbacks: Sequence[Runnable[Input, Output]],
        *,
        exceptions_to_handle: Tuple[Type[BaseException], ...] = (Exception,),
    ) -> RunnableWithFallbacks[Input, Output]:
        return RunnableWithFallbacks(
            runnable=self,
            fallbacks=fallbacks,
            exceptions_to_handle=exceptions_to_handle,
        )

    """ --- Helper methods for Subclasses --- """

    def _call_with_config(
        self,
        func: Union[
            Callable[[Input], Output],
            Callable[[Input, CallbackManagerForChainRun], Output],
            Callable[[Input, CallbackManagerForChainRun, RunnableConfig], Output],
        ],
        input: Input,
        config: Optional[RunnableConfig],
        run_type: Optional[str] = None,
    ) -> Output:
        """Helper method to transform an Input value to an Output value,
        with callbacks. Use this method to implement invoke() in subclasses."""
        config = ensure_config(config)
        callback_manager = get_callback_manager_for_config(config)
        run_manager = callback_manager.on_chain_start(
            dumpd(self),
            input,
            run_type=run_type,
            name=config.get("run_name"),
        )
        try:
            output = call_func_with_variable_args(func, input, run_manager, config)
        except BaseException as e:
            run_manager.on_chain_error(e)
            raise
        else:
            run_manager.on_chain_end(dumpd(output))
            return output

    async def _acall_with_config(
        self,
        func: Union[
            Callable[[Input], Awaitable[Output]],
            Callable[[Input, AsyncCallbackManagerForChainRun], Awaitable[Output]],
            Callable[
                [Input, AsyncCallbackManagerForChainRun, RunnableConfig],
                Awaitable[Output],
            ],
        ],
        input: Input,
        config: Optional[RunnableConfig],
        run_type: Optional[str] = None,
    ) -> Output:
        """Helper method to transform an Input value to an Output value,
        with callbacks. Use this method to implement ainvoke() in subclasses."""
        config = ensure_config(config)
        callback_manager = get_async_callback_manager_for_config(config)
        run_manager = await callback_manager.on_chain_start(
            dumpd(self),
            input,
            run_type=run_type,
            name=config.get("run_name"),
        )
        try:
            output = await acall_func_with_variable_args(
                func, input, run_manager, config
            )
        except BaseException as e:
            await run_manager.on_chain_error(e)
            raise
        else:
            await run_manager.on_chain_end(dumpd(output))
            return output

    def _batch_with_config(
        self,
        func: Union[
            Callable[[List[Input]], List[Union[Exception, Output]]],
            Callable[
                [List[Input], List[CallbackManagerForChainRun]],
                List[Union[Exception, Output]],
            ],
            Callable[
                [List[Input], List[CallbackManagerForChainRun], List[RunnableConfig]],
                List[Union[Exception, Output]],
            ],
        ],
        input: List[Input],
        config: Optional[Union[RunnableConfig, List[RunnableConfig]]] = None,
        *,
        return_exceptions: bool = False,
        run_type: Optional[str] = None,
    ) -> List[Output]:
        """Helper method to transform an Input value to an Output value,
        with callbacks. Use this method to implement invoke() in subclasses."""
        if not input:
            return []

        configs = get_config_list(config, len(input))
        callback_managers = [get_callback_manager_for_config(c) for c in configs]
        run_managers = [
            callback_manager.on_chain_start(
                dumpd(self),
                input,
                run_type=run_type,
                name=config.get("run_name"),
            )
            for callback_manager, input, config in zip(
                callback_managers, input, configs
            )
        ]
        try:
            kwargs: Dict[str, Any] = {}
            if accepts_config(func):
                kwargs["config"] = [
                    patch_config(c, callbacks=rm.get_child())
                    for c, rm in zip(configs, run_managers)
                ]
            if accepts_run_manager(func):
                kwargs["run_manager"] = run_managers
            output = func(input, **kwargs)  # type: ignore[call-arg]
        except BaseException as e:
            for run_manager in run_managers:
                run_manager.on_chain_error(e)
            if return_exceptions:
                return cast(List[Output], [e for _ in input])
            else:
                raise
        else:
            first_exception: Optional[Exception] = None
            for run_manager, out in zip(run_managers, output):
                if isinstance(out, Exception):
                    first_exception = first_exception or out
                    run_manager.on_chain_error(out)
                else:
                    run_manager.on_chain_end(dumpd(out))
            if return_exceptions or first_exception is None:
                return cast(List[Output], output)
            else:
                raise first_exception

    async def _abatch_with_config(
        self,
        func: Union[
            Callable[[List[Input]], Awaitable[List[Union[Exception, Output]]]],
            Callable[
                [List[Input], List[AsyncCallbackManagerForChainRun]],
                Awaitable[List[Union[Exception, Output]]],
            ],
            Callable[
                [
                    List[Input],
                    List[AsyncCallbackManagerForChainRun],
                    List[RunnableConfig],
                ],
                Awaitable[List[Union[Exception, Output]]],
            ],
        ],
        input: List[Input],
        config: Optional[Union[RunnableConfig, List[RunnableConfig]]] = None,
        *,
        return_exceptions: bool = False,
        run_type: Optional[str] = None,
    ) -> List[Output]:
        """Helper method to transform an Input value to an Output value,
        with callbacks. Use this method to implement invoke() in subclasses."""
        if not input:
            return []

        configs = get_config_list(config, len(input))
        callback_managers = [get_async_callback_manager_for_config(c) for c in configs]
        run_managers: List[AsyncCallbackManagerForChainRun] = await asyncio.gather(
            *(
                callback_manager.on_chain_start(
                    dumpd(self),
                    input,
                    run_type=run_type,
                    name=config.get("run_name"),
                )
                for callback_manager, input, config in zip(
                    callback_managers, input, configs
                )
            )
        )
        try:
            kwargs: Dict[str, Any] = {}
            if accepts_config(func):
                kwargs["config"] = [
                    patch_config(c, callbacks=rm.get_child())
                    for c, rm in zip(configs, run_managers)
                ]
            if accepts_run_manager(func):
                kwargs["run_manager"] = run_managers
            output = await func(input, **kwargs)  # type: ignore[call-arg]
        except BaseException as e:
            await asyncio.gather(
                *(run_manager.on_chain_error(e) for run_manager in run_managers)
            )
            if return_exceptions:
                return cast(List[Output], [e for _ in input])
            else:
                raise
        else:
            first_exception: Optional[Exception] = None
            coros: List[Awaitable[None]] = []
            for run_manager, out in zip(run_managers, output):
                if isinstance(out, Exception):
                    first_exception = first_exception or out
                    coros.append(run_manager.on_chain_error(out))
                else:
                    coros.append(run_manager.on_chain_end(dumpd(out)))
            await asyncio.gather(*coros)
            if return_exceptions or first_exception is None:
                return cast(List[Output], output)
            else:
                raise first_exception

    def _transform_stream_with_config(
        self,
        input: Iterator[Input],
        transformer: Union[
            Callable[[Iterator[Input]], Iterator[Output]],
            Callable[[Iterator[Input], CallbackManagerForChainRun], Iterator[Output]],
            Callable[
                [
                    Iterator[Input],
                    CallbackManagerForChainRun,
                    RunnableConfig,
                ],
                Iterator[Output],
            ],
        ],
        config: Optional[RunnableConfig],
        run_type: Optional[str] = None,
    ) -> Iterator[Output]:
        """Helper method to transform an Iterator of Input values into an Iterator of
        Output values, with callbacks.
        Use this to implement `stream()` or `transform()` in Runnable subclasses."""
        # tee the input so we can iterate over it twice
        input_for_tracing, input_for_transform = tee(input, 2)
        # Start the input iterator to ensure the input runnable starts before this one
        final_input: Optional[Input] = next(input_for_tracing, None)
        final_input_supported = True
        final_output: Optional[Output] = None
        final_output_supported = True

        config = ensure_config(config)
        callback_manager = get_callback_manager_for_config(config)
        run_manager = callback_manager.on_chain_start(
            dumpd(self),
            {"input": ""},
            run_type=run_type,
            name=config.get("run_name"),
        )
        try:
            kwargs: Dict[str, Any] = {}
            if accepts_config(transformer):
                kwargs["config"] = patch_config(
                    config, callbacks=run_manager.get_child()
                )
            if accepts_run_manager(transformer):
                kwargs["run_manager"] = run_manager
            iterator = transformer(
                input_for_transform, **kwargs
            )  # type: ignore[call-arg]
            for chunk in iterator:
                yield chunk
                if final_output_supported:
                    if final_output is None:
                        final_output = chunk
                    else:
                        try:
                            final_output += chunk  # type: ignore[operator]
                        except TypeError:
                            final_output = None
                            final_output_supported = False
            for ichunk in input_for_tracing:
                if final_input_supported:
                    if final_input is None:
                        final_input = ichunk
                    else:
                        try:
                            final_input += ichunk  # type: ignore[operator]
                        except TypeError:
                            final_input = None
                            final_input_supported = False
        except BaseException as e:
            run_manager.on_chain_error(e, inputs=final_input)
            raise
        else:
            run_manager.on_chain_end(final_output, inputs=final_input)

    async def _atransform_stream_with_config(
        self,
        input: AsyncIterator[Input],
        transformer: Union[
            Callable[[AsyncIterator[Input]], AsyncIterator[Output]],
            Callable[
                [AsyncIterator[Input], AsyncCallbackManagerForChainRun],
                AsyncIterator[Output],
            ],
            Callable[
                [
                    AsyncIterator[Input],
                    AsyncCallbackManagerForChainRun,
                    RunnableConfig,
                ],
                AsyncIterator[Output],
            ],
        ],
        config: Optional[RunnableConfig],
        run_type: Optional[str] = None,
    ) -> AsyncIterator[Output]:
        """Helper method to transform an Async Iterator of Input values into an Async
        Iterator of Output values, with callbacks.
        Use this to implement `astream()` or `atransform()` in Runnable subclasses."""
        # tee the input so we can iterate over it twice
        input_for_tracing, input_for_transform = atee(input, 2)
        # Start the input iterator to ensure the input runnable starts before this one
        final_input: Optional[Input] = await py_anext(input_for_tracing, None)
        final_input_supported = True
        final_output: Optional[Output] = None
        final_output_supported = True

        config = ensure_config(config)
        callback_manager = get_async_callback_manager_for_config(config)
        run_manager = await callback_manager.on_chain_start(
            dumpd(self),
            {"input": ""},
            run_type=run_type,
            name=config.get("run_name"),
        )
        try:
            kwargs: Dict[str, Any] = {}
            if accepts_config(transformer):
                kwargs["config"] = patch_config(
                    config, callbacks=run_manager.get_child()
                )
            if accepts_run_manager(transformer):
                kwargs["run_manager"] = run_manager
            iterator = transformer(
                input_for_transform, **kwargs
            )  # type: ignore[call-arg]
            async for chunk in iterator:
                yield chunk
                if final_output_supported:
                    if final_output is None:
                        final_output = chunk
                    else:
                        try:
                            final_output += chunk  # type: ignore[operator]
                        except TypeError:
                            final_output = None
                            final_output_supported = False
            async for ichunk in input_for_tracing:
                if final_input_supported:
                    if final_input is None:
                        final_input = ichunk
                    else:
                        try:
                            final_input += ichunk  # type: ignore[operator]
                        except TypeError:
                            final_input = None
                            final_input_supported = False
        except BaseException as e:
            await run_manager.on_chain_error(e, inputs=final_input)
            raise
        else:
            await run_manager.on_chain_end(final_output, inputs=final_input)


class RunnableWithFallbacks(Serializable, Runnable[Input, Output]):
    """
    A Runnable that can fallback to other Runnables if it fails.
    """

    runnable: Runnable[Input, Output]
    fallbacks: Sequence[Runnable[Input, Output]]
    exceptions_to_handle: Tuple[Type[BaseException], ...] = (Exception,)

    class Config:
        arbitrary_types_allowed = True

    @property
    def lc_serializable(self) -> bool:
        return True

    @property
    def lc_namespace(self) -> List[str]:
        return self.__class__.__module__.split(".")[:-1]

    @property
    def runnables(self) -> Iterator[Runnable[Input, Output]]:
        yield self.runnable
        yield from self.fallbacks

    def invoke(
        self, input: Input, config: Optional[RunnableConfig] = None, **kwargs: Any
    ) -> Output:
        # setup callbacks
        config = ensure_config(config)
        callback_manager = get_callback_manager_for_config(config)
        # start the root run
        run_manager = callback_manager.on_chain_start(
            dumpd(self), input, name=config.get("run_name")
        )
        first_error = None
        for runnable in self.runnables:
            try:
                output = runnable.invoke(
                    input,
                    patch_config(config, callbacks=run_manager.get_child()),
                    **kwargs,
                )
            except self.exceptions_to_handle as e:
                if first_error is None:
                    first_error = e
            except BaseException as e:
                run_manager.on_chain_error(e)
                raise e
            else:
                run_manager.on_chain_end(output)
                return output
        if first_error is None:
            raise ValueError("No error stored at end of fallbacks.")
        run_manager.on_chain_error(first_error)
        raise first_error

    async def ainvoke(
        self,
        input: Input,
        config: Optional[RunnableConfig] = None,
        **kwargs: Optional[Any],
    ) -> Output:
        # setup callbacks
        config = ensure_config(config)
        callback_manager = get_async_callback_manager_for_config(config)
        # start the root run
        run_manager = await callback_manager.on_chain_start(
            dumpd(self), input, name=config.get("run_name")
        )

        first_error = None
        for runnable in self.runnables:
            try:
                output = await runnable.ainvoke(
                    input,
                    patch_config(config, callbacks=run_manager.get_child()),
                    **kwargs,
                )
            except self.exceptions_to_handle as e:
                if first_error is None:
                    first_error = e
            except BaseException as e:
                await run_manager.on_chain_error(e)
                raise e
            else:
                await run_manager.on_chain_end(output)
                return output
        if first_error is None:
            raise ValueError("No error stored at end of fallbacks.")
        await run_manager.on_chain_error(first_error)
        raise first_error

    def batch(
        self,
        inputs: List[Input],
        config: Optional[Union[RunnableConfig, List[RunnableConfig]]] = None,
        *,
        return_exceptions: bool = False,
        **kwargs: Optional[Any],
    ) -> List[Output]:
        from langchain.callbacks.manager import CallbackManager

        if return_exceptions:
            raise NotImplementedError()

        if not inputs:
            return []

        # setup callbacks
        configs = get_config_list(config, len(inputs))
        callback_managers = [
            CallbackManager.configure(
                inheritable_callbacks=config.get("callbacks"),
                local_callbacks=None,
                verbose=False,
                inheritable_tags=config.get("tags"),
                local_tags=None,
                inheritable_metadata=config.get("metadata"),
                local_metadata=None,
            )
            for config in configs
        ]
        # start the root runs, one per input
        run_managers = [
            cm.on_chain_start(
                dumpd(self),
                input if isinstance(input, dict) else {"input": input},
                name=config.get("run_name"),
            )
            for cm, input, config in zip(callback_managers, inputs, configs)
        ]

        first_error = None
        for runnable in self.runnables:
            try:
                outputs = runnable.batch(
                    inputs,
                    [
                        # each step a child run of the corresponding root run
                        patch_config(config, callbacks=rm.get_child())
                        for rm, config in zip(run_managers, configs)
                    ],
                    return_exceptions=return_exceptions,
                    **kwargs,
                )
            except self.exceptions_to_handle as e:
                if first_error is None:
                    first_error = e
            except BaseException as e:
                for rm in run_managers:
                    rm.on_chain_error(e)
                raise e
            else:
                for rm, output in zip(run_managers, outputs):
                    rm.on_chain_end(output)
                return outputs
        if first_error is None:
            raise ValueError("No error stored at end of fallbacks.")
        for rm in run_managers:
            rm.on_chain_error(first_error)
        raise first_error

    async def abatch(
        self,
        inputs: List[Input],
        config: Optional[Union[RunnableConfig, List[RunnableConfig]]] = None,
        *,
        return_exceptions: bool = False,
        **kwargs: Optional[Any],
    ) -> List[Output]:
        from langchain.callbacks.manager import AsyncCallbackManager

        if return_exceptions:
            raise NotImplementedError()

        if not inputs:
            return []

        # setup callbacks
        configs = get_config_list(config, len(inputs))
        callback_managers = [
            AsyncCallbackManager.configure(
                inheritable_callbacks=config.get("callbacks"),
                local_callbacks=None,
                verbose=False,
                inheritable_tags=config.get("tags"),
                local_tags=None,
                inheritable_metadata=config.get("metadata"),
                local_metadata=None,
            )
            for config in configs
        ]
        # start the root runs, one per input
        run_managers: List[AsyncCallbackManagerForChainRun] = await asyncio.gather(
            *(
                cm.on_chain_start(
                    dumpd(self),
                    input,
                    name=config.get("run_name"),
                )
                for cm, input, config in zip(callback_managers, inputs, configs)
            )
        )

        first_error = None
        for runnable in self.runnables:
            try:
                outputs = await runnable.abatch(
                    inputs,
                    [
                        # each step a child run of the corresponding root run
                        patch_config(config, callbacks=rm.get_child())
                        for rm, config in zip(run_managers, configs)
                    ],
                    return_exceptions=return_exceptions,
                    **kwargs,
                )
            except self.exceptions_to_handle as e:
                if first_error is None:
                    first_error = e
            except BaseException as e:
                await asyncio.gather(*(rm.on_chain_error(e) for rm in run_managers))
            else:
                await asyncio.gather(
                    *(
                        rm.on_chain_end(output)
                        for rm, output in zip(run_managers, outputs)
                    )
                )
                return outputs
        if first_error is None:
            raise ValueError("No error stored at end of fallbacks.")
        await asyncio.gather(*(rm.on_chain_error(first_error) for rm in run_managers))
        raise first_error


class RunnableSequence(Serializable, Runnable[Input, Output]):
    """
    A sequence of runnables, where the output of each is the input of the next.
    """

    first: Runnable[Input, Any]
    middle: List[Runnable[Any, Any]] = Field(default_factory=list)
    last: Runnable[Any, Output]

    @property
    def steps(self) -> List[Runnable[Any, Any]]:
        return [self.first] + self.middle + [self.last]

    @property
    def lc_serializable(self) -> bool:
        return True

    @property
    def lc_namespace(self) -> List[str]:
        return self.__class__.__module__.split(".")[:-1]

    class Config:
        arbitrary_types_allowed = True

    def __or__(
        self,
        other: Union[
            Runnable[Any, Other],
            Callable[[Any], Other],
            Mapping[str, Union[Runnable[Any, Other], Callable[[Any], Other], Any]],
        ],
    ) -> RunnableSequence[Input, Other]:
        if isinstance(other, RunnableSequence):
            return RunnableSequence(
                first=self.first,
                middle=self.middle + [self.last] + [other.first] + other.middle,
                last=other.last,
            )
        else:
            return RunnableSequence(
                first=self.first,
                middle=self.middle + [self.last],
                last=coerce_to_runnable(other),
            )

    def __ror__(
        self,
        other: Union[
            Runnable[Other, Any],
            Callable[[Any], Other],
            Mapping[str, Union[Runnable[Other, Any], Callable[[Other], Any], Any]],
        ],
    ) -> RunnableSequence[Other, Output]:
        if isinstance(other, RunnableSequence):
            return RunnableSequence(
                first=other.first,
                middle=other.middle + [other.last] + [self.first] + self.middle,
                last=self.last,
            )
        else:
            return RunnableSequence(
                first=coerce_to_runnable(other),
                middle=[self.first] + self.middle,
                last=self.last,
            )

    def invoke(self, input: Input, config: Optional[RunnableConfig] = None) -> Output:
        # setup callbacks
        config = ensure_config(config)
        callback_manager = get_callback_manager_for_config(config)
        # start the root run
        run_manager = callback_manager.on_chain_start(
            dumpd(self), input, name=config.get("run_name")
        )

        # invoke all steps in sequence
        try:
            for i, step in enumerate(self.steps):
                input = step.invoke(
                    input,
                    # mark each step as a child run
                    patch_config(
                        config, callbacks=run_manager.get_child(f"seq:step:{i+1}")
                    ),
                )
        # finish the root run
        except BaseException as e:
            run_manager.on_chain_error(e)
            raise
        else:
            run_manager.on_chain_end(input)
            return cast(Output, input)

    async def ainvoke(
        self,
        input: Input,
        config: Optional[RunnableConfig] = None,
        **kwargs: Optional[Any],
    ) -> Output:
        # setup callbacks
        config = ensure_config(config)
        callback_manager = get_async_callback_manager_for_config(config)
        # start the root run
        run_manager = await callback_manager.on_chain_start(
            dumpd(self), input, name=config.get("run_name")
        )

        # invoke all steps in sequence
        try:
            for i, step in enumerate(self.steps):
                input = await step.ainvoke(
                    input,
                    # mark each step as a child run
                    patch_config(
                        config, callbacks=run_manager.get_child(f"seq:step:{i+1}")
                    ),
                )
        # finish the root run
        except BaseException as e:
            await run_manager.on_chain_error(e)
            raise
        else:
            await run_manager.on_chain_end(input)
            return cast(Output, input)

    def batch(
        self,
        inputs: List[Input],
        config: Optional[Union[RunnableConfig, List[RunnableConfig]]] = None,
        *,
        return_exceptions: bool = False,
        **kwargs: Optional[Any],
    ) -> List[Output]:
        from langchain.callbacks.manager import CallbackManager

        if not inputs:
            return []

        # setup callbacks
        configs = get_config_list(config, len(inputs))
        callback_managers = [
            CallbackManager.configure(
                inheritable_callbacks=config.get("callbacks"),
                local_callbacks=None,
                verbose=False,
                inheritable_tags=config.get("tags"),
                local_tags=None,
                inheritable_metadata=config.get("metadata"),
                local_metadata=None,
            )
            for config in configs
        ]
        # start the root runs, one per input
        run_managers = [
            cm.on_chain_start(
                dumpd(self),
                input,
                name=config.get("run_name"),
            )
            for cm, input, config in zip(callback_managers, inputs, configs)
        ]

        # invoke
        try:
            if return_exceptions:
                # Track which inputs (by index) failed so far
                # If an input has failed it will be present in this map,
                # and the value will be the exception that was raised.
                failed_inputs_map: Dict[int, Exception] = {}
                for stepidx, step in enumerate(self.steps):
                    # Assemble the original indexes of the remaining inputs
                    # (i.e. the ones that haven't failed yet)
                    remaining_idxs = [
                        i for i in range(len(configs)) if i not in failed_inputs_map
                    ]
                    # Invoke the step on the remaining inputs
                    inputs = step.batch(
                        [
                            inp
                            for i, inp in zip(remaining_idxs, inputs)
                            if i not in failed_inputs_map
                        ],
                        [
                            # each step a child run of the corresponding root run
                            patch_config(
                                config, callbacks=rm.get_child(f"seq:step:{stepidx+1}")
                            )
                            for i, (rm, config) in enumerate(zip(run_managers, configs))
                            if i not in failed_inputs_map
                        ],
                        return_exceptions=return_exceptions,
                        **kwargs,
                    )
                    # If an input failed, add it to the map
                    for i, inp in zip(remaining_idxs, inputs):
                        if isinstance(inp, Exception):
                            failed_inputs_map[i] = inp
                    inputs = [inp for inp in inputs if not isinstance(inp, Exception)]
                    # If all inputs have failed, stop processing
                    if len(failed_inputs_map) == len(configs):
                        break

                # Reassemble the outputs, inserting Exceptions for failed inputs
                inputs_copy = inputs.copy()
                inputs = []
                for i in range(len(configs)):
                    if i in failed_inputs_map:
                        inputs.append(cast(Input, failed_inputs_map[i]))
                    else:
                        inputs.append(inputs_copy.pop(0))
            else:
                for i, step in enumerate(self.steps):
                    inputs = step.batch(
                        inputs,
                        [
                            # each step a child run of the corresponding root run
                            patch_config(
                                config, callbacks=rm.get_child(f"seq:step:{i+1}")
                            )
                            for rm, config in zip(run_managers, configs)
                        ],
                    )

        # finish the root runs
        except BaseException as e:
            for rm in run_managers:
                rm.on_chain_error(e)
            if return_exceptions:
                return cast(List[Output], [e for _ in inputs])
            else:
                raise
        else:
            first_exception: Optional[Exception] = None
            for run_manager, out in zip(run_managers, inputs):
                if isinstance(out, Exception):
                    first_exception = first_exception or out
                    run_manager.on_chain_error(out)
                else:
                    run_manager.on_chain_end(dumpd(out))
            if return_exceptions or first_exception is None:
                return cast(List[Output], inputs)
            else:
                raise first_exception

    async def abatch(
        self,
        inputs: List[Input],
        config: Optional[Union[RunnableConfig, List[RunnableConfig]]] = None,
        *,
        return_exceptions: bool = False,
        **kwargs: Optional[Any],
    ) -> List[Output]:
        from langchain.callbacks.manager import (
            AsyncCallbackManager,
        )

        if not inputs:
            return []

        # setup callbacks
        configs = get_config_list(config, len(inputs))
        callback_managers = [
            AsyncCallbackManager.configure(
                inheritable_callbacks=config.get("callbacks"),
                local_callbacks=None,
                verbose=False,
                inheritable_tags=config.get("tags"),
                local_tags=None,
                inheritable_metadata=config.get("metadata"),
                local_metadata=None,
            )
            for config in configs
        ]
        # start the root runs, one per input
        run_managers: List[AsyncCallbackManagerForChainRun] = await asyncio.gather(
            *(
                cm.on_chain_start(
                    dumpd(self),
                    input,
                    name=config.get("run_name"),
                )
                for cm, input, config in zip(callback_managers, inputs, configs)
            )
        )

        # invoke .batch() on each step
        # this uses batching optimizations in Runnable subclasses, like LLM
        try:
            if return_exceptions:
                # Track which inputs (by index) failed so far
                # If an input has failed it will be present in this map,
                # and the value will be the exception that was raised.
                failed_inputs_map: Dict[int, Exception] = {}
                for stepidx, step in enumerate(self.steps):
                    # Assemble the original indexes of the remaining inputs
                    # (i.e. the ones that haven't failed yet)
                    remaining_idxs = [
                        i for i in range(len(configs)) if i not in failed_inputs_map
                    ]
                    # Invoke the step on the remaining inputs
                    inputs = await step.abatch(
                        [
                            inp
                            for i, inp in zip(remaining_idxs, inputs)
                            if i not in failed_inputs_map
                        ],
                        [
                            # each step a child run of the corresponding root run
                            patch_config(
                                config, callbacks=rm.get_child(f"seq:step:{stepidx+1}")
                            )
                            for i, (rm, config) in enumerate(zip(run_managers, configs))
                            if i not in failed_inputs_map
                        ],
                        return_exceptions=return_exceptions,
                        **kwargs,
                    )
                    # If an input failed, add it to the map
                    for i, inp in zip(remaining_idxs, inputs):
                        if isinstance(inp, Exception):
                            failed_inputs_map[i] = inp
                    inputs = [inp for inp in inputs if not isinstance(inp, Exception)]
                    # If all inputs have failed, stop processing
                    if len(failed_inputs_map) == len(configs):
                        break

                # Reassemble the outputs, inserting Exceptions for failed inputs
                inputs_copy = inputs.copy()
                inputs = []
                for i in range(len(configs)):
                    if i in failed_inputs_map:
                        inputs.append(cast(Input, failed_inputs_map[i]))
                    else:
                        inputs.append(inputs_copy.pop(0))
            else:
                for i, step in enumerate(self.steps):
                    inputs = await step.abatch(
                        inputs,
                        [
                            # each step a child run of the corresponding root run
                            patch_config(
                                config, callbacks=rm.get_child(f"seq:step:{i+1}")
                            )
                            for rm, config in zip(run_managers, configs)
                        ],
                    )
        # finish the root runs
        except BaseException as e:
            await asyncio.gather(*(rm.on_chain_error(e) for rm in run_managers))
            if return_exceptions:
                return cast(List[Output], [e for _ in inputs])
            else:
                raise
        else:
            first_exception: Optional[Exception] = None
            coros: List[Awaitable[None]] = []
            for run_manager, out in zip(run_managers, inputs):
                if isinstance(out, Exception):
                    first_exception = first_exception or out
                    coros.append(run_manager.on_chain_error(out))
                else:
                    coros.append(run_manager.on_chain_end(dumpd(out)))
            await asyncio.gather(*coros)
            if return_exceptions or first_exception is None:
                return cast(List[Output], inputs)
            else:
                raise first_exception

    def _transform(
        self,
        input: Iterator[Input],
        run_manager: CallbackManagerForChainRun,
        config: RunnableConfig,
    ) -> Iterator[Output]:
        # setup callbacks
        config = ensure_config(config)
        callback_manager = get_callback_manager_for_config(config)
        # start the root run
        run_manager = callback_manager.on_chain_start(
            dumpd(self), input, name=config.get("run_name")
        )

        steps = [self.first] + self.middle + [self.last]
        streaming_start_index = 0

        for i in range(len(steps) - 1, 0, -1):
            if type(steps[i]).transform != Runnable.transform:
                streaming_start_index = i - 1
            else:
                break

        final_pipeline = None
        gathered_input = None
        if streaming_start_index == 0:
            final_pipeline = steps[streaming_start_index].transform(
                input,
                patch_config(config, callbacks=run_manager.get_child("seq:step:1")),
            )
        else:
            try:
                for input_chunk in input:
                    if gathered_input is None:
                        gathered_input = input_chunk
                    else:
                        gathered_input += input_chunk
                        # invoke the first steps
                for step in steps[0:streaming_start_index]:
                    gathered_input = step.invoke(
                        gathered_input,
                        # mark each step as a child run
                        patch_config(
                            config,
                            callbacks=run_manager.get_child(
                                f"seq:step:{steps.index(step)+1}"
                            ),
                        ),
                    )
                # stream the first of the last steps with the final non-streaming input
                final_pipeline = steps[streaming_start_index].stream(
                    gathered_input,
                    patch_config(
                        config,
                        callbacks=run_manager.get_child(
                            f"seq:step:{streaming_start_index+1}"
                        ),
                    ),
                )
<<<<<<< HEAD
        except BaseException as e:
            run_manager.on_chain_error(e)
            raise
=======
            except (KeyboardInterrupt, Exception) as e:
                run_manager.on_chain_error(e)
                raise
>>>>>>> c5078fb1

        # stream the last steps
        final: Union[Output, None] = None
        final_supported = True
        try:
            # stream the rest of the last steps with streaming input
            for step in steps[streaming_start_index + 1 :]:
                final_pipeline = step.transform(
                    final_pipeline,
                    patch_config(
                        config,
                        callbacks=run_manager.get_child(
                            f"seq:step:{steps.index(step)+1}"
                        ),
                    ),
                )

            for output in final_pipeline:
                yield output
                # Accumulate output if possible, otherwise disable accumulation
                if final_supported:
                    if final is None:
                        final = output
                    else:
                        try:
                            final += output  # type: ignore[operator]
                        except TypeError:
                            final = None
                            final_supported = False
                            pass
        # finish the root run
        except BaseException as e:
            run_manager.on_chain_error(e)
            raise
        else:
            run_manager.on_chain_end(final)

    async def _atransform(
        self,
        input: AsyncIterator[Input],
        run_manager: AsyncCallbackManagerForChainRun,
        config: RunnableConfig,
    ) -> AsyncIterator[Output]:
        # setup callbacks
        config = ensure_config(config)
        callback_manager = get_async_callback_manager_for_config(config)
        # start the root run
        run_manager = await callback_manager.on_chain_start(
            dumpd(self), input, name=config.get("run_name")
        )

        steps = [self.first] + self.middle + [self.last]
        streaming_start_index = len(steps) - 1

        for i in range(len(steps) - 1, 0, -1):
            if type(steps[i]).atransform != Runnable.atransform:
                streaming_start_index = i - 1
            else:
                break

        final_pipeline = None
        gathered_input = None
        if streaming_start_index == 0:
            final_pipeline = steps[0].atransform(
                input,
                patch_config(config, callbacks=run_manager.get_child("seq:step:1")),
            )
        else:
            try:
                async for input_chunk in input:
                    if gathered_input is None:
                        gathered_input = input_chunk
                    else:
                        gathered_input += input_chunk
                # invoke the first steps
                for step in steps[0:streaming_start_index]:
                    gathered_input = await step.ainvoke(
                        gathered_input,
                        # mark each step as a child run
                        patch_config(
                            config,
                            callbacks=run_manager.get_child(
                                f"seq:step:{steps.index(step)+1}"
                            ),
                        ),
                    )
                # stream the first of the last steps with the final non-streaming input
                final_pipeline = steps[streaming_start_index].astream(
                    gathered_input,
                    patch_config(
                        config,
                        callbacks=run_manager.get_child(
                            f"seq:step:{streaming_start_index+1}"
                        ),
                    ),
                )
<<<<<<< HEAD
        except BaseException as e:
            await run_manager.on_chain_error(e)
            raise
=======
            except (KeyboardInterrupt, Exception) as e:
                await run_manager.on_chain_error(e)
                raise
>>>>>>> c5078fb1

        # stream the last steps
        final: Union[Output, None] = None
        final_supported = True
        try:
            # stream the rest of the last steps with streaming input
            for step in steps[streaming_start_index + 1 :]:
                final_pipeline = step.atransform(
                    final_pipeline,
                    patch_config(
                        config,
                        callbacks=run_manager.get_child(
                            f"seq:step:{steps.index(step)+1}"
                        ),
                    ),
                )
            async for output in final_pipeline:
                yield output
                # Accumulate output if possible, otherwise disable accumulation
                if final_supported:
                    if final is None:
                        final = output
                    else:
                        try:
                            final += output  # type: ignore[operator]
                        except TypeError:
                            final = None
                            final_supported = False
                            pass
        # finish the root run
        except BaseException as e:
            await run_manager.on_chain_error(e)
            raise
        else:
            await run_manager.on_chain_end(final)

    def transform(
        self,
        input: Iterator[Input],
        config: Optional[RunnableConfig] = None,
        **kwargs: Optional[Any],
    ) -> Iterator[Output]:
        yield from self._transform_stream_with_config(
            input, self._transform, config, **kwargs
        )

    def stream(
        self,
        input: Input,
        config: Optional[RunnableConfig] = None,
        **kwargs: Optional[Any],
    ) -> Iterator[Output]:
        yield from self.transform(iter([input]), config, **kwargs)

    async def atransform(
        self,
        input: AsyncIterator[Input],
        config: Optional[RunnableConfig] = None,
        **kwargs: Optional[Any],
    ) -> AsyncIterator[Output]:
        async for chunk in self._atransform_stream_with_config(
            input, self._atransform, config, **kwargs
        ):
            yield chunk

    async def astream(
        self,
        input: Input,
        config: Optional[RunnableConfig] = None,
        **kwargs: Optional[Any],
    ) -> AsyncIterator[Output]:
        async def input_aiter() -> AsyncIterator[Input]:
            yield input

        async for chunk in self.atransform(input_aiter(), config, **kwargs):
            yield chunk


class RunnableMapChunk(Dict[str, Any]):
    """
    Partial output from a RunnableMap
    """

    def __add__(self, other: RunnableMapChunk) -> RunnableMapChunk:
        chunk = RunnableMapChunk(self)
        for key in other:
            if key not in chunk or chunk[key] is None:
                chunk[key] = other[key]
            elif other[key] is not None:
                chunk[key] += other[key]
        return chunk

    def __radd__(self, other: RunnableMapChunk) -> RunnableMapChunk:
        chunk = RunnableMapChunk(other)
        for key in self:
            if key not in chunk or chunk[key] is None:
                chunk[key] = self[key]
            elif self[key] is not None:
                chunk[key] += self[key]
        return chunk


class RunnableMap(Serializable, Runnable[Input, Dict[str, Any]]):
    """
    A runnable that runs a mapping of runnables in parallel,
    and returns a mapping of their outputs.
    """

    steps: Mapping[str, Runnable[Input, Any]]

    def __init__(
        self,
        steps: Mapping[
            str,
            Union[
                Runnable[Input, Any],
                Callable[[Input], Any],
                Mapping[str, Union[Runnable[Input, Any], Callable[[Input], Any]]],
            ],
        ],
    ) -> None:
        super().__init__(steps={key: coerce_to_runnable(r) for key, r in steps.items()})

    @property
    def lc_serializable(self) -> bool:
        return True

    @property
    def lc_namespace(self) -> List[str]:
        return self.__class__.__module__.split(".")[:-1]

    class Config:
        arbitrary_types_allowed = True

    def invoke(
        self, input: Input, config: Optional[RunnableConfig] = None
    ) -> Dict[str, Any]:
        from langchain.callbacks.manager import CallbackManager

        # setup callbacks
        config = ensure_config(config)
        callback_manager = CallbackManager.configure(
            inheritable_callbacks=config.get("callbacks"),
            local_callbacks=None,
            verbose=False,
            inheritable_tags=config.get("tags"),
            local_tags=None,
            inheritable_metadata=config.get("metadata"),
            local_metadata=None,
        )
        # start the root run
        run_manager = callback_manager.on_chain_start(
            dumpd(self), input, name=config.get("run_name")
        )

        # gather results from all steps
        try:
            # copy to avoid issues from the caller mutating the steps during invoke()
            steps = dict(self.steps)
            with get_executor_for_config(config) as executor:
                futures = [
                    executor.submit(
                        step.invoke,
                        input,
                        # mark each step as a child run
                        patch_config(
                            config,
                            deep_copy_locals=True,
                            callbacks=run_manager.get_child(f"map:key:{key}"),
                        ),
                    )
                    for key, step in steps.items()
                ]
                output = {key: future.result() for key, future in zip(steps, futures)}
        # finish the root run
        except BaseException as e:
            run_manager.on_chain_error(e)
            raise
        else:
            run_manager.on_chain_end(output)
            return output

    async def ainvoke(
        self,
        input: Input,
        config: Optional[RunnableConfig] = None,
        **kwargs: Optional[Any],
    ) -> Dict[str, Any]:
        # setup callbacks
        config = ensure_config(config)
        callback_manager = get_async_callback_manager_for_config(config)
        # start the root run
        run_manager = await callback_manager.on_chain_start(
            dumpd(self), input, name=config.get("run_name")
        )

        # gather results from all steps
        try:
            # copy to avoid issues from the caller mutating the steps during invoke()
            steps = dict(self.steps)
            results = await asyncio.gather(
                *(
                    step.ainvoke(
                        input,
                        # mark each step as a child run
                        patch_config(
                            config, callbacks=run_manager.get_child(f"map:key:{key}")
                        ),
                    )
                    for key, step in steps.items()
                )
            )
            output = {key: value for key, value in zip(steps, results)}
        # finish the root run
        except BaseException as e:
            await run_manager.on_chain_error(e)
            raise
        else:
            await run_manager.on_chain_end(output)
            return output

    def _transform(
        self,
        input: Iterator[Input],
        run_manager: CallbackManagerForChainRun,
        config: RunnableConfig,
    ) -> Iterator[RunnableMapChunk]:
        # Shallow copy steps to ignore mutations while in progress
        steps = dict(self.steps)
        # Each step gets a copy of the input iterator,
        # which is consumed in parallel in a separate thread.
        input_copies = list(safetee(input, len(steps), lock=threading.Lock()))
        with get_executor_for_config(config) as executor:
            # Create the transform() generator for each step
            named_generators = [
                (
                    name,
                    step.transform(
                        input_copies.pop(),
                        patch_config(
                            config, callbacks=run_manager.get_child(f"map:key:{name}")
                        ),
                    ),
                )
                for name, step in steps.items()
            ]
            # Start the first iteration of each generator
            futures = {
                executor.submit(next, generator): (step_name, generator)
                for step_name, generator in named_generators
            }
            # Yield chunks from each as they become available,
            # and start the next iteration of that generator that yielded it.
            # When all generators are exhausted, stop.
            while futures:
                completed_futures, _ = wait(futures, return_when=FIRST_COMPLETED)
                for future in completed_futures:
                    (step_name, generator) = futures.pop(future)
                    try:
                        chunk = RunnableMapChunk({step_name: future.result()})
                        yield chunk
                        futures[executor.submit(next, generator)] = (
                            step_name,
                            generator,
                        )
                    except StopIteration:
                        pass

    def transform(
        self,
        input: Iterator[Input],
        config: Optional[RunnableConfig] = None,
        **kwargs: Any,
    ) -> Iterator[Dict[str, Any]]:
        yield from self._transform_stream_with_config(
            input, self._transform, config, **kwargs
        )

    def stream(
        self,
        input: Input,
        config: Optional[RunnableConfig] = None,
        **kwargs: Optional[Any],
    ) -> Iterator[Dict[str, Any]]:
        yield from self.transform(iter([input]), config)

    async def _atransform(
        self,
        input: AsyncIterator[Input],
        run_manager: AsyncCallbackManagerForChainRun,
        config: RunnableConfig,
    ) -> AsyncIterator[RunnableMapChunk]:
        # Shallow copy steps to ignore mutations while in progress
        steps = dict(self.steps)
        # Each step gets a copy of the input iterator,
        # which is consumed in parallel in a separate thread.
        input_copies = list(atee(input, len(steps), lock=asyncio.Lock()))
        # Create the transform() generator for each step
        named_generators = [
            (
                name,
                step.atransform(
                    input_copies.pop(),
                    patch_config(
                        config, callbacks=run_manager.get_child(f"map:key:{name}")
                    ),
                ),
            )
            for name, step in steps.items()
        ]

        # Wrap in a coroutine to satisfy linter
        async def get_next_chunk(generator: AsyncIterator) -> Optional[Output]:
            return await py_anext(generator)

        # Start the first iteration of each generator
        tasks = {
            asyncio.create_task(get_next_chunk(generator)): (step_name, generator)
            for step_name, generator in named_generators
        }
        # Yield chunks from each as they become available,
        # and start the next iteration of the generator that yielded it.
        # When all generators are exhausted, stop.
        while tasks:
            completed_tasks, _ = await asyncio.wait(
                tasks, return_when=asyncio.FIRST_COMPLETED
            )
            for task in completed_tasks:
                (step_name, generator) = tasks.pop(task)
                try:
                    chunk = RunnableMapChunk({step_name: task.result()})
                    yield chunk
                    new_task = asyncio.create_task(get_next_chunk(generator))
                    tasks[new_task] = (step_name, generator)
                except StopAsyncIteration:
                    pass

    async def atransform(
        self,
        input: AsyncIterator[Input],
        config: Optional[RunnableConfig] = None,
        **kwargs: Any,
    ) -> AsyncIterator[Dict[str, Any]]:
        async for chunk in self._atransform_stream_with_config(
            input, self._atransform, config, **kwargs
        ):
            yield chunk

    async def astream(
        self,
        input: Input,
        config: Optional[RunnableConfig] = None,
        **kwargs: Optional[Any],
    ) -> AsyncIterator[Dict[str, Any]]:
        async def input_aiter() -> AsyncIterator[Input]:
            yield input

        async for chunk in self.atransform(input_aiter(), config):
            yield chunk


class RunnableLambda(Runnable[Input, Output]):
    """
    A runnable that runs a callable.
    """

    def __init__(
        self,
        func: Union[Callable[[Input], Output], Callable[[Input], Awaitable[Output]]],
        afunc: Optional[Callable[[Input], Awaitable[Output]]] = None,
    ) -> None:
        if afunc is not None:
            self.afunc = afunc

        if inspect.iscoroutinefunction(func):
            self.afunc = func
        elif callable(func):
            self.func = cast(Callable[[Input], Output], func)
        else:
            raise TypeError(
                "Expected a callable type for `func`."
                f"Instead got an unsupported type: {type(func)}"
            )

    def __eq__(self, other: Any) -> bool:
        if isinstance(other, RunnableLambda):
            if hasattr(self, "func") and hasattr(other, "func"):
                return self.func == other.func
            elif hasattr(self, "afunc") and hasattr(other, "afunc"):
                return self.afunc == other.afunc
            else:
                return False
        else:
            return False

    def __repr__(self) -> str:
        return "RunnableLambda(...)"

    def _invoke(
        self,
        input: Input,
        run_manager: CallbackManagerForChainRun,
        config: RunnableConfig,
    ) -> Output:
        output = call_func_with_variable_args(self.func, input, run_manager, config)
        # If the output is a runnable, invoke it
        if isinstance(output, Runnable):
            recursion_limit = config["recursion_limit"]
            if recursion_limit <= 0:
                raise RecursionError(
                    f"Recursion limit reached when invoking {self} with input {input}."
                )
            output = output.invoke(
                input,
                patch_config(
                    config,
                    callbacks=run_manager.get_child(),
                    recursion_limit=recursion_limit - 1,
                ),
            )
        return output

    async def _ainvoke(
        self,
        input: Input,
        run_manager: AsyncCallbackManagerForChainRun,
        config: RunnableConfig,
    ) -> Output:
        output = await acall_func_with_variable_args(
            self.afunc, input, run_manager, config
        )
        # If the output is a runnable, invoke it
        if isinstance(output, Runnable):
            recursion_limit = config["recursion_limit"]
            if recursion_limit <= 0:
                raise RecursionError(
                    f"Recursion limit reached when invoking {self} with input {input}."
                )
            output = await output.ainvoke(
                input,
                patch_config(
                    config,
                    callbacks=run_manager.get_child(),
                    recursion_limit=recursion_limit - 1,
                ),
            )
        return output

    def _config(
        self, config: Optional[RunnableConfig], callable: Callable[..., Any]
    ) -> RunnableConfig:
        config = config or {}

        if config.get("run_name") is None:
            try:
                run_name = callable.__name__
            except AttributeError:
                run_name = None
            if run_name is not None:
                return patch_config(config, run_name=run_name)

        return config

    def invoke(
        self,
        input: Input,
        config: Optional[RunnableConfig] = None,
        **kwargs: Optional[Any],
    ) -> Output:
        if hasattr(self, "func"):
            return self._call_with_config(
                self._invoke,
                input,
                self._config(config, self.func),
            )
        else:
            raise TypeError(
                "Cannot invoke a coroutine function synchronously."
                "Use `ainvoke` instead."
            )

    async def ainvoke(
        self,
        input: Input,
        config: Optional[RunnableConfig] = None,
        **kwargs: Optional[Any],
    ) -> Output:
        if hasattr(self, "afunc"):
            return await self._acall_with_config(
                self._ainvoke,
                input,
                self._config(config, self.afunc),
            )
        else:
            # Delegating to super implementation of ainvoke.
            # Uses asyncio executor to run the sync version (invoke)
            return await super().ainvoke(input, config)


class RunnableEach(Serializable, Runnable[List[Input], List[Output]]):
    """
    A runnable that delegates calls to another runnable
    with each element of the input sequence.
    """

    bound: Runnable[Input, Output]

    class Config:
        arbitrary_types_allowed = True

    @property
    def lc_serializable(self) -> bool:
        return True

    @property
    def lc_namespace(self) -> List[str]:
        return self.__class__.__module__.split(".")[:-1]

    def bind(self, **kwargs: Any) -> RunnableEach[Input, Output]:
        return RunnableEach(bound=self.bound.bind(**kwargs))

    def _invoke(
        self,
        inputs: List[Input],
        run_manager: CallbackManagerForChainRun,
        config: RunnableConfig,
    ) -> List[Output]:
        return self.bound.batch(
            inputs, patch_config(config, callbacks=run_manager.get_child())
        )

    def invoke(
        self, input: List[Input], config: Optional[RunnableConfig] = None
    ) -> List[Output]:
        return self._call_with_config(self._invoke, input, config)

    async def _ainvoke(
        self,
        inputs: List[Input],
        run_manager: AsyncCallbackManagerForChainRun,
        config: RunnableConfig,
    ) -> List[Output]:
        return await self.bound.abatch(
            inputs, patch_config(config, callbacks=run_manager.get_child())
        )

    async def ainvoke(
        self, input: List[Input], config: Optional[RunnableConfig] = None, **kwargs: Any
    ) -> List[Output]:
        return await self._acall_with_config(self._ainvoke, input, config)


class RunnableBinding(Serializable, Runnable[Input, Output]):
    """
    A runnable that delegates calls to another runnable with a set of kwargs.
    """

    bound: Runnable[Input, Output]

    kwargs: Mapping[str, Any]

    config: Mapping[str, Any] = Field(default_factory=dict)

    class Config:
        arbitrary_types_allowed = True

    @property
    def lc_serializable(self) -> bool:
        return True

    @property
    def lc_namespace(self) -> List[str]:
        return self.__class__.__module__.split(".")[:-1]

    def _merge_config(self, config: Optional[RunnableConfig]) -> RunnableConfig:
        copy = cast(RunnableConfig, dict(self.config))
        if config:
            for key in config:
                # Even though the keys aren't literals this is correct
                # because both dicts are same type
                copy[key] = config[key] or copy.get(key)  # type: ignore
        return copy

    def bind(self, **kwargs: Any) -> Runnable[Input, Output]:
        return self.__class__(
            bound=self.bound, config=self.config, kwargs={**self.kwargs, **kwargs}
        )

    def with_config(
        self,
        config: Optional[RunnableConfig] = None,
        # Sadly Unpack is not well supported by mypy so this will have to be untyped
        **kwargs: Any,
    ) -> Runnable[Input, Output]:
        return self.__class__(
            bound=self.bound,
            kwargs=self.kwargs,
            config={**self.config, **(config or {}), **kwargs},
        )

    def with_retry(self, **kwargs: Any) -> Runnable[Input, Output]:
        return self.__class__(
            bound=self.bound.with_retry(**kwargs),
            kwargs=self.kwargs,
            config=self.config,
        )

    def invoke(
        self,
        input: Input,
        config: Optional[RunnableConfig] = None,
        **kwargs: Optional[Any],
    ) -> Output:
        return self.bound.invoke(
            input,
            self._merge_config(config),
            **{**self.kwargs, **kwargs},
        )

    async def ainvoke(
        self,
        input: Input,
        config: Optional[RunnableConfig] = None,
        **kwargs: Optional[Any],
    ) -> Output:
        return await self.bound.ainvoke(
            input,
            self._merge_config(config),
            **{**self.kwargs, **kwargs},
        )

    def batch(
        self,
        inputs: List[Input],
        config: Optional[Union[RunnableConfig, List[RunnableConfig]]] = None,
        *,
        return_exceptions: bool = False,
        **kwargs: Optional[Any],
    ) -> List[Output]:
        if isinstance(config, list):
            configs = cast(
                List[RunnableConfig], [self._merge_config(conf) for conf in config]
            )
        else:
            configs = [
                patch_config(self._merge_config(config), deep_copy_locals=True)
                for _ in range(len(inputs))
            ]
        return self.bound.batch(
            inputs,
            configs,
            return_exceptions=return_exceptions,
            **{**self.kwargs, **kwargs},
        )

    async def abatch(
        self,
        inputs: List[Input],
        config: Optional[Union[RunnableConfig, List[RunnableConfig]]] = None,
        *,
        return_exceptions: bool = False,
        **kwargs: Optional[Any],
    ) -> List[Output]:
        if isinstance(config, list):
            configs = cast(
                List[RunnableConfig], [self._merge_config(conf) for conf in config]
            )
        else:
            configs = [
                patch_config(self._merge_config(config), deep_copy_locals=True)
                for _ in range(len(inputs))
            ]
        return await self.bound.abatch(
            inputs,
            configs,
            return_exceptions=return_exceptions,
            **{**self.kwargs, **kwargs},
        )

    def stream(
        self,
        input: Input,
        config: Optional[RunnableConfig] = None,
        **kwargs: Optional[Any],
    ) -> Iterator[Output]:
        yield from self.bound.stream(
            input,
            self._merge_config(config),
            **{**self.kwargs, **kwargs},
        )

    async def astream(
        self,
        input: Input,
        config: Optional[RunnableConfig] = None,
        **kwargs: Optional[Any],
    ) -> AsyncIterator[Output]:
        async for item in self.bound.astream(
            input,
            self._merge_config(config),
            **{**self.kwargs, **kwargs},
        ):
            yield item

    def transform(
        self,
        input: Iterator[Input],
        config: Optional[RunnableConfig] = None,
        **kwargs: Any,
    ) -> Iterator[Output]:
        yield from self.bound.transform(
            input,
            self._merge_config(config),
            **{**self.kwargs, **kwargs},
        )

    async def atransform(
        self,
        input: AsyncIterator[Input],
        config: Optional[RunnableConfig] = None,
        **kwargs: Any,
    ) -> AsyncIterator[Output]:
        async for item in self.bound.atransform(
            input,
            self._merge_config(config),
            **{**self.kwargs, **kwargs},
        ):
            yield item


RunnableBinding.update_forward_refs(RunnableConfig=RunnableConfig)


def coerce_to_runnable(
    thing: Union[
        Runnable[Input, Output],
        Callable[[Input], Output],
        Mapping[str, Any],
    ]
) -> Runnable[Input, Output]:
    if isinstance(thing, Runnable):
        return thing
    elif callable(thing):
        return RunnableLambda(thing)
    elif isinstance(thing, dict):
        runnables: Mapping[str, Runnable[Any, Any]] = {
            key: coerce_to_runnable(r) for key, r in thing.items()
        }
        return cast(Runnable[Input, Output], RunnableMap(steps=runnables))
    else:
        raise TypeError(
            f"Expected a Runnable, callable or dict."
            f"Instead got an unsupported type: {type(thing)}"
        )<|MERGE_RESOLUTION|>--- conflicted
+++ resolved
@@ -1322,15 +1322,9 @@
                         ),
                     ),
                 )
-<<<<<<< HEAD
-        except BaseException as e:
-            run_manager.on_chain_error(e)
-            raise
-=======
-            except (KeyboardInterrupt, Exception) as e:
+            except BaseException as e:
                 run_manager.on_chain_error(e)
                 raise
->>>>>>> c5078fb1
 
         # stream the last steps
         final: Union[Output, None] = None
@@ -1427,15 +1421,9 @@
                         ),
                     ),
                 )
-<<<<<<< HEAD
-        except BaseException as e:
-            await run_manager.on_chain_error(e)
-            raise
-=======
-            except (KeyboardInterrupt, Exception) as e:
+            except BaseException as e:
                 await run_manager.on_chain_error(e)
                 raise
->>>>>>> c5078fb1
 
         # stream the last steps
         final: Union[Output, None] = None
