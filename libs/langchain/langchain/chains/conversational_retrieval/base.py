--- conflicted
+++ resolved
@@ -148,16 +148,7 @@
             docs = self._get_docs(new_question, inputs, run_manager=_run_manager)
         else:
             docs = self._get_docs(new_question, inputs)  # type: ignore[call-arg]
-<<<<<<< HEAD
-
-        new_inputs = inputs.copy()
-        if self.rephrase_question:
-            new_inputs["question"] = new_question
-        new_inputs["chat_history"] = chat_history_str
-        new_inputs["input_documents"] = docs
-        answer = self.combine_docs_chain(inputs=new_inputs, callbacks=_run_manager.get_child())
-        output: Dict[str, Any] = {self.output_key: answer["output_text"]}
-=======
+
         output: Dict[str, Any] = {}
         if self.response_if_no_docs_found is not None and len(docs) == 0:
             output[self.output_key] = self.response_if_no_docs_found
@@ -166,18 +157,18 @@
             if self.rephrase_question:
                 new_inputs["question"] = new_question
             new_inputs["chat_history"] = chat_history_str
-            answer = self.combine_docs_chain.run(
-                input_documents=docs, callbacks=_run_manager.get_child(), **new_inputs
-            )
-            output[self.output_key] = answer
->>>>>>> 43dad6cb
+            answer = self.combine_docs_chain(inputs=new_inputs, callbacks=_run_manager.get_child())
+            
+            output[self.output_key] = answer["output_text"]
+            
+            if "intermediate_steps" in answer:
+                output["intermediate_steps"] = answer["intermediate_steps"]
 
         if self.return_source_documents:
             output["source_documents"] = docs
         if self.return_generated_question:
             output["generated_question"] = new_question
-        if "intermediate_steps" in answer:
-            output["intermediate_steps"] = answer["intermediate_steps"]
+        
         return output
 
     @abstractmethod
