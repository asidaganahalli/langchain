--- conflicted
+++ resolved
@@ -32,11 +32,8 @@
     GoogleDocumentAIWarehouseRetriever,
 )
 from langchain.retrievers.google_vertex_ai_search import (
-<<<<<<< HEAD
     GoogleCloudEnterpriseSearchRetriever,
-=======
     GoogleVertexAIMultiTurnSearchRetriever,
->>>>>>> 5f4a697c
     GoogleVertexAISearchRetriever,
 )
 from langchain.retrievers.kay import KayAiRetriever
