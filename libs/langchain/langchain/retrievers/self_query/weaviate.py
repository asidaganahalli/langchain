from datetime import date, datetime
from typing import Dict, Tuple, Union

from langchain.chains.query_constructor.ir import (
    Comparator,
    Comparison,
    Operation,
    Operator,
    StructuredQuery,
    Visitor,
)
from langchain.chains.query_constructor.schema import VirtualColumnName


class WeaviateTranslator(Visitor):
    """Translate `Weaviate` internal query language elements to valid filters."""

    allowed_operators = [Operator.AND, Operator.OR]
    """Subset of allowed logical operators."""

    allowed_comparators = [
        Comparator.EQ,
        Comparator.NE,
        Comparator.GTE,
        Comparator.LTE,
        Comparator.LT,
        Comparator.GT,
    ]

    def _format_func(self, func: Union[Operator, Comparator]) -> str:
        self._validate_func(func)
        # https://weaviate.io/developers/weaviate/api/graphql/filters
        map_dict = {
            Operator.AND: "And",
            Operator.OR: "Or",
            Comparator.EQ: "Equal",
            Comparator.NE: "NotEqual",
            Comparator.GTE: "GreaterThanEqual",
            Comparator.LTE: "LessThanEqual",
            Comparator.LT: "LessThan",
            Comparator.GT: "GreaterThan",
        }
        return map_dict[func]

    def visit_operation(self, operation: Operation) -> Dict:
        args = [arg.accept(self) for arg in operation.arguments]
        return {"operator": self._format_func(operation.operator), "operands": args}

    def visit_comparison(self, comparison: Comparison) -> Dict:
<<<<<<< HEAD
        if type(comparison.attribute) is VirtualColumnName:
            attribute = comparison.attribute()
        elif type(comparison.attribute) is str:
            attribute = comparison.attribute
        else:
            raise TypeError(
                f"Unknown type {type(comparison.attribute)} for `comparison.attribute`!"
            )
        return {
            "path": [attribute],
=======
        value_type = "valueText"
        if isinstance(comparison.value, bool):
            value_type = "valueBoolean"
        elif isinstance(comparison.value, float):
            value_type = "valueNumber"
        elif isinstance(comparison.value, int):
            value_type = "valueInt"
        elif isinstance(comparison.value, datetime) or isinstance(
            comparison.value, date
        ):
            value_type = "valueDate"
            # ISO 8601 timestamp, formatted as RFC3339
            comparison.value = comparison.value.strftime("%Y-%m-%dT%H:%M:%SZ")
        filter = {
            "path": [comparison.attribute],
>>>>>>> ece22b6b
            "operator": self._format_func(comparison.comparator),
        }
        filter[value_type] = comparison.value
        return filter

    def visit_structured_query(
        self, structured_query: StructuredQuery
    ) -> Tuple[str, dict]:
        if structured_query.filter is None:
            kwargs = {}
        else:
            kwargs = {"where_filter": structured_query.filter.accept(self)}
        return structured_query.query, kwargs<|MERGE_RESOLUTION|>--- conflicted
+++ resolved
@@ -47,7 +47,6 @@
         return {"operator": self._format_func(operation.operator), "operands": args}
 
     def visit_comparison(self, comparison: Comparison) -> Dict:
-<<<<<<< HEAD
         if type(comparison.attribute) is VirtualColumnName:
             attribute = comparison.attribute()
         elif type(comparison.attribute) is str:
@@ -56,9 +55,6 @@
             raise TypeError(
                 f"Unknown type {type(comparison.attribute)} for `comparison.attribute`!"
             )
-        return {
-            "path": [attribute],
-=======
         value_type = "valueText"
         if isinstance(comparison.value, bool):
             value_type = "valueBoolean"
@@ -73,8 +69,7 @@
             # ISO 8601 timestamp, formatted as RFC3339
             comparison.value = comparison.value.strftime("%Y-%m-%dT%H:%M:%SZ")
         filter = {
-            "path": [comparison.attribute],
->>>>>>> ece22b6b
+            "path": [attribute],
             "operator": self._format_func(comparison.comparator),
         }
         filter[value_type] = comparison.value
