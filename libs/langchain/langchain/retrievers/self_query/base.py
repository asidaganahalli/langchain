"""Retriever that generates and executes structured queries over its own data source."""

from typing import Any, Dict, List, Optional, Type, cast

from langchain.callbacks.manager import CallbackManagerForRetrieverRun
from langchain.chains import LLMChain
from langchain.chains.query_constructor.base import load_query_constructor_chain
from langchain.chains.query_constructor.ir import StructuredQuery, Visitor
from langchain.chains.query_constructor.schema import AttributeInfo
from langchain.pydantic_v1 import BaseModel, Field, root_validator
from langchain.retrievers.self_query.chroma import ChromaTranslator
from langchain.retrievers.self_query.dashvector import DashvectorTranslator
from langchain.retrievers.self_query.deeplake import DeepLakeTranslator
from langchain.retrievers.self_query.elasticsearch import ElasticsearchTranslator
from langchain.retrievers.self_query.milvus import MilvusTranslator
from langchain.retrievers.self_query.myscale import MyScaleTranslator
from langchain.retrievers.self_query.pinecone import PineconeTranslator
from langchain.retrievers.self_query.qdrant import QdrantTranslator
<<<<<<< HEAD
from langchain.retrievers.self_query.redis import RedisTranslator
=======
from langchain.retrievers.self_query.supabase import SupabaseVectorTranslator
>>>>>>> 8c0f3918
from langchain.retrievers.self_query.vectara import VectaraTranslator
from langchain.retrievers.self_query.weaviate import WeaviateTranslator
from langchain.schema import BaseRetriever, Document
from langchain.schema.language_model import BaseLanguageModel
from langchain.vectorstores import (
    Chroma,
    DashVector,
    DeepLake,
    ElasticsearchStore,
    Milvus,
    MyScale,
    Pinecone,
    Qdrant,
<<<<<<< HEAD
    Redis,
=======
    SupabaseVectorStore,
>>>>>>> 8c0f3918
    Vectara,
    VectorStore,
    Weaviate,
)


def _get_builtin_translator(vectorstore: VectorStore) -> Visitor:
    """Get the translator class corresponding to the vector store class."""
    BUILTIN_TRANSLATORS: Dict[Type[VectorStore], Type[Visitor]] = {
        Pinecone: PineconeTranslator,
        Chroma: ChromaTranslator,
        DashVector: DashvectorTranslator,
        Weaviate: WeaviateTranslator,
        Vectara: VectaraTranslator,
        Qdrant: QdrantTranslator,
        MyScale: MyScaleTranslator,
        DeepLake: DeepLakeTranslator,
        ElasticsearchStore: ElasticsearchTranslator,
        Milvus: MilvusTranslator,
        SupabaseVectorStore: SupabaseVectorTranslator,
    }
    if isinstance(vectorstore, Qdrant):
        return QdrantTranslator(metadata_key=vectorstore.metadata_payload_key)
    elif isinstance(vectorstore, MyScale):
        return MyScaleTranslator(metadata_key=vectorstore.metadata_column)
    elif isinstance(vectorstore, Redis):
        return RedisTranslator.from_vectorstore(vectorstore)
    elif vectorstore.__class__ in BUILTIN_TRANSLATORS:
        return BUILTIN_TRANSLATORS[vectorstore.__class__]()
    else:
        raise ValueError(
            f"Self query retriever with Vector Store type {vectorstore.__class__}"
            f" not supported."
        )


class SelfQueryRetriever(BaseRetriever, BaseModel):
    """Retriever that uses a vector store and an LLM to generate
    the vector store queries."""

    vectorstore: VectorStore
    """The underlying vector store from which documents will be retrieved."""
    llm_chain: LLMChain
    """The LLMChain for generating the vector store queries."""
    search_type: str = "similarity"
    """The search type to perform on the vector store."""
    search_kwargs: dict = Field(default_factory=dict)
    """Keyword arguments to pass in to the vector store search."""
    structured_query_translator: Visitor
    """Translator for turning internal query language into vectorstore search params."""
    verbose: bool = False

    use_original_query: bool = False
    """Use original query instead of the revised new query from LLM"""

    class Config:
        """Configuration for this pydantic object."""

        arbitrary_types_allowed = True

    @root_validator(pre=True)
    def validate_translator(cls, values: Dict) -> Dict:
        """Validate translator."""
        if "structured_query_translator" not in values:
            values["structured_query_translator"] = _get_builtin_translator(
                values["vectorstore"]
            )
        return values

    def _get_relevant_documents(
        self, query: str, *, run_manager: CallbackManagerForRetrieverRun
    ) -> List[Document]:
        """Get documents relevant for a query.

        Args:
            query: string to find relevant documents for

        Returns:
            List of relevant documents
        """
        inputs = self.llm_chain.prep_inputs({"query": query})
        structured_query = cast(
            StructuredQuery,
            self.llm_chain.predict_and_parse(
                callbacks=run_manager.get_child(), **inputs
            ),
        )
        if self.verbose:
            print(structured_query)
        new_query, new_kwargs = self.structured_query_translator.visit_structured_query(
            structured_query
        )
        if structured_query.limit is not None:
            new_kwargs["k"] = structured_query.limit

        if self.use_original_query:
            new_query = query

        search_kwargs = {**self.search_kwargs, **new_kwargs}
        docs = self.vectorstore.search(new_query, self.search_type, **search_kwargs)
        return docs

    @classmethod
    def from_llm(
        cls,
        llm: BaseLanguageModel,
        vectorstore: VectorStore,
        document_contents: str,
        metadata_field_info: List[AttributeInfo],
        structured_query_translator: Optional[Visitor] = None,
        chain_kwargs: Optional[Dict] = None,
        enable_limit: bool = False,
        use_original_query: bool = False,
        **kwargs: Any,
    ) -> "SelfQueryRetriever":
        if structured_query_translator is None:
            structured_query_translator = _get_builtin_translator(vectorstore)
        chain_kwargs = chain_kwargs or {}

        if "allowed_comparators" not in chain_kwargs:
            chain_kwargs[
                "allowed_comparators"
            ] = structured_query_translator.allowed_comparators
        if "allowed_operators" not in chain_kwargs:
            chain_kwargs[
                "allowed_operators"
            ] = structured_query_translator.allowed_operators
        llm_chain = load_query_constructor_chain(
            llm,
            document_contents,
            metadata_field_info,
            enable_limit=enable_limit,
            **chain_kwargs,
        )
        return cls(
            llm_chain=llm_chain,
            vectorstore=vectorstore,
            use_original_query=use_original_query,
            structured_query_translator=structured_query_translator,
            **kwargs,
        )<|MERGE_RESOLUTION|>--- conflicted
+++ resolved
@@ -16,11 +16,8 @@
 from langchain.retrievers.self_query.myscale import MyScaleTranslator
 from langchain.retrievers.self_query.pinecone import PineconeTranslator
 from langchain.retrievers.self_query.qdrant import QdrantTranslator
-<<<<<<< HEAD
 from langchain.retrievers.self_query.redis import RedisTranslator
-=======
 from langchain.retrievers.self_query.supabase import SupabaseVectorTranslator
->>>>>>> 8c0f3918
 from langchain.retrievers.self_query.vectara import VectaraTranslator
 from langchain.retrievers.self_query.weaviate import WeaviateTranslator
 from langchain.schema import BaseRetriever, Document
@@ -34,11 +31,8 @@
     MyScale,
     Pinecone,
     Qdrant,
-<<<<<<< HEAD
     Redis,
-=======
     SupabaseVectorStore,
->>>>>>> 8c0f3918
     Vectara,
     VectorStore,
     Weaviate,
