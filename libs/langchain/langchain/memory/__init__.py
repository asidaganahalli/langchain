"""**Memory** maintains Chain state, incorporating context from past runs.

**Class hierarchy for Memory:**

.. code-block::

    BaseMemory --> BaseChatMemory --> <name>Memory  # Examples: ZepMemory, MotorheadMemory

**Main helpers:**

.. code-block::

    BaseChatMessageHistory

**Chat Message History** stores the chat message history in different stores.

**Class hierarchy for ChatMessageHistory:**

.. code-block::

    BaseChatMessageHistory --> <name>ChatMessageHistory  # Example: ZepChatMessageHistory

**Main helpers:**

.. code-block::

    AIMessage, BaseMessage, HumanMessage
"""  # noqa: E501
<<<<<<< HEAD

from typing import TYPE_CHECKING, Any

=======
from typing import TYPE_CHECKING, Any

>>>>>>> 29aa9d67
from langchain._api import create_importer
from langchain.memory.buffer import (
    ConversationBufferMemory,
    ConversationStringBufferMemory,
)
from langchain.memory.buffer_window import ConversationBufferWindowMemory
from langchain.memory.combined import CombinedMemory
from langchain.memory.entity import (
    ConversationEntityMemory,
    InMemoryEntityStore,
    RedisEntityStore,
    SQLiteEntityStore,
    UpstashRedisEntityStore,
)
from langchain.memory.readonly import ReadOnlySharedMemory
from langchain.memory.simple import SimpleMemory
from langchain.memory.summary import ConversationSummaryMemory
from langchain.memory.summary_buffer import ConversationSummaryBufferMemory
from langchain.memory.token_buffer import ConversationTokenBufferMemory
from langchain.memory.vectorstore import VectorStoreRetrieverMemory
from langchain.memory.vectorstore_token_buffer_memory import (
    ConversationVectorStoreTokenBufferMemory,  # avoid circular import
)

if TYPE_CHECKING:
    from langchain_community.chat_message_histories import (
        AstraDBChatMessageHistory,
        CassandraChatMessageHistory,
        ChatMessageHistory,
        CosmosDBChatMessageHistory,
        DynamoDBChatMessageHistory,
        ElasticsearchChatMessageHistory,
        FileChatMessageHistory,
        MomentoChatMessageHistory,
        MongoDBChatMessageHistory,
        PostgresChatMessageHistory,
        RedisChatMessageHistory,
        SingleStoreDBChatMessageHistory,
        SQLChatMessageHistory,
        StreamlitChatMessageHistory,
        UpstashRedisChatMessageHistory,
        XataChatMessageHistory,
        ZepChatMessageHistory,
    )
    from langchain_community.memory.kg import ConversationKGMemory
    from langchain_community.memory.motorhead_memory import MotorheadMemory
    from langchain_community.memory.zep_memory import ZepMemory


# Create a way to dynamically look up deprecated imports.
# Used to consolidate logic for raising deprecation warnings and
# handling optional imports.
DEPRECATED_LOOKUP = {
    "MotorheadMemory": "langchain_community.memory.motorhead_memory",
    "ConversationKGMemory": "langchain_community.memory.kg",
    "ZepMemory": "langchain_community.memory.zep_memory",
    "AstraDBChatMessageHistory": "langchain_community.chat_message_histories",
    "CassandraChatMessageHistory": "langchain_community.chat_message_histories",
    "ChatMessageHistory": "langchain_community.chat_message_histories",
    "CosmosDBChatMessageHistory": "langchain_community.chat_message_histories",
    "DynamoDBChatMessageHistory": "langchain_community.chat_message_histories",
    "ElasticsearchChatMessageHistory": "langchain_community.chat_message_histories",
    "FileChatMessageHistory": "langchain_community.chat_message_histories",
    "MomentoChatMessageHistory": "langchain_community.chat_message_histories",
    "MongoDBChatMessageHistory": "langchain_community.chat_message_histories",
    "PostgresChatMessageHistory": "langchain_community.chat_message_histories",
    "RedisChatMessageHistory": "langchain_community.chat_message_histories",
    "SingleStoreDBChatMessageHistory": "langchain_community.chat_message_histories",
    "SQLChatMessageHistory": "langchain_community.chat_message_histories",
    "StreamlitChatMessageHistory": "langchain_community.chat_message_histories",
    "UpstashRedisChatMessageHistory": "langchain_community.chat_message_histories",
    "XataChatMessageHistory": "langchain_community.chat_message_histories",
    "ZepChatMessageHistory": "langchain_community.chat_message_histories",
}


_import_attribute = create_importer(__package__, deprecated_lookups=DEPRECATED_LOOKUP)


def __getattr__(name: str) -> Any:
    """Look up attributes dynamically."""
    return _import_attribute(name)


__all__ = [
    "AstraDBChatMessageHistory",
    "CassandraChatMessageHistory",
    "ChatMessageHistory",
    "CombinedMemory",
    "ConversationBufferMemory",
    "ConversationBufferWindowMemory",
    "ConversationEntityMemory",
    "ConversationKGMemory",
    "ConversationStringBufferMemory",
    "ConversationSummaryBufferMemory",
    "ConversationSummaryMemory",
    "ConversationTokenBufferMemory",
    "ConversationVectorStoreTokenBufferMemory",
    "CosmosDBChatMessageHistory",
    "DynamoDBChatMessageHistory",
    "ElasticsearchChatMessageHistory",
    "FileChatMessageHistory",
    "InMemoryEntityStore",
    "MomentoChatMessageHistory",
    "MongoDBChatMessageHistory",
    "MotorheadMemory",
    "PostgresChatMessageHistory",
    "ReadOnlySharedMemory",
    "RedisChatMessageHistory",
    "RedisEntityStore",
    "SingleStoreDBChatMessageHistory",
    "SQLChatMessageHistory",
    "SQLiteEntityStore",
    "SimpleMemory",
    "StreamlitChatMessageHistory",
    "VectorStoreRetrieverMemory",
    "XataChatMessageHistory",
    "ZepChatMessageHistory",
    "ZepMemory",
    "UpstashRedisEntityStore",
    "UpstashRedisChatMessageHistory",
]<|MERGE_RESOLUTION|>--- conflicted
+++ resolved
@@ -26,14 +26,8 @@
 
     AIMessage, BaseMessage, HumanMessage
 """  # noqa: E501
-<<<<<<< HEAD
-
 from typing import TYPE_CHECKING, Any
 
-=======
-from typing import TYPE_CHECKING, Any
-
->>>>>>> 29aa9d67
 from langchain._api import create_importer
 from langchain.memory.buffer import (
     ConversationBufferMemory,
