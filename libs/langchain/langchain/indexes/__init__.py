"""**Index** is used to avoid writing duplicated content
into the vectostore and to avoid over-writing content if it's unchanged.

Indexes also :

* Create knowledge graphs from data.

* Support indexing workflows from LangChain data loaders to vectorstores.

Importantly, Index keeps on working even if the content being written is derived
via a set of transformations from some source content (e.g., indexing children
documents that were derived from parent documents by chunking.)
"""
<<<<<<< HEAD
from langchain_community.graphs.index_creator import GraphIndexCreator

from langchain.indexes._api import IndexingResult, aindex, index
=======
from langchain_core.indexing.api import IndexingResult, aindex, index

>>>>>>> d8aa72f5
from langchain.indexes._sql_record_manager import SQLRecordManager
from langchain.indexes.vectorstore import VectorstoreIndexCreator

__all__ = [
    # Keep sorted
    "aindex",
    "GraphIndexCreator",
    "index",
    "IndexingResult",
    "SQLRecordManager",
    "VectorstoreIndexCreator",
]<|MERGE_RESOLUTION|>--- conflicted
+++ resolved
@@ -11,14 +11,9 @@
 via a set of transformations from some source content (e.g., indexing children
 documents that were derived from parent documents by chunking.)
 """
-<<<<<<< HEAD
 from langchain_community.graphs.index_creator import GraphIndexCreator
-
-from langchain.indexes._api import IndexingResult, aindex, index
-=======
 from langchain_core.indexing.api import IndexingResult, aindex, index
 
->>>>>>> d8aa72f5
 from langchain.indexes._sql_record_manager import SQLRecordManager
 from langchain.indexes.vectorstore import VectorstoreIndexCreator
 
