--- conflicted
+++ resolved
@@ -10,575 +10,6 @@
     PyPDFParser,
     extract_from_images_with_rapidocr,
 )
-<<<<<<< HEAD
-from urllib.parse import urlparse
-
-import numpy as np
-from langchain_core.documents import Document
-
-from langchain.document_loaders.base import BaseBlobParser
-from langchain.document_loaders.blob_loaders import Blob
-
-if TYPE_CHECKING:
-    import fitz.fitz
-    import pdfminer.layout
-    import pdfplumber.page
-    import pypdf._page
-    import pypdfium2._helpers.page
-
-
-_PDF_FILTER_WITH_LOSS = ["DCTDecode", "DCT", "JPXDecode"]
-_PDF_FILTER_WITHOUT_LOSS = [
-    "LZWDecode",
-    "LZW",
-    "FlateDecode",
-    "Fl",
-    "ASCII85Decode",
-    "A85",
-    "ASCIIHexDecode",
-    "AHx",
-    "RunLengthDecode",
-    "RL",
-    "CCITTFaxDecode",
-    "CCF",
-    "JBIG2Decode",
-]
-
-
-def extract_from_images_with_rapidocr(
-    images: Sequence[Union[Iterable[np.ndarray], bytes]]
-) -> str:
-    """Extract text from images with RapidOCR.
-
-    Args:
-        images: Images to extract text from.
-
-    Returns:
-        Text extracted from images.
-
-    Raises:
-        ImportError: If `rapidocr-onnxruntime` package is not installed.
-    """
-    try:
-        from rapidocr_onnxruntime import RapidOCR
-    except ImportError:
-        raise ImportError(
-            "`rapidocr-onnxruntime` package not found, please install it with "
-            "`pip install rapidocr-onnxruntime`"
-        )
-    ocr = RapidOCR()
-    text = ""
-    for img in images:
-        result, _ = ocr(img)
-        if result:
-            result = [text[1] for text in result]
-            text += "\n".join(result)
-    return text
-
-
-class PyPDFParser(BaseBlobParser):
-    """Load `PDF` using `pypdf`"""
-
-    def __init__(
-        self, password: Optional[Union[str, bytes]] = None, extract_images: bool = False
-    ):
-        self.password = password
-        self.extract_images = extract_images
-
-    def lazy_parse(self, blob: Blob) -> Iterator[Document]:
-        """Lazily parse the blob."""
-        import pypdf
-
-        with blob.as_bytes_io() as pdf_file_obj:
-            pdf_reader = pypdf.PdfReader(pdf_file_obj, password=self.password)
-            yield from [
-                Document(
-                    page_content=page.extract_text()
-                    + self._extract_images_from_page(page),
-                    metadata={"source": blob.source, "page": page_number},
-                )
-                for page_number, page in enumerate(pdf_reader.pages)
-            ]
-
-    def _extract_images_from_page(self, page: pypdf._page.PageObject) -> str:
-        """Extract images from page and get the text with RapidOCR."""
-        if not self.extract_images or "/XObject" not in page["/Resources"].keys():
-            return ""
-
-        xObject = page["/Resources"]["/XObject"].get_object()  # type: ignore
-        images = []
-        for obj in xObject:
-            if xObject[obj]["/Subtype"] == "/Image":
-                if xObject[obj]["/Filter"][1:] in _PDF_FILTER_WITHOUT_LOSS:
-                    height, width = xObject[obj]["/Height"], xObject[obj]["/Width"]
-
-                    images.append(
-                        np.frombuffer(xObject[obj].get_data(), dtype=np.uint8).reshape(
-                            height, width, -1
-                        )
-                    )
-                elif xObject[obj]["/Filter"][1:] in _PDF_FILTER_WITH_LOSS:
-                    images.append(xObject[obj].get_data())
-                else:
-                    warnings.warn("Unknown PDF Filter!")
-        return extract_from_images_with_rapidocr(images)
-
-
-class PDFMinerParser(BaseBlobParser):
-    """Parse `PDF` using `PDFMiner`."""
-
-    def __init__(self, extract_images: bool = False, *, concatenate_pages: bool = True):
-        """Initialize a parser based on PDFMiner.
-
-        Args:
-            extract_images: Whether to extract images from PDF.
-            concatenate_pages: If True, concatenate all PDF pages into one a single
-                               document. Otherwise, return one document per page.
-        """
-        self.extract_images = extract_images
-        self.concatenate_pages = concatenate_pages
-
-    def lazy_parse(self, blob: Blob) -> Iterator[Document]:
-        """Lazily parse the blob."""
-
-        if not self.extract_images:
-            from pdfminer.high_level import extract_text
-
-            with blob.as_bytes_io() as pdf_file_obj:
-                if self.concatenate_pages:
-                    text = extract_text(pdf_file_obj)
-                    metadata = {"source": blob.source}
-                    yield Document(page_content=text, metadata=metadata)
-                else:
-                    from pdfminer.pdfpage import PDFPage
-
-                    pages = PDFPage.get_pages(pdf_file_obj)
-                    for i, _ in enumerate(pages):
-                        text = extract_text(pdf_file_obj, page_numbers=[i])
-                        metadata = {"source": blob.source, "page": str(i)}
-                        yield Document(page_content=text, metadata=metadata)
-        else:
-            import io
-
-            from pdfminer.converter import PDFPageAggregator, TextConverter
-            from pdfminer.layout import LAParams
-            from pdfminer.pdfinterp import PDFPageInterpreter, PDFResourceManager
-            from pdfminer.pdfpage import PDFPage
-
-            text_io = io.StringIO()
-            with blob.as_bytes_io() as pdf_file_obj:
-                pages = PDFPage.get_pages(pdf_file_obj)
-                rsrcmgr = PDFResourceManager()
-                device_for_text = TextConverter(rsrcmgr, text_io, laparams=LAParams())
-                device_for_image = PDFPageAggregator(rsrcmgr, laparams=LAParams())
-                interpreter_for_text = PDFPageInterpreter(rsrcmgr, device_for_text)
-                interpreter_for_image = PDFPageInterpreter(rsrcmgr, device_for_image)
-                for i, page in enumerate(pages):
-                    interpreter_for_text.process_page(page)
-                    interpreter_for_image.process_page(page)
-                    content = text_io.getvalue() + self._extract_images_from_page(
-                        device_for_image.get_result()
-                    )
-                    text_io.truncate(0)
-                    text_io.seek(0)
-                    metadata = {"source": blob.source, "page": str(i)}
-                    yield Document(page_content=content, metadata=metadata)
-
-    def _extract_images_from_page(self, page: pdfminer.layout.LTPage) -> str:
-        """Extract images from page and get the text with RapidOCR."""
-        import pdfminer
-
-        def get_image(layout_object: Any) -> Any:
-            if isinstance(layout_object, pdfminer.layout.LTImage):
-                return layout_object
-            if isinstance(layout_object, pdfminer.layout.LTContainer):
-                for child in layout_object:
-                    return get_image(child)
-            else:
-                return None
-
-        images = []
-
-        for img in list(filter(bool, map(get_image, page))):
-            if img.stream["Filter"].name in _PDF_FILTER_WITHOUT_LOSS:
-                images.append(
-                    np.frombuffer(img.stream.get_data(), dtype=np.uint8).reshape(
-                        img.stream["Height"], img.stream["Width"], -1
-                    )
-                )
-            elif img.stream["Filter"].name in _PDF_FILTER_WITH_LOSS:
-                images.append(img.stream.get_data())
-            else:
-                warnings.warn("Unknown PDF Filter!")
-        return extract_from_images_with_rapidocr(images)
-
-
-class PyMuPDFParser(BaseBlobParser):
-    """Parse `PDF` using `PyMuPDF`."""
-
-    def __init__(
-        self,
-        text_kwargs: Optional[Mapping[str, Any]] = None,
-        extract_images: bool = False,
-    ) -> None:
-        """Initialize the parser.
-
-        Args:
-            text_kwargs: Keyword arguments to pass to ``fitz.Page.get_text()``.
-        """
-        self.text_kwargs = text_kwargs or {}
-        self.extract_images = extract_images
-
-    def lazy_parse(self, blob: Blob) -> Iterator[Document]:
-        """Lazily parse the blob."""
-        import fitz
-
-        with blob.as_bytes_io() as file_path:
-            if blob.data is None:
-                doc = fitz.open(file_path)
-            else:
-                doc = fitz.open(stream=file_path, filetype="pdf")
-
-            yield from [
-                Document(
-                    page_content=page.get_text(**self.text_kwargs)
-                    + self._extract_images_from_page(doc, page),
-                    metadata=dict(
-                        {
-                            "source": blob.source,
-                            "file_path": blob.source,
-                            "page": page.number,
-                            "total_pages": len(doc),
-                        },
-                        **{
-                            k: doc.metadata[k]
-                            for k in doc.metadata
-                            if type(doc.metadata[k]) in [str, int]
-                        },
-                    ),
-                )
-                for page in doc
-            ]
-
-    def _extract_images_from_page(
-        self, doc: fitz.fitz.Document, page: fitz.fitz.Page
-    ) -> str:
-        """Extract images from page and get the text with RapidOCR."""
-        if not self.extract_images:
-            return ""
-        import fitz
-
-        img_list = page.get_images()
-        imgs = []
-        for img in img_list:
-            xref = img[0]
-            pix = fitz.Pixmap(doc, xref)
-            imgs.append(
-                np.frombuffer(pix.samples, dtype=np.uint8).reshape(
-                    pix.height, pix.width, -1
-                )
-            )
-        return extract_from_images_with_rapidocr(imgs)
-
-
-class PyPDFium2Parser(BaseBlobParser):
-    """Parse `PDF` with `PyPDFium2`."""
-
-    def __init__(self, extract_images: bool = False) -> None:
-        """Initialize the parser."""
-        try:
-            import pypdfium2  # noqa:F401
-        except ImportError:
-            raise ImportError(
-                "pypdfium2 package not found, please install it with"
-                " `pip install pypdfium2`"
-            )
-        self.extract_images = extract_images
-
-    def lazy_parse(self, blob: Blob) -> Iterator[Document]:
-        """Lazily parse the blob."""
-        import pypdfium2
-
-        # pypdfium2 is really finicky with respect to closing things,
-        # if done incorrectly creates seg faults.
-        with blob.as_bytes_io() as file_path:
-            pdf_reader = pypdfium2.PdfDocument(file_path, autoclose=True)
-            try:
-                for page_number, page in enumerate(pdf_reader):
-                    text_page = page.get_textpage()
-                    content = text_page.get_text_range()
-                    text_page.close()
-                    content += "\n" + self._extract_images_from_page(page)
-                    page.close()
-                    metadata = {"source": blob.source, "page": page_number}
-                    yield Document(page_content=content, metadata=metadata)
-            finally:
-                pdf_reader.close()
-
-    def _extract_images_from_page(self, page: pypdfium2._helpers.page.PdfPage) -> str:
-        """Extract images from page and get the text with RapidOCR."""
-        if not self.extract_images:
-            return ""
-
-        import pypdfium2.raw as pdfium_c
-
-        images = list(page.get_objects(filter=(pdfium_c.FPDF_PAGEOBJ_IMAGE,)))
-
-        images = list(map(lambda x: x.get_bitmap().to_numpy(), images))
-        return extract_from_images_with_rapidocr(images)
-
-
-class PDFPlumberParser(BaseBlobParser):
-    """Parse `PDF` with `PDFPlumber`."""
-
-    def __init__(
-        self,
-        text_kwargs: Optional[Mapping[str, Any]] = None,
-        dedupe: bool = False,
-        extract_images: bool = False,
-    ) -> None:
-        """Initialize the parser.
-
-        Args:
-            text_kwargs: Keyword arguments to pass to ``pdfplumber.Page.extract_text()``
-            dedupe: Avoiding the error of duplicate characters if `dedupe=True`.
-        """
-        self.text_kwargs = text_kwargs or {}
-        self.dedupe = dedupe
-        self.extract_images = extract_images
-
-    def lazy_parse(self, blob: Blob) -> Iterator[Document]:
-        """Lazily parse the blob."""
-        import pdfplumber
-
-        with blob.as_bytes_io() as file_path:
-            doc = pdfplumber.open(file_path)  # open document
-
-            yield from [
-                Document(
-                    page_content=self._process_page_content(page)
-                    + "\n"
-                    + self._extract_images_from_page(page),
-                    metadata=dict(
-                        {
-                            "source": blob.source,
-                            "file_path": blob.source,
-                            "page": page.page_number - 1,
-                            "total_pages": len(doc.pages),
-                        },
-                        **{
-                            k: doc.metadata[k]
-                            for k in doc.metadata
-                            if type(doc.metadata[k]) in [str, int]
-                        },
-                    ),
-                )
-                for page in doc.pages
-            ]
-
-    def _process_page_content(self, page: pdfplumber.page.Page) -> str:
-        """Process the page content based on dedupe."""
-        if self.dedupe:
-            return page.dedupe_chars().extract_text(**self.text_kwargs)
-        return page.extract_text(**self.text_kwargs)
-
-    def _extract_images_from_page(self, page: pdfplumber.page.Page) -> str:
-        """Extract images from page and get the text with RapidOCR."""
-        if not self.extract_images:
-            return ""
-
-        images = []
-        for img in page.images:
-            if img["stream"]["Filter"].name in _PDF_FILTER_WITHOUT_LOSS:
-                images.append(
-                    np.frombuffer(img["stream"].get_data(), dtype=np.uint8).reshape(
-                        img["stream"]["Height"], img["stream"]["Width"], -1
-                    )
-                )
-            elif img["stream"]["Filter"].name in _PDF_FILTER_WITH_LOSS:
-                images.append(img["stream"].get_data())
-            else:
-                warnings.warn("Unknown PDF Filter!")
-
-        return extract_from_images_with_rapidocr(images)
-
-
-class AmazonTextractPDFParser(BaseBlobParser):
-    """Send `PDF` files to `Amazon Textract` and parse them.
-
-    For parsing multi-page PDFs, they have to reside on S3.
-
-    The AmazonTextractPDFLoader calls the
-    [Amazon Textract Service](https://aws.amazon.com/textract/)
-    to convert PDFs into a Document structure.
-    Single and multi-page documents are supported with up to 3000 pages
-    and 512 MB of size.
-
-    For the call to be successful an AWS account is required,
-    similar to the
-    [AWS CLI](https://docs.aws.amazon.com/cli/latest/userguide/cli-chap-configure.html)
-    requirements.
-
-    Besides the AWS configuration, it is very similar to the other PDF
-    loaders, while also supporting JPEG, PNG and TIFF and non-native
-    PDF formats.
-
-    ```python
-    from langchain.document_loaders import AmazonTextractPDFLoader
-    loader=AmazonTextractPDFLoader("example_data/alejandro_rosalez_sample-small.jpeg")
-    documents = loader.load()
-    ```
-
-    One feature is the linearization of the output.
-    When using the features LAYOUT, FORMS or TABLES together with Textract
-
-    ```python
-    from langchain.document_loaders import AmazonTextractPDFLoader
-    # you can mix and match each of the features
-    loader=AmazonTextractPDFLoader(
-        "example_data/alejandro_rosalez_sample-small.jpeg",
-        textract_features=["TABLES", "LAYOUT"])
-    documents = loader.load()
-    ```
-
-    it will generate output that formats the text in reading order and
-    try to output the information in a tabular structure or
-    output the key/value pairs with a colon (key: value).
-    This helps most LLMs to achieve better accuracy when
-    processing these texts.
-
-    """
-
-    def __init__(
-        self,
-        textract_features: Optional[Sequence[int]] = None,
-        client: Optional[Any] = None,
-    ) -> None:
-        """Initializes the parser.
-
-        Args:
-            textract_features: Features to be used for extraction, each feature
-                               should be passed as an int that conforms to the enum
-                               `Textract_Features`, see `amazon-textract-caller` pkg
-            client: boto3 textract client
-        """
-
-        try:
-            import textractcaller as tc
-            import textractor.entities.document as textractor
-
-            self.tc = tc
-            self.textractor = textractor
-
-            if textract_features is not None:
-                self.textract_features = [
-                    tc.Textract_Features(f) for f in textract_features
-                ]
-            else:
-                self.textract_features = []
-        except ImportError:
-            raise ImportError(
-                "Could not import amazon-textract-caller or "
-                "amazon-textract-textractor python package. Please install it "
-                "with `pip install amazon-textract-caller` & "
-                "`pip install amazon-textract-textractor`."
-            )
-
-        if not client:
-            try:
-                import boto3
-
-                self.boto3_textract_client = boto3.client("textract")
-            except ImportError:
-                raise ImportError(
-                    "Could not import boto3 python package. "
-                    "Please install it with `pip install boto3`."
-                )
-        else:
-            self.boto3_textract_client = client
-
-    def lazy_parse(self, blob: Blob) -> Iterator[Document]:
-        """Iterates over the Blob pages and returns an Iterator with a Document
-        for each page, like the other parsers If multi-page document, blob.path
-        has to be set to the S3 URI and for single page docs
-        the blob.data is taken
-        """
-
-        url_parse_result = urlparse(str(blob.path)) if blob.path else None
-        # Either call with S3 path (multi-page) or with bytes (single-page)
-        if (
-            url_parse_result
-            and url_parse_result.scheme == "s3"
-            and url_parse_result.netloc
-        ):
-            textract_response_json = self.tc.call_textract(
-                input_document=str(blob.path),
-                features=self.textract_features,
-                boto3_textract_client=self.boto3_textract_client,
-            )
-        else:
-            textract_response_json = self.tc.call_textract(
-                input_document=blob.as_bytes(),
-                features=self.textract_features,
-                call_mode=self.tc.Textract_Call_Mode.FORCE_SYNC,
-                boto3_textract_client=self.boto3_textract_client,
-            )
-
-        document = self.textractor.Document.open(textract_response_json)
-
-        linearizer_config = self.textractor.TextLinearizationConfig(
-            hide_figure_layout=True,
-            title_prefix="# ",
-            section_header_prefix="## ",
-            list_element_prefix="*",
-        )
-        for idx, page in enumerate(document.pages):
-            yield Document(
-                page_content=page.get_text(config=linearizer_config),
-                metadata={"source": blob.source, "page": idx + 1},
-            )
-
-
-class DocumentIntelligenceParser(BaseBlobParser):
-    """Loads a PDF with Azure Document Intelligence
-    (formerly Forms Recognizer) and chunks at character level."""
-
-    def __init__(self, client: Any, model: str):
-        warnings.warn(
-            "langchain.document_loaders.parsers.pdf.DocumentIntelligenceParser"
-            "and langchain.document_loaders.pdf.DocumentIntelligenceLoader"
-            " are deprecated. Please upgrade to "
-            "langchain.document_loaders.DocumentIntelligenceLoader "
-            "for any file parsing purpose using Azure Document Intelligence "
-            "service."
-        )
-
-        self.client = client
-        self.model = model
-
-    def _generate_docs(self, blob: Blob, result: Any) -> Iterator[Document]:
-        for p in result.pages:
-            content = " ".join([line.content for line in p.lines])
-
-            d = Document(
-                page_content=content,
-                metadata={
-                    "source": blob.source,
-                    "page": p.page_number,
-                },
-            )
-            yield d
-
-    def lazy_parse(self, blob: Blob) -> Iterator[Document]:
-        """Lazily parse the blob."""
-
-        with blob.as_bytes_io() as file_obj:
-            poller = self.client.begin_analyze_document(self.model, file_obj)
-            result = poller.result()
-
-            docs = self._generate_docs(blob, result)
-=======
->>>>>>> 414bddd5
 
 __all__ = [
     "_PDF_FILTER_WITH_LOSS",
