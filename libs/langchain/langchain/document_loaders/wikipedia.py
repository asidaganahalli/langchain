from typing import List, Optional

from langchain_core.documents import Document

from langchain.document_loaders.base import BaseLoader
from langchain.utilities.wikipedia import WikipediaAPIWrapper


class WikipediaLoader(BaseLoader):
    """Load from `Wikipedia`.

    The hard limit on the length of the query is 300 for now.

    Each wiki page represents one Document.
    """

    def __init__(
        self,
        query: str,
<<<<<<< HEAD
        lang: str = "ru",
        load_max_docs: Optional[int] = 100,
=======
        lang: str = "en",
        load_max_docs: Optional[int] = 25,
>>>>>>> f4d520cc
        load_all_available_meta: Optional[bool] = False,
        doc_content_chars_max: Optional[int] = 4000,
    ):
        """
        Initializes a new instance of the WikipediaLoader class.

        Args:
            query (str): The query string to search on Wikipedia.
            lang (str, optional): The language code for the Wikipedia language edition.
                Defaults to "en".
            load_max_docs (int, optional): The maximum number of documents to load.
                Defaults to 100.
            load_all_available_meta (bool, optional): Indicates whether to load all
                available metadata for each document. Defaults to False.
            doc_content_chars_max (int, optional): The maximum number of characters
                for the document content. Defaults to 4000.
        """
        self.query = query
        self.lang = lang
        self.load_max_docs = load_max_docs
        self.load_all_available_meta = load_all_available_meta
        self.doc_content_chars_max = doc_content_chars_max

    def load(self) -> List[Document]:
        """
        Loads the query result from Wikipedia into a list of Documents.

        Returns:
            List[Document]: A list of Document objects representing the loaded
                Wikipedia pages.
        """
        client = WikipediaAPIWrapper(
            lang=self.lang,
            top_k_results=self.load_max_docs,
            load_all_available_meta=self.load_all_available_meta,
            doc_content_chars_max=self.doc_content_chars_max,
        )
        docs = client.load(self.query)
        return docs<|MERGE_RESOLUTION|>--- conflicted
+++ resolved
@@ -17,13 +17,8 @@
     def __init__(
         self,
         query: str,
-<<<<<<< HEAD
         lang: str = "ru",
-        load_max_docs: Optional[int] = 100,
-=======
-        lang: str = "en",
         load_max_docs: Optional[int] = 25,
->>>>>>> f4d520cc
         load_all_available_meta: Optional[bool] = False,
         doc_content_chars_max: Optional[int] = 4000,
     ):
