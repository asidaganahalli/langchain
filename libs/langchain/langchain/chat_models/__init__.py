--- conflicted
+++ resolved
@@ -45,11 +45,8 @@
 from langchain.chat_models.pai_eas_endpoint import PaiEasChatEndpoint
 from langchain.chat_models.promptlayer_openai import PromptLayerChatOpenAI
 from langchain.chat_models.vertexai import ChatVertexAI
-<<<<<<< HEAD
+from langchain.chat_models.volcengine_maas import VolcEngineMaasChat
 from langchain.chat_models.xinference import ChatXinference
-=======
-from langchain.chat_models.volcengine_maas import VolcEngineMaasChat
->>>>>>> 6a5a2fb9
 from langchain.chat_models.yandex import ChatYandexGPT
 
 __all__ = [
@@ -82,9 +79,6 @@
     "ChatBaichuan",
     "ChatHunyuan",
     "GigaChat",
-<<<<<<< HEAD
+    "VolcEngineMaasChat",
     "ChatXinference",
-=======
-    "VolcEngineMaasChat",
->>>>>>> 6a5a2fb9
 ]