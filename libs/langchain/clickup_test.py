--- conflicted
+++ resolved
@@ -27,12 +27,9 @@
 print("Can you get all the spaces available to the team?")
 agent.run("Can you get all the spaces available to the team?")
 
-<<<<<<< HEAD
 print("Can you get a task with id 86a0t44tq")
 agent.run("Can you get a task with id 86a0t44tq")
 
-=======
->>>>>>> d6716084
 """
 Testing the clickup API
 """
