--- conflicted
+++ resolved
@@ -1,9 +1,6 @@
-<<<<<<< HEAD
+"""Unit tests for chat models."""
+
 from abc import abstractmethod
-=======
-"""Unit tests for chat models."""
-from abc import ABC, abstractmethod
->>>>>>> ab036c1a
 from typing import Any, List, Literal, Optional, Type
 
 import pytest
@@ -12,12 +9,8 @@
 from langchain_core.runnables import RunnableBinding
 from langchain_core.tools import tool
 
-<<<<<<< HEAD
 from langchain_standard_tests.base import BaseStandardTests
-
-=======
 from langchain_standard_tests.utils.pydantic import PYDANTIC_MAJOR_VERSION
->>>>>>> ab036c1a
 
 
 class Person(BaseModel):  # Used by some dependent tests. Should be deprecated.
