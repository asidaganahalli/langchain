"""Test MistralAI Chat API wrapper."""

import os
<<<<<<< HEAD
from typing import Any, AsyncGenerator, Dict, Generator, cast
=======
from typing import Any, AsyncGenerator, Dict, Generator, List, cast
>>>>>>> cd4c5428
from unittest.mock import patch

import pytest
from langchain_core.callbacks.base import BaseCallbackHandler
from langchain_core.messages import (
    AIMessage,
    BaseMessage,
    ChatMessage,
    HumanMessage,
    InvalidToolCall,
    SystemMessage,
    ToolCall,
)
from langchain_core.pydantic_v1 import SecretStr

from langchain_mistralai.chat_models import (  # type: ignore[import]
    ChatMistralAI,
    _convert_message_to_mistral_chat_message,
    _convert_mistral_chat_message_to_message,
)

os.environ["MISTRAL_API_KEY"] = "foo"


def test_mistralai_model_param() -> None:
    llm = ChatMistralAI(model="foo")
    assert llm.model == "foo"


def test_mistralai_initialization() -> None:
    """Test ChatMistralAI initialization."""
    # Verify that ChatMistralAI can be initialized using a secret key provided
    # as a parameter rather than an environment variable.
    for model in [
        ChatMistralAI(model="test", mistral_api_key="test"),
        ChatMistralAI(model="test", api_key="test"),
    ]:
        assert cast(SecretStr, model.mistral_api_key).get_secret_value() == "test"


@pytest.mark.parametrize(
    ("message", "expected"),
    [
        (
            SystemMessage(content="Hello"),
            dict(role="system", content="Hello"),
        ),
        (
            HumanMessage(content="Hello"),
            dict(role="user", content="Hello"),
        ),
        (
            AIMessage(content="Hello"),
            dict(role="assistant", content="Hello", tool_calls=[]),
        ),
        (
            ChatMessage(role="assistant", content="Hello"),
            dict(role="assistant", content="Hello"),
        ),
    ],
)
def test_convert_message_to_mistral_chat_message(
    message: BaseMessage, expected: Dict
) -> None:
    result = _convert_message_to_mistral_chat_message(message)
    assert result == expected


def _make_completion_response_from_token(token: str) -> Dict:
    return dict(
        id="abc123",
        model="fake_model",
        choices=[
            dict(
                index=0,
                delta=dict(content=token),
                finish_reason=None,
            )
        ],
    )


def mock_chat_stream(*args: Any, **kwargs: Any) -> Generator:
    def it() -> Generator:
        for token in ["Hello", " how", " can", " I", " help", "?"]:
            yield _make_completion_response_from_token(token)

    return it()


async def mock_chat_astream(*args: Any, **kwargs: Any) -> AsyncGenerator:
    async def it() -> AsyncGenerator:
        for token in ["Hello", " how", " can", " I", " help", "?"]:
            yield _make_completion_response_from_token(token)

    return it()


class MyCustomHandler(BaseCallbackHandler):
    last_token: str = ""

    def on_llm_new_token(self, token: str, **kwargs: Any) -> None:
        self.last_token = token


@patch(
    "langchain_mistralai.chat_models.ChatMistralAI.completion_with_retry",
    new=mock_chat_stream,
)
def test_stream_with_callback() -> None:
    callback = MyCustomHandler()
    chat = ChatMistralAI(callbacks=[callback])
    for token in chat.stream("Hello"):
        assert callback.last_token == token.content


@patch("langchain_mistralai.chat_models.acompletion_with_retry", new=mock_chat_astream)
async def test_astream_with_callback() -> None:
    callback = MyCustomHandler()
    chat = ChatMistralAI(callbacks=[callback])
    async for token in chat.astream("Hello"):
        assert callback.last_token == token.content


def test__convert_dict_to_message_tool_call() -> None:
    raw_tool_call = {
        "id": "abc123",
        "function": {
<<<<<<< HEAD
            "arguments": '{"name":"Sally","hair_color":"green"}',
=======
            "arguments": '{"name": "Sally", "hair_color": "green"}',
>>>>>>> cd4c5428
            "name": "GenerateUsername",
        },
    }
    message = {"role": "assistant", "content": "", "tool_calls": [raw_tool_call]}
    result = _convert_mistral_chat_message_to_message(message)
    expected_output = AIMessage(
        content="",
        additional_kwargs={"tool_calls": [raw_tool_call]},
        tool_calls=[
            ToolCall(
                name="GenerateUsername",
                args={"name": "Sally", "hair_color": "green"},
                id="abc123",
            )
        ],
    )
    assert result == expected_output
    assert _convert_message_to_mistral_chat_message(expected_output) == message

    # Test malformed tool call
    raw_tool_calls = [
        {
<<<<<<< HEAD
            "id": "abc123",
            "function": {
                "arguments": "oops",
=======
            "id": "def456",
            "function": {
                "arguments": '{"name": "Sally", "hair_color": "green"}',
>>>>>>> cd4c5428
                "name": "GenerateUsername",
            },
        },
        {
<<<<<<< HEAD
            "id": "def456",
            "function": {
                "arguments": '{"name":"Sally","hair_color":"green"}',
=======
            "id": "abc123",
            "function": {
                "arguments": "oops",
>>>>>>> cd4c5428
                "name": "GenerateUsername",
            },
        },
    ]
    message = {"role": "assistant", "content": "", "tool_calls": raw_tool_calls}
    result = _convert_mistral_chat_message_to_message(message)
    expected_output = AIMessage(
        content="",
        additional_kwargs={"tool_calls": raw_tool_calls},
        invalid_tool_calls=[
            InvalidToolCall(
                name="GenerateUsername",
                args="oops",
                error="Function GenerateUsername arguments:\n\noops\n\nare not valid JSON. Received JSONDecodeError Expecting value: line 1 column 1 (char 0)",  # noqa: E501
                id="abc123",
            ),
        ],
        tool_calls=[
            ToolCall(
                name="GenerateUsername",
                args={"name": "Sally", "hair_color": "green"},
                id="def456",
            ),
        ],
    )
    assert result == expected_output
<<<<<<< HEAD
    assert _convert_message_to_mistral_chat_message(expected_output) == message
=======
    assert _convert_message_to_mistral_chat_message(expected_output) == message


def test_custom_token_counting() -> None:
    def token_encoder(text: str) -> List[int]:
        return [1, 2, 3]

    llm = ChatMistralAI(custom_get_token_ids=token_encoder)
    assert llm.get_token_ids("foo") == [1, 2, 3]
>>>>>>> cd4c5428
<|MERGE_RESOLUTION|>--- conflicted
+++ resolved
@@ -1,11 +1,7 @@
 """Test MistralAI Chat API wrapper."""
 
 import os
-<<<<<<< HEAD
-from typing import Any, AsyncGenerator, Dict, Generator, cast
-=======
 from typing import Any, AsyncGenerator, Dict, Generator, List, cast
->>>>>>> cd4c5428
 from unittest.mock import patch
 
 import pytest
@@ -134,11 +130,7 @@
     raw_tool_call = {
         "id": "abc123",
         "function": {
-<<<<<<< HEAD
-            "arguments": '{"name":"Sally","hair_color":"green"}',
-=======
             "arguments": '{"name": "Sally", "hair_color": "green"}',
->>>>>>> cd4c5428
             "name": "GenerateUsername",
         },
     }
@@ -161,28 +153,16 @@
     # Test malformed tool call
     raw_tool_calls = [
         {
-<<<<<<< HEAD
-            "id": "abc123",
-            "function": {
-                "arguments": "oops",
-=======
             "id": "def456",
             "function": {
                 "arguments": '{"name": "Sally", "hair_color": "green"}',
->>>>>>> cd4c5428
                 "name": "GenerateUsername",
             },
         },
         {
-<<<<<<< HEAD
-            "id": "def456",
-            "function": {
-                "arguments": '{"name":"Sally","hair_color":"green"}',
-=======
             "id": "abc123",
             "function": {
                 "arguments": "oops",
->>>>>>> cd4c5428
                 "name": "GenerateUsername",
             },
         },
@@ -209,9 +189,6 @@
         ],
     )
     assert result == expected_output
-<<<<<<< HEAD
-    assert _convert_message_to_mistral_chat_message(expected_output) == message
-=======
     assert _convert_message_to_mistral_chat_message(expected_output) == message
 
 
@@ -220,5 +197,4 @@
         return [1, 2, 3]
 
     llm = ChatMistralAI(custom_get_token_ids=token_encoder)
-    assert llm.get_token_ids("foo") == [1, 2, 3]
->>>>>>> cd4c5428
+    assert llm.get_token_ids("foo") == [1, 2, 3]