import json
import os
import re
import warnings
from operator import itemgetter
from typing import (
    Any,
    AsyncIterator,
    Callable,
    Dict,
    Iterator,
    List,
<<<<<<< HEAD
=======
    Literal,
>>>>>>> cd4c5428
    Mapping,
    Optional,
    Sequence,
    Tuple,
    Type,
    TypedDict,
    Union,
    cast,
)

import anthropic
from langchain_core._api import beta, deprecated
from langchain_core.callbacks import (
    AsyncCallbackManagerForLLMRun,
    CallbackManagerForLLMRun,
)
from langchain_core.language_models import LanguageModelInput
from langchain_core.language_models.chat_models import (
    BaseChatModel,
    agenerate_from_stream,
    generate_from_stream,
)
from langchain_core.messages import (
    AIMessage,
    AIMessageChunk,
    BaseMessage,
    HumanMessage,
    SystemMessage,
<<<<<<< HEAD
=======
    ToolCall,
>>>>>>> cd4c5428
    ToolMessage,
)
from langchain_core.outputs import ChatGeneration, ChatGenerationChunk, ChatResult
from langchain_core.pydantic_v1 import BaseModel, Field, SecretStr, root_validator
from langchain_core.runnables import (
    Runnable,
    RunnableMap,
    RunnablePassthrough,
)
from langchain_core.tools import BaseTool
from langchain_core.utils import (
    build_extra_kwargs,
    convert_to_secret_str,
    get_pydantic_field_names,
)
from langchain_core.utils.function_calling import convert_to_openai_tool
<<<<<<< HEAD

from langchain_anthropic.output_parsers import ToolsOutputParser, extract_tool_calls

=======

from langchain_anthropic.output_parsers import ToolsOutputParser, extract_tool_calls

>>>>>>> cd4c5428
_message_type_lookups = {
    "human": "user",
    "ai": "assistant",
    "AIMessageChunk": "assistant",
    "HumanMessageChunk": "user",
}


def _format_image(image_url: str) -> Dict:
    """
    Formats an image of format data:image/jpeg;base64,{b64_string}
    to a dict for anthropic api

    {
      "type": "base64",
      "media_type": "image/jpeg",
      "data": "/9j/4AAQSkZJRg...",
    }

    And throws an error if it's not a b64 image
    """
    regex = r"^data:(?P<media_type>image/.+);base64,(?P<data>.+)$"
    match = re.match(regex, image_url)
    if match is None:
        raise ValueError(
            "Anthropic only supports base64-encoded images currently."
            " Example: data:image/png;base64,'/9j/4AAQSk'..."
        )
    return {
        "type": "base64",
        "media_type": match.group("media_type"),
        "data": match.group("data"),
    }


def _merge_messages(
<<<<<<< HEAD
    messages: List[BaseMessage],
=======
    messages: Sequence[BaseMessage],
>>>>>>> cd4c5428
) -> List[Union[SystemMessage, AIMessage, HumanMessage]]:
    """Merge runs of human/tool messages into single human messages with content blocks."""  # noqa: E501
    merged: list = []
    for curr in messages:
<<<<<<< HEAD
=======
        curr = curr.copy(deep=True)
>>>>>>> cd4c5428
        if isinstance(curr, ToolMessage):
            if isinstance(curr.content, str):
                curr = HumanMessage(
                    [
                        {
                            "type": "tool_result",
                            "content": curr.content,
                            "tool_use_id": curr.tool_call_id,
                        }
                    ]
                )
            else:
                curr = HumanMessage(curr.content)
        last = merged[-1] if merged else None
        if isinstance(last, HumanMessage) and isinstance(curr, HumanMessage):
            if isinstance(last.content, str):
                new_content: List = [{"type": "text", "text": last.content}]
            else:
                new_content = last.content
            if isinstance(curr.content, str):
                new_content.append({"type": "text", "text": curr.content})
            else:
                new_content.extend(curr.content)
            last.content = new_content
        else:
            merged.append(curr)
    return merged


def _format_messages(messages: List[BaseMessage]) -> Tuple[Optional[str], List[Dict]]:
    """Format messages for anthropic."""

    """
    [
                {
                    "role": _message_type_lookups[m.type],
                    "content": [_AnthropicMessageContent(text=m.content).dict()],
                }
                for m in messages
            ]
    """
    system: Optional[str] = None
    formatted_messages: List[Dict] = []

    merged_messages = _merge_messages(messages)
    for i, message in enumerate(merged_messages):
        if message.type == "system":
            if i != 0:
                raise ValueError("System message must be at beginning of message list.")
            if not isinstance(message.content, str):
                raise ValueError(
                    "System message must be a string, "
                    f"instead was: {type(message.content)}"
                )
            system = message.content
            continue

        role = _message_type_lookups[message.type]
        content: Union[str, List]

        if not isinstance(message.content, str):
            # parse as dict
            assert isinstance(
                message.content, list
            ), "Anthropic message content must be str or list of dicts"

            # populate content
            content = []
            for item in message.content:
                if isinstance(item, str):
                    content.append(
                        {
                            "type": "text",
                            "text": item,
                        }
                    )
                elif isinstance(item, dict):
                    if "type" not in item:
                        raise ValueError("Dict content item must have a type key")
                    elif item["type"] == "image_url":
                        # convert format
                        source = _format_image(item["image_url"]["url"])
                        content.append(
                            {
                                "type": "image",
                                "source": source,
                            }
                        )
                    elif item["type"] == "tool_use":
                        item.pop("text", None)
                        content.append(item)
<<<<<<< HEAD
=======
                    elif item["type"] == "text":
                        text = item.get("text", "")
                        # Only add non-empty strings for now as empty ones are not
                        # accepted.
                        # https://github.com/anthropics/anthropic-sdk-python/issues/461
                        if text.strip():
                            content.append(
                                {
                                    "type": "text",
                                    "text": text,
                                }
                            )
>>>>>>> cd4c5428
                    else:
                        content.append(item)
                else:
                    raise ValueError(
                        f"Content items must be str or dict, instead was: {type(item)}"
                    )
        elif (
            isinstance(message, AIMessage)
            and not isinstance(message.content, list)
            and message.tool_calls
        ):
            content = (
                []
                if not message.content
                else [{"type": "text", "text": message.content}]
            )
            # Note: Anthropic can't have invalid tool calls as presently defined,
            # since the model already returns dicts args not JSON strings, and invalid
            # tool calls are those with invalid JSON for args.
            content += _lc_tool_calls_to_anthropic_tool_use_blocks(message.tool_calls)
        else:
            content = message.content

        formatted_messages.append(
            {
                "role": role,
                "content": content,
            }
        )
    return system, formatted_messages


class ChatAnthropic(BaseChatModel):
    """Anthropic chat model.

    To use, you should have the environment variable ``ANTHROPIC_API_KEY``
    set with your API key, or pass it as a named parameter to the constructor.

    Example:
        .. code-block:: python

            from langchain_anthropic import ChatAnthropic

            model = ChatAnthropic(model='claude-3-opus-20240229')
    """

    class Config:
        """Configuration for this pydantic object."""

        allow_population_by_field_name = True

    _client: anthropic.Client = Field(default=None)
    _async_client: anthropic.AsyncClient = Field(default=None)

    model: str = Field(alias="model_name")
    """Model name to use."""

    max_tokens: int = Field(default=1024, alias="max_tokens_to_sample")
    """Denotes the number of tokens to predict per generation."""

    temperature: Optional[float] = None
    """A non-negative float that tunes the degree of randomness in generation."""

    top_k: Optional[int] = None
    """Number of most likely tokens to consider at each step."""

    top_p: Optional[float] = None
    """Total probability mass of tokens to consider at each step."""

    default_request_timeout: Optional[float] = Field(None, alias="timeout")
    """Timeout for requests to Anthropic Completion API."""

    # sdk default = 2: https://github.com/anthropics/anthropic-sdk-python?tab=readme-ov-file#retries
    max_retries: int = 2
    """Number of retries allowed for requests sent to the Anthropic Completion API."""

    anthropic_api_url: Optional[str] = None

    anthropic_api_key: Optional[SecretStr] = Field(None, alias="api_key")
    """Automatically read from env var `ANTHROPIC_API_KEY` if not provided."""

    default_headers: Optional[Mapping[str, str]] = None
    """Headers to pass to the Anthropic clients, will be used for every API call."""

    model_kwargs: Dict[str, Any] = Field(default_factory=dict)

    streaming: bool = False
    """Whether to use streaming or not."""

    @property
    def _llm_type(self) -> str:
        """Return type of chat model."""
        return "anthropic-chat"

    @property
    def lc_secrets(self) -> Dict[str, str]:
        return {"anthropic_api_key": "ANTHROPIC_API_KEY"}

    @classmethod
    def is_lc_serializable(cls) -> bool:
        return True

    @classmethod
    def get_lc_namespace(cls) -> List[str]:
        """Get the namespace of the langchain object."""
        return ["langchain", "chat_models", "anthropic"]

    @property
    def _identifying_params(self) -> Dict[str, Any]:
        """Get the identifying parameters."""
        return {
            "model": self.model,
            "max_tokens": self.max_tokens,
            "temperature": self.temperature,
            "top_k": self.top_k,
            "top_p": self.top_p,
            "model_kwargs": self.model_kwargs,
            "streaming": self.streaming,
            "max_retries": self.max_retries,
            "default_request_timeout": self.default_request_timeout,
        }

    @root_validator(pre=True)
    def build_extra(cls, values: Dict) -> Dict:
        extra = values.get("model_kwargs", {})
        all_required_field_names = get_pydantic_field_names(cls)
        values["model_kwargs"] = build_extra_kwargs(
            extra, values, all_required_field_names
        )
        return values

    @root_validator()
    def validate_environment(cls, values: Dict) -> Dict:
        anthropic_api_key = convert_to_secret_str(
            values.get("anthropic_api_key") or os.environ.get("ANTHROPIC_API_KEY") or ""
        )
        values["anthropic_api_key"] = anthropic_api_key
        api_key = anthropic_api_key.get_secret_value()
        api_url = (
            values.get("anthropic_api_url")
            or os.environ.get("ANTHROPIC_API_URL")
            or "https://api.anthropic.com"
        )
        values["anthropic_api_url"] = api_url
        client_params = {
            "api_key": api_key,
            "base_url": api_url,
            "max_retries": values["max_retries"],
            "default_headers": values.get("default_headers"),
        }
        # value <= 0 indicates the param should be ignored. None is a meaningful value
        # for Anthropic client and treated differently than not specifying the param at
        # all.
        if (
            values["default_request_timeout"] is None
            or values["default_request_timeout"] > 0
        ):
            client_params["timeout"] = values["default_request_timeout"]

        values["_client"] = anthropic.Client(**client_params)
        values["_async_client"] = anthropic.AsyncClient(**client_params)
        return values

    def _format_params(
        self,
        *,
        messages: List[BaseMessage],
        stop: Optional[List[str]] = None,
        **kwargs: Dict,
    ) -> Dict:
        # get system prompt if any
        system, formatted_messages = _format_messages(messages)
        rtn = {
            "model": self.model,
            "max_tokens": self.max_tokens,
            "messages": formatted_messages,
            "temperature": self.temperature,
            "top_k": self.top_k,
            "top_p": self.top_p,
            "stop_sequences": stop,
            "system": system,
            **self.model_kwargs,
            **kwargs,
        }
        rtn = {k: v for k, v in rtn.items() if v is not None}

        return rtn

    def _stream(
        self,
        messages: List[BaseMessage],
        stop: Optional[List[str]] = None,
        run_manager: Optional[CallbackManagerForLLMRun] = None,
        **kwargs: Any,
    ) -> Iterator[ChatGenerationChunk]:
        params = self._format_params(messages=messages, stop=stop, **kwargs)
        if _tools_in_params(params):
            result = self._generate(
                messages, stop=stop, run_manager=run_manager, **kwargs
            )
            message = result.generations[0].message
            if isinstance(message, AIMessage) and message.tool_calls is not None:
                tool_call_chunks = [
                    {
                        "name": tool_call["name"],
                        "args": json.dumps(tool_call["args"]),
                        "id": tool_call["id"],
                        "index": idx,
                    }
                    for idx, tool_call in enumerate(message.tool_calls)
                ]
                message_chunk = AIMessageChunk(
                    content=message.content,
                    tool_call_chunks=tool_call_chunks,
                )
                yield ChatGenerationChunk(message=message_chunk)
            else:
                yield cast(ChatGenerationChunk, result.generations[0])
            return
        with self._client.messages.stream(**params) as stream:
            for text in stream.text_stream:
                chunk = ChatGenerationChunk(message=AIMessageChunk(content=text))
                if run_manager:
                    run_manager.on_llm_new_token(text, chunk=chunk)
                yield chunk

    async def _astream(
        self,
        messages: List[BaseMessage],
        stop: Optional[List[str]] = None,
        run_manager: Optional[AsyncCallbackManagerForLLMRun] = None,
        **kwargs: Any,
    ) -> AsyncIterator[ChatGenerationChunk]:
        params = self._format_params(messages=messages, stop=stop, **kwargs)
        if _tools_in_params(params):
            warnings.warn("stream: Tool use is not yet supported in streaming mode.")
            result = await self._agenerate(
                messages, stop=stop, run_manager=run_manager, **kwargs
            )
            message = result.generations[0].message
            if isinstance(message, AIMessage) and message.tool_calls is not None:
                tool_call_chunks = [
                    {
                        "name": tool_call["name"],
                        "args": json.dumps(tool_call["args"]),
                        "id": tool_call["id"],
                        "index": idx,
                    }
                    for idx, tool_call in enumerate(message.tool_calls)
                ]
                message_chunk = AIMessageChunk(
                    content=message.content,
                    tool_call_chunks=tool_call_chunks,
                )
                yield ChatGenerationChunk(message=message_chunk)
            else:
                yield cast(ChatGenerationChunk, result.generations[0])
            return
        async with self._async_client.messages.stream(**params) as stream:
            async for text in stream.text_stream:
                chunk = ChatGenerationChunk(message=AIMessageChunk(content=text))
                if run_manager:
                    await run_manager.on_llm_new_token(text, chunk=chunk)
                yield chunk

    def _format_output(self, data: Any, **kwargs: Any) -> ChatResult:
        data_dict = data.model_dump()
        content = data_dict["content"]
        llm_output = {
            k: v for k, v in data_dict.items() if k not in ("content", "role", "type")
        }
        if len(content) == 1 and content[0]["type"] == "text":
            msg = AIMessage(content=content[0]["text"])
        elif any(block["type"] == "tool_use" for block in content):
            tool_calls = extract_tool_calls(content)
            msg = AIMessage(
                content=content,
                tool_calls=tool_calls,
            )
        else:
            msg = AIMessage(content=content)
        return ChatResult(
            generations=[ChatGeneration(message=msg)],
            llm_output=llm_output,
        )

    def _generate(
        self,
        messages: List[BaseMessage],
        stop: Optional[List[str]] = None,
        run_manager: Optional[CallbackManagerForLLMRun] = None,
        **kwargs: Any,
    ) -> ChatResult:
        params = self._format_params(messages=messages, stop=stop, **kwargs)
        if self.streaming:
            if _tools_in_params(params):
                warnings.warn(
                    "stream: Tool use is not yet supported in streaming mode."
                )
            else:
                stream_iter = self._stream(
                    messages, stop=stop, run_manager=run_manager, **kwargs
                )
                return generate_from_stream(stream_iter)
        if _tools_in_params(params):
            data = self._client.beta.tools.messages.create(**params)
        else:
            data = self._client.messages.create(**params)
        return self._format_output(data, **kwargs)

    async def _agenerate(
        self,
        messages: List[BaseMessage],
        stop: Optional[List[str]] = None,
        run_manager: Optional[AsyncCallbackManagerForLLMRun] = None,
        **kwargs: Any,
    ) -> ChatResult:
        params = self._format_params(messages=messages, stop=stop, **kwargs)
        if self.streaming:
            if _tools_in_params(params):
                warnings.warn(
                    "stream: Tool use is not yet supported in streaming mode."
                )
            else:
                stream_iter = self._astream(
                    messages, stop=stop, run_manager=run_manager, **kwargs
                )
                return await agenerate_from_stream(stream_iter)
        if _tools_in_params(params):
            data = await self._async_client.beta.tools.messages.create(**params)
        else:
            data = await self._async_client.messages.create(**params)
        return self._format_output(data, **kwargs)

    @beta()
    def bind_tools(
        self,
        tools: Sequence[Union[Dict[str, Any], Type[BaseModel], Callable, BaseTool]],
        **kwargs: Any,
    ) -> Runnable[LanguageModelInput, BaseMessage]:
        """Bind tool-like objects to this chat model.

        Args:
            tools: A list of tool definitions to bind to this chat model.
                Can be  a dictionary, pydantic model, callable, or BaseTool. Pydantic
                models, callables, and BaseTools will be automatically converted to
                their schema dictionary representation.
            **kwargs: Any additional parameters to bind.

        Example:
            .. code-block:: python

                from langchain_anthropic import ChatAnthropic
                from langchain_core.pydantic_v1 import BaseModel, Field

                class GetWeather(BaseModel):
                    '''Get the current weather in a given location'''

                    location: str = Field(..., description="The city and state, e.g. San Francisco, CA")


                llm = ChatAnthropic(model="claude-3-opus-20240229", temperature=0)
                llm_with_tools = llm.bind_tools([GetWeather])
                llm_with_tools.invoke("what is the weather like in San Francisco",)
                # -> AIMessage(
                #     content=[
                #         {'text': '<thinking>\nBased on the user\'s question, the relevant function to call is GetWeather, which requires the "location" parameter.\n\nThe user has directly specified the location as "San Francisco". Since San Francisco is a well known city, I can reasonably infer they mean San Francisco, CA without needing the state specified.\n\nAll the required parameters are provided, so I can proceed with the API call.\n</thinking>', 'type': 'text'},
                #         {'text': None, 'type': 'tool_use', 'id': 'toolu_01SCgExKzQ7eqSkMHfygvYuu', 'name': 'GetWeather', 'input': {'location': 'San Francisco, CA'}}
                #     ],
                #     response_metadata={'id': 'msg_01GM3zQtoFv8jGQMW7abLnhi', 'model': 'claude-3-opus-20240229', 'stop_reason': 'tool_use', 'stop_sequence': None, 'usage': {'input_tokens': 487, 'output_tokens': 145}},
                #     id='run-87b1331e-9251-4a68-acef-f0a018b639cc-0'
                # )
        """  # noqa: E501
        formatted_tools = [convert_to_anthropic_tool(tool) for tool in tools]
        return self.bind(tools=formatted_tools, **kwargs)

<<<<<<< HEAD
    @beta()
=======
>>>>>>> cd4c5428
    def with_structured_output(
        self,
        schema: Union[Dict, Type[BaseModel]],
        *,
        include_raw: bool = False,
        **kwargs: Any,
    ) -> Runnable[LanguageModelInput, Union[Dict, BaseModel]]:
        """Model wrapper that returns outputs formatted to match the given schema.

        Args:
            schema: The output schema as a dict or a Pydantic class. If a Pydantic class
                then the model output will be an object of that class. If a dict then
                the model output will be a dict. With a Pydantic class the returned
                attributes will be validated, whereas with a dict they will not be.
            include_raw: If False then only the parsed structured output is returned. If
                an error occurs during model output parsing it will be raised. If True
                then both the raw model response (a BaseMessage) and the parsed model
                response will be returned. If an error occurs during output parsing it
                will be caught and returned as well. The final output is always a dict
                with keys "raw", "parsed", and "parsing_error".

        Returns:
            A Runnable that takes any ChatModel input. The output type depends on
            include_raw and schema.

            If include_raw is True then output is a dict with keys:
                raw: BaseMessage,
                parsed: Optional[_DictOrPydantic],
                parsing_error: Optional[BaseException],

            If include_raw is False and schema is a Dict then the runnable outputs a Dict.
            If include_raw is False and schema is a Type[BaseModel] then the runnable
            outputs a BaseModel.

        Example: Pydantic schema (include_raw=False):
            .. code-block:: python

                from langchain_anthropic import ChatAnthropic
                from langchain_core.pydantic_v1 import BaseModel

                class AnswerWithJustification(BaseModel):
                    '''An answer to the user question along with justification for the answer.'''
                    answer: str
                    justification: str

                llm = ChatAnthropic(model="claude-3-opus-20240229", temperature=0)
                structured_llm = llm.with_structured_output(AnswerWithJustification)

                structured_llm.invoke("What weighs more a pound of bricks or a pound of feathers")

                # -> AnswerWithJustification(
                #     answer='They weigh the same',
                #     justification='Both a pound of bricks and a pound of feathers weigh one pound. The weight is the same, but the volume or density of the objects may differ.'
                # )

        Example:  Pydantic schema (include_raw=True):
            .. code-block:: python

                from langchain_anthropic import ChatAnthropic
                from langchain_core.pydantic_v1 import BaseModel

                class AnswerWithJustification(BaseModel):
                    '''An answer to the user question along with justification for the answer.'''
                    answer: str
                    justification: str

                llm = ChatAnthropic(model="claude-3-opus-20240229", temperature=0)
                structured_llm = llm.with_structured_output(AnswerWithJustification, include_raw=True)

                structured_llm.invoke("What weighs more a pound of bricks or a pound of feathers")
                # -> {
                #     'raw': AIMessage(content='', additional_kwargs={'tool_calls': [{'id': 'call_Ao02pnFYXD6GN1yzc0uXPsvF', 'function': {'arguments': '{"answer":"They weigh the same.","justification":"Both a pound of bricks and a pound of feathers weigh one pound. The weight is the same, but the volume or density of the objects may differ."}', 'name': 'AnswerWithJustification'}, 'type': 'function'}]}),
                #     'parsed': AnswerWithJustification(answer='They weigh the same.', justification='Both a pound of bricks and a pound of feathers weigh one pound. The weight is the same, but the volume or density of the objects may differ.'),
                #     'parsing_error': None
                # }

        Example: Dict schema (include_raw=False):
            .. code-block:: python

                from langchain_anthropic import ChatAnthropic

                schema = {
                    "name": "AnswerWithJustification",
                    "description": "An answer to the user question along with justification for the answer.",
                    "input_schema": {
                        "type": "object",
                        "properties": {
                            "answer": {"type": "string"},
                            "justification": {"type": "string"},
                        },
                        "required": ["answer", "justification"]
                    }
                }
                llm = ChatAnthropic(model="claude-3-opus-20240229", temperature=0)
                structured_llm = llm.with_structured_output(schema)

                structured_llm.invoke("What weighs more a pound of bricks or a pound of feathers")
                # -> {
                #     'answer': 'They weigh the same',
                #     'justification': 'Both a pound of bricks and a pound of feathers weigh one pound. The weight is the same, but the volume and density of the two substances differ.'
                # }

        """  # noqa: E501
        llm = self.bind_tools([schema])
        if isinstance(schema, type) and issubclass(schema, BaseModel):
            output_parser = ToolsOutputParser(
                first_tool_only=True, pydantic_schemas=[schema]
            )
        else:
            output_parser = ToolsOutputParser(first_tool_only=True, args_only=True)

        if include_raw:
            parser_assign = RunnablePassthrough.assign(
                parsed=itemgetter("raw") | output_parser, parsing_error=lambda _: None
            )
            parser_none = RunnablePassthrough.assign(parsed=lambda _: None)
            parser_with_fallback = parser_assign.with_fallbacks(
                [parser_none], exception_key="parsing_error"
            )
            return RunnableMap(raw=llm) | parser_with_fallback
        else:
            return llm | output_parser


class AnthropicTool(TypedDict):
    name: str
    description: str
    input_schema: Dict[str, Any]


def convert_to_anthropic_tool(
    tool: Union[Dict[str, Any], Type[BaseModel], Callable, BaseTool],
) -> AnthropicTool:
    # already in Anthropic tool format
    if isinstance(tool, dict) and all(
        k in tool for k in ("name", "description", "input_schema")
    ):
        return AnthropicTool(tool)  # type: ignore
    else:
        formatted = convert_to_openai_tool(tool)["function"]
        return AnthropicTool(
            name=formatted["name"],
            description=formatted["description"],
            input_schema=formatted["parameters"],
        )


def _tools_in_params(params: dict) -> bool:
    return "tools" in params or (
        "extra_body" in params and params["extra_body"].get("tools")
    )

<<<<<<< HEAD
=======

class _AnthropicToolUse(TypedDict):
    type: Literal["tool_use"]
    name: str
    input: dict
    id: str


def _lc_tool_calls_to_anthropic_tool_use_blocks(
    tool_calls: List[ToolCall],
) -> List[_AnthropicToolUse]:
    blocks = []
    for tool_call in tool_calls:
        blocks.append(
            _AnthropicToolUse(
                type="tool_use",
                name=tool_call["name"],
                input=tool_call["args"],
                id=cast(str, tool_call["id"]),
            )
        )
    return blocks

>>>>>>> cd4c5428

@deprecated(since="0.1.0", removal="0.2.0", alternative="ChatAnthropic")
class ChatAnthropicMessages(ChatAnthropic):
    pass<|MERGE_RESOLUTION|>--- conflicted
+++ resolved
@@ -10,10 +10,7 @@
     Dict,
     Iterator,
     List,
-<<<<<<< HEAD
-=======
     Literal,
->>>>>>> cd4c5428
     Mapping,
     Optional,
     Sequence,
@@ -42,10 +39,7 @@
     BaseMessage,
     HumanMessage,
     SystemMessage,
-<<<<<<< HEAD
-=======
     ToolCall,
->>>>>>> cd4c5428
     ToolMessage,
 )
 from langchain_core.outputs import ChatGeneration, ChatGenerationChunk, ChatResult
@@ -62,15 +56,9 @@
     get_pydantic_field_names,
 )
 from langchain_core.utils.function_calling import convert_to_openai_tool
-<<<<<<< HEAD
 
 from langchain_anthropic.output_parsers import ToolsOutputParser, extract_tool_calls
 
-=======
-
-from langchain_anthropic.output_parsers import ToolsOutputParser, extract_tool_calls
-
->>>>>>> cd4c5428
 _message_type_lookups = {
     "human": "user",
     "ai": "assistant",
@@ -107,19 +95,12 @@
 
 
 def _merge_messages(
-<<<<<<< HEAD
-    messages: List[BaseMessage],
-=======
     messages: Sequence[BaseMessage],
->>>>>>> cd4c5428
 ) -> List[Union[SystemMessage, AIMessage, HumanMessage]]:
     """Merge runs of human/tool messages into single human messages with content blocks."""  # noqa: E501
     merged: list = []
     for curr in messages:
-<<<<<<< HEAD
-=======
         curr = curr.copy(deep=True)
->>>>>>> cd4c5428
         if isinstance(curr, ToolMessage):
             if isinstance(curr.content, str):
                 curr = HumanMessage(
@@ -211,8 +192,6 @@
                     elif item["type"] == "tool_use":
                         item.pop("text", None)
                         content.append(item)
-<<<<<<< HEAD
-=======
                     elif item["type"] == "text":
                         text = item.get("text", "")
                         # Only add non-empty strings for now as empty ones are not
@@ -225,7 +204,6 @@
                                     "text": text,
                                 }
                             )
->>>>>>> cd4c5428
                     else:
                         content.append(item)
                 else:
@@ -602,10 +580,6 @@
         formatted_tools = [convert_to_anthropic_tool(tool) for tool in tools]
         return self.bind(tools=formatted_tools, **kwargs)
 
-<<<<<<< HEAD
-    @beta()
-=======
->>>>>>> cd4c5428
     def with_structured_output(
         self,
         schema: Union[Dict, Type[BaseModel]],
@@ -758,8 +732,6 @@
         "extra_body" in params and params["extra_body"].get("tools")
     )
 
-<<<<<<< HEAD
-=======
 
 class _AnthropicToolUse(TypedDict):
     type: Literal["tool_use"]
@@ -783,7 +755,6 @@
         )
     return blocks
 
->>>>>>> cd4c5428
 
 @deprecated(since="0.1.0", removal="0.2.0", alternative="ChatAnthropic")
 class ChatAnthropicMessages(ChatAnthropic):
