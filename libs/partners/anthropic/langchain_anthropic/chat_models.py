--- conflicted
+++ resolved
@@ -986,13 +986,9 @@
                 # }
 
         """  # noqa: E501
-<<<<<<< HEAD
-        llm = self.bind_tools([schema], tool_choice="any")
-=======
 
         tool_name = convert_to_anthropic_tool(schema)["name"]
         llm = self.bind_tools([schema], tool_choice=tool_name)
->>>>>>> 29aa9d67
         if isinstance(schema, type) and issubclass(schema, BaseModel):
             output_parser = ToolsOutputParser(
                 first_tool_only=True, pydantic_schemas=[schema]
