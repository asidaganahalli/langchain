[tool.poetry]
name = "langchain-google-vertexai"
version = "0.0.5"
description = "An integration package connecting GoogleVertexAI and LangChain"
authors = []
readme = "README.md"
repository = "https://github.com/langchain-ai/langchain"
license = "MIT"

[tool.poetry.urls]
"Source Code" = "https://github.com/langchain-ai/langchain/tree/master/libs/partners/google-vertexai"

[tool.poetry.dependencies]
python = ">=3.8.1,<4.0"
gigachain-core = ">=0.1.7,<0.2"
google-cloud-aiplatform = "^1.39.0"
google-cloud-storage = "^2.14.0"
types-requests = "^2.31.0"
types-protobuf = "^4.24.0.4"

[tool.poetry.group.test]
optional = true

[tool.poetry.group.test.dependencies]
pytest = "^7.3.0"
freezegun = "^1.2.2"
pytest-mock = "^3.10.0"
syrupy = "^4.0.2"
pytest-watcher = "^0.3.4"
pytest-asyncio = "^0.21.1"
<<<<<<< HEAD
gigachain-core = {path = "../../core", develop = true}
=======
langchain-core = { path = "../../core", develop = true }
>>>>>>> 023cb59e
types-requests = "^2.31.0.20231231"
types-protobuf = "^4.24.0.4"

[tool.poetry.group.codespell]
optional = true

[tool.poetry.group.codespell.dependencies]
codespell = "^2.2.0"

[tool.poetry.group.test_integration]
optional = true

[tool.poetry.group.test_integration.dependencies]
langchain = { path = "../../langchain" }
langchain-community = { path = "../../community" }
numexpr = { version = "^2.8.8", python = ">=3.9,<4.0" }
google-api-python-client = "^2.114.0"

[tool.poetry.group.lint]
optional = true

[tool.poetry.group.lint.dependencies]
ruff = "^0.1.5"

[tool.poetry.group.typing.dependencies]
mypy = "^1"
<<<<<<< HEAD
gigachain-core = {path = "../../core", develop = true}
=======
langchain-core = { path = "../../core", develop = true }
>>>>>>> 023cb59e
types-google-cloud-ndb = "^2.2.0.20240106"

[tool.poetry.group.dev]
optional = true

[tool.poetry.group.dev.dependencies]
<<<<<<< HEAD
gigachain-core = {path = "../../core", develop = true}
=======
langchain-core = { path = "../../core", develop = true }
>>>>>>> 023cb59e

[tool.ruff]
select = [
  "E", # pycodestyle
  "F", # pyflakes
  "I", # isort
]

[tool.mypy]
check_untyped_defs = true
error_summary = false
pretty = true
show_column_numbers = true
show_error_codes = true
show_error_context = true
warn_redundant_casts = true
warn_unreachable = true
warn_unused_configs = true
warn_unused_ignores = true

[tool.coverage.run]
omit = ["tests/*"]

[build-system]
requires = ["poetry-core>=1.0.0"]
build-backend = "poetry.core.masonry.api"

[tool.pytest.ini_options]
# --strict-markers will raise errors on unknown marks.
# https://docs.pytest.org/en/7.1.x/how-to/mark.html#raising-errors-on-unknown-marks
#
# https://docs.pytest.org/en/7.1.x/reference/reference.html
# --strict-config       any warnings encountered while parsing the `pytest`
#                       section of the configuration file raise errors.
#
# https://github.com/tophat/syrupy
# --snapshot-warn-unused    Prints a warning on unused snapshots rather than fail the test suite.
addopts = "--snapshot-warn-unused --strict-markers --strict-config --durations=5"
# Registering custom markers.
# https://docs.pytest.org/en/7.1.x/example/markers.html#registering-markers
markers = [
  "requires: mark tests as requiring a specific library",
  "asyncio: mark tests as requiring asyncio",
  "compile: mark placeholder test used to compile integration tests without running them",
]
asyncio_mode = "auto"<|MERGE_RESOLUTION|>--- conflicted
+++ resolved
@@ -28,11 +28,7 @@
 syrupy = "^4.0.2"
 pytest-watcher = "^0.3.4"
 pytest-asyncio = "^0.21.1"
-<<<<<<< HEAD
-gigachain-core = {path = "../../core", develop = true}
-=======
-langchain-core = { path = "../../core", develop = true }
->>>>>>> 023cb59e
+gigachain-core = { path = "../../core", develop = true }
 types-requests = "^2.31.0.20231231"
 types-protobuf = "^4.24.0.4"
 
@@ -59,22 +55,14 @@
 
 [tool.poetry.group.typing.dependencies]
 mypy = "^1"
-<<<<<<< HEAD
-gigachain-core = {path = "../../core", develop = true}
-=======
-langchain-core = { path = "../../core", develop = true }
->>>>>>> 023cb59e
+gigachain-core = { path = "../../core", develop = true }
 types-google-cloud-ndb = "^2.2.0.20240106"
 
 [tool.poetry.group.dev]
 optional = true
 
 [tool.poetry.group.dev.dependencies]
-<<<<<<< HEAD
-gigachain-core = {path = "../../core", develop = true}
-=======
-langchain-core = { path = "../../core", develop = true }
->>>>>>> 023cb59e
+gigachain-core = { path = "../../core", develop = true }
 
 [tool.ruff]
 select = [
