--- conflicted
+++ resolved
@@ -1,14 +1,8 @@
 
 [tool.poetry]
-<<<<<<< HEAD
 name = "gigachain-robocorp"
 version = "0.0.5"
-description = "An integration package connecting Robocorp Action Server and gigachain"
-=======
-name = "langchain-robocorp"
-version = "0.0.5"
 description = "An integration package connecting Robocorp Action Server and LangChain"
->>>>>>> cd4c5428
 authors = []
 readme = "README.md"
 repository = "https://github.com/gigachain-ai/gigachain"
@@ -23,11 +17,7 @@
 
 [tool.poetry.dependencies]
 python = ">=3.8.1,<4.0"
-<<<<<<< HEAD
 gigachain-core = "^0.1.31"
-=======
-langchain-core = "^0.1.31"
->>>>>>> cd4c5428
 requests = "^2.31.0"
 types-requests = "^2.31.0.6"
 
