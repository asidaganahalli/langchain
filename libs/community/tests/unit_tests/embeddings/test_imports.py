from langchain_community.embeddings import __all__

EXPECTED_ALL = [
    "OpenAIEmbeddings",
    "AzureOpenAIEmbeddings",
    "BaichuanTextEmbeddings",
    "ClarifaiEmbeddings",
    "CohereEmbeddings",
    "DatabricksEmbeddings",
    "ElasticsearchEmbeddings",
    "FastEmbedEmbeddings",
    "HuggingFaceEmbeddings",
    "HuggingFaceInferenceAPIEmbeddings",
    "InfinityEmbeddings",
    "InfinityEmbeddingsLocal",
    "GradientEmbeddings",
    "JinaEmbeddings",
    "LaserEmbeddings",
    "LlamaCppEmbeddings",
    "LlamafileEmbeddings",
    "LLMRailsEmbeddings",
    "HuggingFaceHubEmbeddings",
    "MlflowAIGatewayEmbeddings",
    "MlflowEmbeddings",
    "MlflowCohereEmbeddings",
    "ModelScopeEmbeddings",
    "TensorflowHubEmbeddings",
    "SagemakerEndpointEmbeddings",
    "HuggingFaceInstructEmbeddings",
    "MosaicMLInstructorEmbeddings",
    "SelfHostedEmbeddings",
    "SelfHostedHuggingFaceEmbeddings",
    "SelfHostedHuggingFaceInstructEmbeddings",
    "FakeEmbeddings",
    "DeterministicFakeEmbedding",
    "AlephAlphaAsymmetricSemanticEmbedding",
    "AlephAlphaSymmetricSemanticEmbedding",
    "SentenceTransformerEmbeddings",
    "GooglePalmEmbeddings",
    "MiniMaxEmbeddings",
    "VertexAIEmbeddings",
    "BedrockEmbeddings",
    "DeepInfraEmbeddings",
    "EdenAiEmbeddings",
    "DashScopeEmbeddings",
    "EmbaasEmbeddings",
    "OctoAIEmbeddings",
    "SpacyEmbeddings",
    "NLPCloudEmbeddings",
    "GPT4AllEmbeddings",
    "GigaChatEmbeddings",
    "XinferenceEmbeddings",
    "LocalAIEmbeddings",
    "AwaEmbeddings",
    "HuggingFaceBgeEmbeddings",
    "ErnieEmbeddings",
    "JavelinAIGatewayEmbeddings",
    "OllamaEmbeddings",
    "QianfanEmbeddingsEndpoint",
    "JohnSnowLabsEmbeddings",
    "VoyageEmbeddings",
    "BookendEmbeddings",
    "VolcanoEmbeddings",
    "OCIGenAIEmbeddings",
    "QuantizedBiEncoderEmbeddings",
    "NeMoEmbeddings",
    "SparkLLMTextEmbeddings",
<<<<<<< HEAD
    "TitanTakeoffEmbed",
=======
    "PremAIEmbeddings",
    "YandexGPTEmbeddings",
>>>>>>> c93d4ea9
]


def test_all_imports() -> None:
    assert set(__all__) == set(EXPECTED_ALL)<|MERGE_RESOLUTION|>--- conflicted
+++ resolved
@@ -65,12 +65,9 @@
     "QuantizedBiEncoderEmbeddings",
     "NeMoEmbeddings",
     "SparkLLMTextEmbeddings",
-<<<<<<< HEAD
     "TitanTakeoffEmbed",
-=======
     "PremAIEmbeddings",
     "YandexGPTEmbeddings",
->>>>>>> c93d4ea9
 ]
 
 
