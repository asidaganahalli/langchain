--- conflicted
+++ resolved
@@ -1,10 +1,6 @@
 import re
 from pathlib import Path
-<<<<<<< HEAD
-from typing import Iterator, List, Union
-=======
-from typing import Iterator
->>>>>>> f96dd575
+from typing import Iterator, Union
 
 from langchain_core.documents import Document
 
