--- conflicted
+++ resolved
@@ -20,69 +20,6 @@
 
 if TYPE_CHECKING:
     from langchain_community.chat_message_histories.astradb import (
-<<<<<<< HEAD
-        AstraDBChatMessageHistory,  # noqa: F401
-    )
-    from langchain_community.chat_message_histories.cassandra import (
-        CassandraChatMessageHistory,  # noqa: F401
-    )
-    from langchain_community.chat_message_histories.cosmos_db import (
-        CosmosDBChatMessageHistory,  # noqa: F401
-    )
-    from langchain_community.chat_message_histories.dynamodb import (
-        DynamoDBChatMessageHistory,  # noqa: F401
-    )
-    from langchain_community.chat_message_histories.elasticsearch import (
-        ElasticsearchChatMessageHistory,  # noqa: F401
-    )
-    from langchain_community.chat_message_histories.file import (
-        FileChatMessageHistory,  # noqa: F401
-    )
-    from langchain_community.chat_message_histories.firestore import (
-        FirestoreChatMessageHistory,  # noqa: F401
-    )
-    from langchain_community.chat_message_histories.in_memory import (
-        ChatMessageHistory,  # noqa: F401
-    )
-    from langchain_community.chat_message_histories.momento import (
-        MomentoChatMessageHistory,  # noqa: F401
-    )
-    from langchain_community.chat_message_histories.mongodb import (
-        MongoDBChatMessageHistory,  # noqa: F401
-    )
-    from langchain_community.chat_message_histories.neo4j import (
-        Neo4jChatMessageHistory,  # noqa: F401
-    )
-    from langchain_community.chat_message_histories.postgres import (
-        PostgresChatMessageHistory,  # noqa: F401
-    )
-    from langchain_community.chat_message_histories.redis import (
-        RedisChatMessageHistory,  # noqa: F401
-    )
-    from langchain_community.chat_message_histories.rocksetdb import (
-        RocksetChatMessageHistory,  # noqa: F401
-    )
-    from langchain_community.chat_message_histories.singlestoredb import (
-        SingleStoreDBChatMessageHistory,  # noqa: F401
-    )
-    from langchain_community.chat_message_histories.sql import (
-        SQLChatMessageHistory,  # noqa: F401
-    )
-    from langchain_community.chat_message_histories.streamlit import (
-        StreamlitChatMessageHistory,  # noqa: F401
-    )
-    from langchain_community.chat_message_histories.tidb import (
-        TiDBChatMessageHistory,  # noqa: F401
-    )
-    from langchain_community.chat_message_histories.upstash_redis import (
-        UpstashRedisChatMessageHistory,  # noqa: F401
-    )
-    from langchain_community.chat_message_histories.xata import (
-        XataChatMessageHistory,  # noqa: F401
-    )
-    from langchain_community.chat_message_histories.zep import (
-        ZepChatMessageHistory,  # noqa: F401
-=======
         AstraDBChatMessageHistory,
     )
     from langchain_community.chat_message_histories.cassandra import (
@@ -144,7 +81,6 @@
     )
     from langchain_community.chat_message_histories.zep import (
         ZepChatMessageHistory,
->>>>>>> cd4c5428
     )
 
 __all__ = [
