--- conflicted
+++ resolved
@@ -264,13 +264,11 @@
     ) -> LLMResult:
         # List to hold all results
         text_generations: List[str] = []
-<<<<<<< HEAD
+
         default_pipeline_kwargs = self.pipeline_kwargs if self.pipeline_kwargs else {}
         pipeline_kwargs = kwargs.get("pipeline_kwargs", default_pipeline_kwargs)
-=======
-        pipeline_kwargs = kwargs.get("pipeline_kwargs", {})
+
         skip_prompt = kwargs.get("skip_prompt", False)
->>>>>>> 45b39426
 
         for i in range(0, len(prompts), self.batch_size):
             batch_prompts = prompts[i : i + self.batch_size]
