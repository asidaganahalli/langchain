from __future__ import annotations

import json
<<<<<<< HEAD
from typing import Any, AsyncIterator, Callable, Dict, Iterator, List, Mapping, Optional, Union
=======
from typing import (
    Any,
    AsyncIterator,
    Callable,
    Dict,
    Iterator,
    List,
    Tuple,
    Mapping,
    Optional,
    Union,
)
>>>>>>> 8a5c9d6d

import aiohttp
import requests
from langchain_core.callbacks import (
    AsyncCallbackManagerForLLMRun,
    CallbackManagerForLLMRun,
)
from langchain_core.language_models import BaseLanguageModel
from langchain_core.language_models.llms import BaseLLM
from langchain_core.outputs import GenerationChunk, LLMResult
from langchain_core.pydantic_v1 import Extra


def _stream_response_to_generation_chunk(
    stream_response: str,
) -> GenerationChunk:
    """Convert a stream response to a generation chunk."""
    parsed_response = json.loads(stream_response)
    generation_info = parsed_response if parsed_response.get("done") is True else None
    return GenerationChunk(
        text=parsed_response.get("response", ""), generation_info=generation_info
    )


class OllamaEndpointNotFoundError(Exception):
    """Raised when the Ollama endpoint is not found."""


class _OllamaCommon(BaseLanguageModel):
    base_url: str = "http://localhost:11434"
    """Base url the model is hosted under."""

    model: str = "llama2"
    """Model name to use."""

    mirostat: Optional[int] = None
    """Enable Mirostat sampling for controlling perplexity.
    (default: 0, 0 = disabled, 1 = Mirostat, 2 = Mirostat 2.0)"""

    mirostat_eta: Optional[float] = None
    """Influences how quickly the algorithm responds to feedback
    from the generated text. A lower learning rate will result in
    slower adjustments, while a higher learning rate will make
    the algorithm more responsive. (Default: 0.1)"""

    mirostat_tau: Optional[float] = None
    """Controls the balance between coherence and diversity
    of the output. A lower value will result in more focused and
    coherent text. (Default: 5.0)"""

    num_ctx: Optional[int] = None
    """Sets the size of the context window used to generate the
    next token. (Default: 2048)	"""

    num_gpu: Optional[int] = None
    """The number of GPUs to use. On macOS it defaults to 1 to
    enable metal support, 0 to disable."""

    num_thread: Optional[int] = None
    """Sets the number of threads to use during computation.
    By default, Ollama will detect this for optimal performance.
    It is recommended to set this value to the number of physical
    CPU cores your system has (as opposed to the logical number of cores)."""

    num_predict: Optional[int] = None
    """Maximum number of tokens to predict when generating text.
    (Default: 128, -1 = infinite generation, -2 = fill context)"""

    repeat_last_n: Optional[int] = None
    """Sets how far back for the model to look back to prevent
    repetition. (Default: 64, 0 = disabled, -1 = num_ctx)"""

    repeat_penalty: Optional[float] = None
    """Sets how strongly to penalize repetitions. A higher value (e.g., 1.5)
    will penalize repetitions more strongly, while a lower value (e.g., 0.9)
    will be more lenient. (Default: 1.1)"""

    temperature: Optional[float] = None
    """The temperature of the model. Increasing the temperature will
    make the model answer more creatively. (Default: 0.8)"""

    stop: Optional[List[str]] = None
    """Sets the stop tokens to use."""

    tfs_z: Optional[float] = None
    """Tail free sampling is used to reduce the impact of less probable
    tokens from the output. A higher value (e.g., 2.0) will reduce the
    impact more, while a value of 1.0 disables this setting. (default: 1)"""

    top_k: Optional[int] = None
    """Reduces the probability of generating nonsense. A higher value (e.g. 100)
    will give more diverse answers, while a lower value (e.g. 10)
    will be more conservative. (Default: 40)"""

    top_p: Optional[float] = None
    """Works together with top-k. A higher value (e.g., 0.95) will lead
    to more diverse text, while a lower value (e.g., 0.5) will
    generate more focused and conservative text. (Default: 0.9)"""

    system: Optional[str] = None
    """system prompt (overrides what is defined in the Modelfile)"""

    template: Optional[str] = None
    """full prompt or prompt template (overrides what is defined in the Modelfile)"""

    format: Optional[str] = None
    """Specify the format of the output (e.g., json)"""

    timeout: Optional[int] = None
    """Timeout for the request stream"""

    keep_alive: Optional[Union[int, str]] = None
    """How long the model will stay loaded into memory.

    The parameter (Default: 5 minutes) can be set to:
    1. a duration string in Golang (such as "10m" or "24h");
    2. a number in seconds (such as 3600);
    3. any negative number which will keep the model loaded \
        in memory (e.g. -1 or "-1m");
    4. 0 which will unload the model immediately after generating a response;

    See the [Ollama documents](https://github.com/ollama/ollama/blob/main/docs/faq.md#how-do-i-keep-a-model-loaded-in-memory-or-make-it-unload-immediately)"""

    raw: Optional[bool] = None
    """raw or not."""

    headers: Optional[dict] = None
    """Additional headers to pass to endpoint (e.g. Authorization, Referer).
    This is useful when Ollama is hosted on cloud services that require
    tokens for authentication.
    """

<<<<<<< HEAD
    auth: Callable | tuple | None = None
=======
    auth: Union[Callable, Tuple, None] = None
>>>>>>> 8a5c9d6d
    """Additional auth tuple or callable to enable Basic/Digest/Custom HTTP Auth.
    Expects the same format, type and values as requests.request auth parameter."""

    @property
    def _default_params(self) -> Dict[str, Any]:
        """Get the default parameters for calling Ollama."""
        return {
            "model": self.model,
            "format": self.format,
            "options": {
                "mirostat": self.mirostat,
                "mirostat_eta": self.mirostat_eta,
                "mirostat_tau": self.mirostat_tau,
                "num_ctx": self.num_ctx,
                "num_gpu": self.num_gpu,
                "num_thread": self.num_thread,
                "num_predict": self.num_predict,
                "repeat_last_n": self.repeat_last_n,
                "repeat_penalty": self.repeat_penalty,
                "temperature": self.temperature,
                "stop": self.stop,
                "tfs_z": self.tfs_z,
                "top_k": self.top_k,
                "top_p": self.top_p,
            },
            "system": self.system,
            "template": self.template,
            "keep_alive": self.keep_alive,
            "raw": self.raw,
        }

    @property
    def _identifying_params(self) -> Mapping[str, Any]:
        """Get the identifying parameters."""
        return {**{"model": self.model, "format": self.format}, **self._default_params}

    def _create_generate_stream(
        self,
        prompt: str,
        stop: Optional[List[str]] = None,
        images: Optional[List[str]] = None,
        **kwargs: Any,
    ) -> Iterator[str]:
        payload = {"prompt": prompt, "images": images}
        yield from self._create_stream(
            payload=payload,
            stop=stop,
            api_url=f"{self.base_url}/api/generate",
            **kwargs,
        )

    async def _acreate_generate_stream(
        self,
        prompt: str,
        stop: Optional[List[str]] = None,
        images: Optional[List[str]] = None,
        **kwargs: Any,
    ) -> AsyncIterator[str]:
        payload = {"prompt": prompt, "images": images}
        async for item in self._acreate_stream(
            payload=payload,
            stop=stop,
            api_url=f"{self.base_url}/api/generate",
            **kwargs,
        ):
            yield item

    def _create_stream(
        self,
        api_url: str,
        payload: Any,
        stop: Optional[List[str]] = None,
        **kwargs: Any,
    ) -> Iterator[str]:
        if self.stop is not None and stop is not None:
            raise ValueError("`stop` found in both the input and default params.")
        elif self.stop is not None:
            stop = self.stop

        params = self._default_params

        for key in self._default_params:
            if key in kwargs:
                params[key] = kwargs[key]

        if "options" in kwargs:
            params["options"] = kwargs["options"]
        else:
            params["options"] = {
                **params["options"],
                "stop": stop,
                **{k: v for k, v in kwargs.items() if k not in self._default_params},
            }

        if payload.get("messages"):
            request_payload = {"messages": payload.get("messages", []), **params}
        else:
            request_payload = {
                "prompt": payload.get("prompt"),
                "images": payload.get("images", []),
                **params,
            }
        response = requests.post(
            url=api_url,
            headers={
                "Content-Type": "application/json",
                **(self.headers if isinstance(self.headers, dict) else {}),
            },
            auth=self.auth,
            json=request_payload,
            stream=True,
            timeout=self.timeout,
        )
        response.encoding = "utf-8"
        if response.status_code != 200:
            if response.status_code == 404:
                raise OllamaEndpointNotFoundError(
                    "Ollama call failed with status code 404. "
                    "Maybe your model is not found "
                    f"and you should pull the model with `ollama pull {self.model}`."
                )
            else:
                optional_detail = response.text
                raise ValueError(
                    f"Ollama call failed with status code {response.status_code}."
                    f" Details: {optional_detail}"
                )
        return response.iter_lines(decode_unicode=True)

    async def _acreate_stream(
        self,
        api_url: str,
        payload: Any,
        stop: Optional[List[str]] = None,
        **kwargs: Any,
    ) -> AsyncIterator[str]:
        if self.stop is not None and stop is not None:
            raise ValueError("`stop` found in both the input and default params.")
        elif self.stop is not None:
            stop = self.stop

        params = self._default_params

        for key in self._default_params:
            if key in kwargs:
                params[key] = kwargs[key]

        if "options" in kwargs:
            params["options"] = kwargs["options"]
        else:
            params["options"] = {
                **params["options"],
                "stop": stop,
                **{k: v for k, v in kwargs.items() if k not in self._default_params},
            }

        if payload.get("messages"):
            request_payload = {"messages": payload.get("messages", []), **params}
        else:
            request_payload = {
                "prompt": payload.get("prompt"),
                "images": payload.get("images", []),
                **params,
            }

        async with aiohttp.ClientSession() as session:
            async with session.post(
                url=api_url,
                headers={
                    "Content-Type": "application/json",
                    **(self.headers if isinstance(self.headers, dict) else {}),
                },
                auth=self.auth,
                json=request_payload,
                timeout=self.timeout,
            ) as response:
                if response.status != 200:
                    if response.status == 404:
                        raise OllamaEndpointNotFoundError(
                            "Ollama call failed with status code 404."
                        )
                    else:
                        optional_detail = response.text
                        raise ValueError(
                            f"Ollama call failed with status code {response.status}."
                            f" Details: {optional_detail}"
                        )
                async for line in response.content:
                    yield line.decode("utf-8")

    def _stream_with_aggregation(
        self,
        prompt: str,
        stop: Optional[List[str]] = None,
        run_manager: Optional[CallbackManagerForLLMRun] = None,
        verbose: bool = False,
        **kwargs: Any,
    ) -> GenerationChunk:
        final_chunk: Optional[GenerationChunk] = None
        for stream_resp in self._create_generate_stream(prompt, stop, **kwargs):
            if stream_resp:
                chunk = _stream_response_to_generation_chunk(stream_resp)
                if final_chunk is None:
                    final_chunk = chunk
                else:
                    final_chunk += chunk
                if run_manager:
                    run_manager.on_llm_new_token(
                        chunk.text,
                        verbose=verbose,
                    )
        if final_chunk is None:
            raise ValueError("No data received from Ollama stream.")

        return final_chunk

    async def _astream_with_aggregation(
        self,
        prompt: str,
        stop: Optional[List[str]] = None,
        run_manager: Optional[AsyncCallbackManagerForLLMRun] = None,
        verbose: bool = False,
        **kwargs: Any,
    ) -> GenerationChunk:
        final_chunk: Optional[GenerationChunk] = None
        async for stream_resp in self._acreate_generate_stream(prompt, stop, **kwargs):
            if stream_resp:
                chunk = _stream_response_to_generation_chunk(stream_resp)
                if final_chunk is None:
                    final_chunk = chunk
                else:
                    final_chunk += chunk
                if run_manager:
                    await run_manager.on_llm_new_token(
                        chunk.text,
                        verbose=verbose,
                    )
        if final_chunk is None:
            raise ValueError("No data received from Ollama stream.")

        return final_chunk


class Ollama(BaseLLM, _OllamaCommon):
    """Ollama locally runs large language models.
    To use, follow the instructions at https://ollama.ai/.
    Example:
        .. code-block:: python
            from langchain_community.llms import Ollama
            ollama = Ollama(model="llama2")
    """

    class Config:
        """Configuration for this pydantic object."""

        extra = Extra.forbid

    @property
    def _llm_type(self) -> str:
        """Return type of llm."""
        return "ollama-llm"

    def _generate(  # type: ignore[override]
        self,
        prompts: List[str],
        stop: Optional[List[str]] = None,
        images: Optional[List[str]] = None,
        run_manager: Optional[CallbackManagerForLLMRun] = None,
        **kwargs: Any,
    ) -> LLMResult:
        """Call out to Ollama's generate endpoint.
        Args:
            prompt: The prompt to pass into the model.
            stop: Optional list of stop words to use when generating.
        Returns:
            The string generated by the model.
        Example:
            .. code-block:: python
                response = ollama("Tell me a joke.")
        """
        # TODO: add caching here.
        generations = []
        for prompt in prompts:
            final_chunk = super()._stream_with_aggregation(
                prompt,
                stop=stop,
                images=images,
                run_manager=run_manager,
                verbose=self.verbose,
                **kwargs,
            )
            generations.append([final_chunk])
        return LLMResult(generations=generations)  # type: ignore[arg-type]

    async def _agenerate(  # type: ignore[override]
        self,
        prompts: List[str],
        stop: Optional[List[str]] = None,
        images: Optional[List[str]] = None,
        run_manager: Optional[CallbackManagerForLLMRun] = None,
        **kwargs: Any,
    ) -> LLMResult:
        """Call out to Ollama's generate endpoint.
        Args:
            prompt: The prompt to pass into the model.
            stop: Optional list of stop words to use when generating.
        Returns:
            The string generated by the model.
        Example:
            .. code-block:: python
                response = ollama("Tell me a joke.")
        """
        # TODO: add caching here.
        generations = []
        for prompt in prompts:
            final_chunk = await super()._astream_with_aggregation(
                prompt,
                stop=stop,
                images=images,
                run_manager=run_manager,  # type: ignore[arg-type]
                verbose=self.verbose,
                **kwargs,
            )
            generations.append([final_chunk])
        return LLMResult(generations=generations)  # type: ignore[arg-type]

    def _stream(
        self,
        prompt: str,
        stop: Optional[List[str]] = None,
        run_manager: Optional[CallbackManagerForLLMRun] = None,
        **kwargs: Any,
    ) -> Iterator[GenerationChunk]:
        for stream_resp in self._create_generate_stream(prompt, stop, **kwargs):
            if stream_resp:
                chunk = _stream_response_to_generation_chunk(stream_resp)
                if run_manager:
                    run_manager.on_llm_new_token(
                        chunk.text,
                        verbose=self.verbose,
                    )
                yield chunk

    async def _astream(
        self,
        prompt: str,
        stop: Optional[List[str]] = None,
        run_manager: Optional[AsyncCallbackManagerForLLMRun] = None,
        **kwargs: Any,
    ) -> AsyncIterator[GenerationChunk]:
        async for stream_resp in self._acreate_generate_stream(prompt, stop, **kwargs):
            if stream_resp:
                chunk = _stream_response_to_generation_chunk(stream_resp)
                if run_manager:
                    await run_manager.on_llm_new_token(
                        chunk.text,
                        verbose=self.verbose,
                    )
                yield chunk<|MERGE_RESOLUTION|>--- conflicted
+++ resolved
@@ -1,9 +1,6 @@
 from __future__ import annotations
 
 import json
-<<<<<<< HEAD
-from typing import Any, AsyncIterator, Callable, Dict, Iterator, List, Mapping, Optional, Union
-=======
 from typing import (
     Any,
     AsyncIterator,
@@ -16,7 +13,6 @@
     Optional,
     Union,
 )
->>>>>>> 8a5c9d6d
 
 import aiohttp
 import requests
@@ -149,11 +145,7 @@
     tokens for authentication.
     """
 
-<<<<<<< HEAD
-    auth: Callable | tuple | None = None
-=======
     auth: Union[Callable, Tuple, None] = None
->>>>>>> 8a5c9d6d
     """Additional auth tuple or callable to enable Basic/Digest/Custom HTTP Auth.
     Expects the same format, type and values as requests.request auth parameter."""
 
