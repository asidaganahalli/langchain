# flake8: noqa
"""Tools for interacting with a SQL database."""
from typing import Any, Dict, Optional, Sequence, Type, Union

from sqlalchemy.engine import Result

from langchain_core.pydantic_v1 import BaseModel, Field, root_validator

from langchain_core.language_models import BaseLanguageModel
from langchain_core.callbacks import (
    AsyncCallbackManagerForToolRun,
    CallbackManagerForToolRun,
)
from langchain_core.prompts import PromptTemplate
from langchain_community.utilities.sql_database import SQLDatabase
from langchain_core.tools import BaseTool
from langchain_community.tools.sql_database.prompt import QUERY_CHECKER


class BaseSQLDatabaseTool(BaseModel):
    """Base tool for interacting with a SQL database."""

    db: SQLDatabase = Field(exclude=True)

    class Config(BaseTool.Config):
        pass


class _QuerySQLDataBaseToolInput(BaseModel):
    query: str = Field(..., description="A detailed and correct SQL query.")


class QuerySQLDataBaseTool(BaseSQLDatabaseTool, BaseTool):
    """Tool for querying a SQL database."""

    name: str = "sql_db_query"
    description: str = """
    Execute a SQL query against the database and get back the result..
    If the query is not correct, an error message will be returned.
    If an error is returned, rewrite the query, check the query, and try again.
    """
    args_schema: Type[BaseModel] = _QuerySQLDataBaseToolInput

    def _run(
        self,
        query: str,
        run_manager: Optional[CallbackManagerForToolRun] = None,
    ) -> Union[str, Sequence[Dict[str, Any]], Result]:
        """Execute the query, return the results or an error message."""
        return self.db.run_no_throw(query)


class _InfoSQLDatabaseToolInput(BaseModel):
    table_names: str = Field(
        ...,
        description=(
            "A comma-separated list of the table names for which to return the schema. "
            "Example input: 'table1, table2, table3'"
        ),
    )


class InfoSQLDatabaseTool(BaseSQLDatabaseTool, BaseTool):
    """Tool for getting metadata about a SQL database."""

    name: str = "sql_db_schema"
    description: str = "Get the schema and sample rows for the specified SQL tables."
    args_schema: Type[BaseModel] = _InfoSQLDatabaseToolInput

    def _run(
        self,
        table_names: str,
        run_manager: Optional[CallbackManagerForToolRun] = None,
    ) -> str:
        """Get the schema for tables in a comma-separated list."""
        return self.db.get_table_info_no_throw(
            [t.strip() for t in table_names.split(",")]
        )


class _ListSQLDataBaseToolInput(BaseModel):
    tool_input: str = Field(..., description="An empty string")


class ListSQLDatabaseTool(BaseSQLDatabaseTool, BaseTool):
    """Tool for getting tables names."""

    name: str = "sql_db_list_tables"
<<<<<<< HEAD
    description: str = "Input is an empty string, output is a comma-separated list of tables in the database."
=======
    description: str = "Input is an empty string, output is a comma separated list of tables in the database."
    args_schema: Type[BaseModel] = _ListSQLDataBaseToolInput
>>>>>>> cee03630

    def _run(
        self,
        tool_input: str = "",
        run_manager: Optional[CallbackManagerForToolRun] = None,
    ) -> str:
        """Get a comma-separated list of table names."""
        return ", ".join(self.db.get_usable_table_names())


class _QuerySQLCheckerToolInput(BaseModel):
    query: str = Field(..., description="A detailed and SQL query to be checked.")


class QuerySQLCheckerTool(BaseSQLDatabaseTool, BaseTool):
    """Use an LLM to check if a query is correct.
    Adapted from https://www.patterns.app/blog/2023/01/18/crunchbot-sql-analyst-gpt/"""

    template: str = QUERY_CHECKER
    llm: BaseLanguageModel
    llm_chain: Any = Field(init=False)
    name: str = "sql_db_query_checker"
    description: str = """
    Use this tool to double check if your query is correct before executing it.
    Always use this tool before executing a query with sql_db_query!
    """
    args_schema: Type[BaseModel] = _QuerySQLCheckerToolInput

    @root_validator(pre=True)
    def initialize_llm_chain(cls, values: Dict[str, Any]) -> Dict[str, Any]:
        if "llm_chain" not in values:
            from langchain.chains.llm import LLMChain

            values["llm_chain"] = LLMChain(
                llm=values.get("llm"),
                prompt=PromptTemplate(
                    template=QUERY_CHECKER, input_variables=["dialect", "query"]
                ),
            )

        if values["llm_chain"].prompt.input_variables != ["dialect", "query"]:
            raise ValueError(
                "LLM chain for QueryCheckerTool must have input variables ['query', 'dialect']"
            )

        return values

    def _run(
        self,
        query: str,
        run_manager: Optional[CallbackManagerForToolRun] = None,
    ) -> str:
        """Use the LLM to check the query."""
        return self.llm_chain.predict(
            query=query,
            dialect=self.db.dialect,
            callbacks=run_manager.get_child() if run_manager else None,
        )

    async def _arun(
        self,
        query: str,
        run_manager: Optional[AsyncCallbackManagerForToolRun] = None,
    ) -> str:
        return await self.llm_chain.apredict(
            query=query,
            dialect=self.db.dialect,
            callbacks=run_manager.get_child() if run_manager else None,
        )<|MERGE_RESOLUTION|>--- conflicted
+++ resolved
@@ -86,12 +86,9 @@
     """Tool for getting tables names."""
 
     name: str = "sql_db_list_tables"
-<<<<<<< HEAD
     description: str = "Input is an empty string, output is a comma-separated list of tables in the database."
-=======
-    description: str = "Input is an empty string, output is a comma separated list of tables in the database."
     args_schema: Type[BaseModel] = _ListSQLDataBaseToolInput
->>>>>>> cee03630
+
 
     def _run(
         self,
