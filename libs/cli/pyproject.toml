--- conflicted
+++ resolved
@@ -1,15 +1,8 @@
 [tool.poetry]
-<<<<<<< HEAD
 name = "gigachain-cli"
-version = "0.0.15"
+version = "0.0.16"
 description = "CLI for interacting with GigaChain"
 authors = ["Erick Friis <erick@langchain.dev>", "Konstantin Krestnikov <k.krestnikov@gmail.com>"]
-=======
-name = "langchain-cli"
-version = "0.0.16"
-description = "CLI for interacting with LangChain"
-authors = ["Erick Friis <erick@langchain.dev>"]
->>>>>>> 0fc8fd12
 readme = "README.md"
 packages = [
     {include = "langchain_cli"}
@@ -19,12 +12,7 @@
 python = ">=3.8.1,<4.0"
 typer = {extras = ["all"], version = "^0.9.0"}
 gitpython = "^3.1.40"
-<<<<<<< HEAD
 gigaserve = {extras = ["all"], version = ">=0.0.16"}
-fastapi = "^0.104.0"
-=======
-langserve = {extras = ["all"], version = ">=0.0.16"}
->>>>>>> 0fc8fd12
 uvicorn = "^0.23.2"
 tomlkit = "^0.12.2"
 
