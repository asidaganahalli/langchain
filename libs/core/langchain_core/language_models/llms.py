"""Base interface for large language models to expose."""

from __future__ import annotations

import asyncio
import functools
import inspect
import json
import logging
import uuid
import warnings
from abc import ABC, abstractmethod
from pathlib import Path
from typing import (
    Any,
    AsyncIterator,
    Callable,
    Dict,
    Iterator,
    List,
    Optional,
    Sequence,
    Tuple,
    Type,
    Union,
    cast,
)

import yaml
from tenacity import (
    RetryCallState,
    before_sleep_log,
    retry,
    retry_base,
    retry_if_exception_type,
    stop_after_attempt,
    wait_exponential,
)

from langchain_core._api import deprecated
from langchain_core.caches import BaseCache
from langchain_core.callbacks import (
    AsyncCallbackManager,
    AsyncCallbackManagerForLLMRun,
    BaseCallbackManager,
    CallbackManager,
    CallbackManagerForLLMRun,
    Callbacks,
)
from langchain_core.globals import get_llm_cache
from langchain_core.language_models.base import BaseLanguageModel, LanguageModelInput
from langchain_core.load import dumpd
from langchain_core.messages import (
    AIMessage,
    BaseMessage,
    convert_to_messages,
    get_buffer_string,
)
from langchain_core.outputs import Generation, GenerationChunk, LLMResult, RunInfo
from langchain_core.prompt_values import ChatPromptValue, PromptValue, StringPromptValue
from langchain_core.pydantic_v1 import Field, root_validator
from langchain_core.runnables import RunnableConfig, ensure_config, get_config_list
from langchain_core.runnables.config import run_in_executor

logger = logging.getLogger(__name__)


@functools.lru_cache
def _log_error_once(msg: str) -> None:
    """Log an error once."""
    logger.error(msg)


def create_base_retry_decorator(
    error_types: List[Type[BaseException]],
    max_retries: int = 1,
    run_manager: Optional[
        Union[AsyncCallbackManagerForLLMRun, CallbackManagerForLLMRun]
    ] = None,
) -> Callable[[Any], Any]:
    """Create a retry decorator for a given LLM and provided list of error types."""

    _logging = before_sleep_log(logger, logging.WARNING)

    def _before_sleep(retry_state: RetryCallState) -> None:
        _logging(retry_state)
        if run_manager:
            if isinstance(run_manager, AsyncCallbackManagerForLLMRun):
                coro = run_manager.on_retry(retry_state)
                try:
                    loop = asyncio.get_event_loop()
                    if loop.is_running():
                        loop.create_task(coro)
                    else:
                        asyncio.run(coro)
                except Exception as e:
                    _log_error_once(f"Error in on_retry: {e}")
            else:
                run_manager.on_retry(retry_state)
        return None

    min_seconds = 4
    max_seconds = 10
    # Wait 2^x * 1 second between each retry starting with
    # 4 seconds, then up to 10 seconds, then 10 seconds afterwards
    retry_instance: "retry_base" = retry_if_exception_type(error_types[0])
    for error in error_types[1:]:
        retry_instance = retry_instance | retry_if_exception_type(error)
    return retry(
        reraise=True,
        stop=stop_after_attempt(max_retries),
        wait=wait_exponential(multiplier=1, min=min_seconds, max=max_seconds),
        retry=retry_instance,
        before_sleep=_before_sleep,
    )


def _resolve_cache(cache: Union[BaseCache, bool, None]) -> Optional[BaseCache]:
    """Resolve the cache."""
    if isinstance(cache, BaseCache):
        llm_cache = cache
    elif cache is None:
        llm_cache = get_llm_cache()
    elif cache is True:
        llm_cache = get_llm_cache()
        if llm_cache is None:
            raise ValueError(
                "No global cache was configured. Use `set_llm_cache`."
                "to set a global cache if you want to use a global cache."
                "Otherwise either pass a cache object or set cache to False/None"
            )
    elif cache is False:
        llm_cache = None
    else:
        raise ValueError(f"Unsupported cache value {cache}")
    return llm_cache


def get_prompts(
    params: Dict[str, Any],
    prompts: List[str],
    cache: Optional[Union[BaseCache, bool, None]] = None,
) -> Tuple[Dict[int, List], str, List[int], List[str]]:
    """Get prompts that are already cached."""
    llm_string = str(sorted([(k, v) for k, v in params.items()]))
    missing_prompts = []
    missing_prompt_idxs = []
    existing_prompts = {}

    llm_cache = _resolve_cache(cache)
    for i, prompt in enumerate(prompts):
        if llm_cache:
            cache_val = llm_cache.lookup(prompt, llm_string)
            if isinstance(cache_val, list):
                existing_prompts[i] = cache_val
            else:
                missing_prompts.append(prompt)
                missing_prompt_idxs.append(i)
    return existing_prompts, llm_string, missing_prompt_idxs, missing_prompts


async def aget_prompts(
    params: Dict[str, Any],
    prompts: List[str],
    cache: Optional[Union[BaseCache, bool, None]] = None,
) -> Tuple[Dict[int, List], str, List[int], List[str]]:
    """Get prompts that are already cached. Async version."""
    llm_string = str(sorted([(k, v) for k, v in params.items()]))
    missing_prompts = []
    missing_prompt_idxs = []
    existing_prompts = {}
    llm_cache = _resolve_cache(cache)
    for i, prompt in enumerate(prompts):
        if llm_cache:
            cache_val = await llm_cache.alookup(prompt, llm_string)
            if isinstance(cache_val, list):
                existing_prompts[i] = cache_val
            else:
                missing_prompts.append(prompt)
                missing_prompt_idxs.append(i)
    return existing_prompts, llm_string, missing_prompt_idxs, missing_prompts


def update_cache(
    cache: Union[BaseCache, bool, None],
    existing_prompts: Dict[int, List],
    llm_string: str,
    missing_prompt_idxs: List[int],
    new_results: LLMResult,
    prompts: List[str],
) -> Optional[dict]:
    """Update the cache and get the LLM output."""
    llm_cache = _resolve_cache(cache)
    for i, result in enumerate(new_results.generations):
        existing_prompts[missing_prompt_idxs[i]] = result
        prompt = prompts[missing_prompt_idxs[i]]
        if llm_cache is not None:
            llm_cache.update(prompt, llm_string, result)
    llm_output = new_results.llm_output
    return llm_output


async def aupdate_cache(
    cache: Union[BaseCache, bool, None],
    existing_prompts: Dict[int, List],
    llm_string: str,
    missing_prompt_idxs: List[int],
    new_results: LLMResult,
    prompts: List[str],
) -> Optional[dict]:
    """Update the cache and get the LLM output. Async version"""
    llm_cache = _resolve_cache(cache)
    for i, result in enumerate(new_results.generations):
        existing_prompts[missing_prompt_idxs[i]] = result
        prompt = prompts[missing_prompt_idxs[i]]
        if llm_cache:
            await llm_cache.aupdate(prompt, llm_string, result)
    llm_output = new_results.llm_output
    return llm_output


class BaseLLM(BaseLanguageModel[str], ABC):
    """Base LLM abstract interface.

    It should take in a prompt and return a string."""

    callback_manager: Optional[BaseCallbackManager] = Field(default=None, exclude=True)
    """[DEPRECATED]"""

    class Config:
        """Configuration for this pydantic object."""

        arbitrary_types_allowed = True

    @root_validator()
    def raise_deprecation(cls, values: Dict) -> Dict:
        """Raise deprecation warning if callback_manager is used."""
        if values.get("callback_manager") is not None:
            warnings.warn(
                "callback_manager is deprecated. Please use callbacks instead.",
                DeprecationWarning,
            )
            values["callbacks"] = values.pop("callback_manager", None)
        return values

    # --- Runnable methods ---

    @property
    def OutputType(self) -> Type[str]:
        """Get the input type for this runnable."""
        return str

    def _convert_input(self, input: LanguageModelInput) -> PromptValue:
        if isinstance(input, PromptValue):
            return input
        elif isinstance(input, str):
            return StringPromptValue(text=input)
        elif isinstance(input, Sequence):
            return ChatPromptValue(messages=convert_to_messages(input))
        else:
            raise ValueError(
                f"Invalid input type {type(input)}. "
                "Must be a PromptValue, str, or list of BaseMessages."
            )

    def invoke(
        self,
        input: LanguageModelInput,
        config: Optional[RunnableConfig] = None,
        *,
        stop: Optional[List[str]] = None,
        **kwargs: Any,
    ) -> str:
        config = ensure_config(config)
        return (
            self.generate_prompt(
                [self._convert_input(input)],
                stop=stop,
                callbacks=config.get("callbacks"),
                tags=config.get("tags"),
                metadata=config.get("metadata"),
                run_name=config.get("run_name"),
                run_id=config.pop("run_id", None),
                **kwargs,
            )
            .generations[0][0]
            .text
        )

    async def ainvoke(
        self,
        input: LanguageModelInput,
        config: Optional[RunnableConfig] = None,
        *,
        stop: Optional[List[str]] = None,
        **kwargs: Any,
    ) -> str:
        config = ensure_config(config)
        llm_result = await self.agenerate_prompt(
            [self._convert_input(input)],
            stop=stop,
            callbacks=config.get("callbacks"),
            tags=config.get("tags"),
            metadata=config.get("metadata"),
            run_name=config.get("run_name"),
            run_id=config.pop("run_id", None),
            **kwargs,
        )
        return llm_result.generations[0][0].text

    def batch(
        self,
        inputs: List[LanguageModelInput],
        config: Optional[Union[RunnableConfig, List[RunnableConfig]]] = None,
        *,
        return_exceptions: bool = False,
        **kwargs: Any,
    ) -> List[str]:
        if not inputs:
            return []

        config = get_config_list(config, len(inputs))
        max_concurrency = config[0].get("max_concurrency")

        if max_concurrency is None:
            try:
                llm_result = self.generate_prompt(
                    [self._convert_input(input) for input in inputs],
                    callbacks=[c.get("callbacks") for c in config],
                    tags=[c.get("tags") for c in config],
                    metadata=[c.get("metadata") for c in config],
                    run_name=[c.get("run_name") for c in config],
                    **kwargs,
                )
                return [g[0].text for g in llm_result.generations]
            except Exception as e:
                if return_exceptions:
                    return cast(List[str], [e for _ in inputs])
                else:
                    raise e
        else:
            batches = [
                inputs[i : i + max_concurrency]
                for i in range(0, len(inputs), max_concurrency)
            ]
            config = [{**c, "max_concurrency": None} for c in config]  # type: ignore[misc]
            return [
                output
                for i, batch in enumerate(batches)
                for output in self.batch(
                    batch,
                    config=config[i * max_concurrency : (i + 1) * max_concurrency],
                    return_exceptions=return_exceptions,
                    **kwargs,
                )
            ]

    async def abatch(
        self,
        inputs: List[LanguageModelInput],
        config: Optional[Union[RunnableConfig, List[RunnableConfig]]] = None,
        *,
        return_exceptions: bool = False,
        **kwargs: Any,
    ) -> List[str]:
        if not inputs:
            return []
        config = get_config_list(config, len(inputs))
        max_concurrency = config[0].get("max_concurrency")

        if max_concurrency is None:
            try:
                llm_result = await self.agenerate_prompt(
                    [self._convert_input(input) for input in inputs],
                    callbacks=[c.get("callbacks") for c in config],
                    tags=[c.get("tags") for c in config],
                    metadata=[c.get("metadata") for c in config],
                    run_name=[c.get("run_name") for c in config],
                    **kwargs,
                )
                return [g[0].text for g in llm_result.generations]
            except Exception as e:
                if return_exceptions:
                    return cast(List[str], [e for _ in inputs])
                else:
                    raise e
        else:
            batches = [
                inputs[i : i + max_concurrency]
                for i in range(0, len(inputs), max_concurrency)
            ]
            config = [{**c, "max_concurrency": None} for c in config]  # type: ignore[misc]
            return [
                output
                for i, batch in enumerate(batches)
                for output in await self.abatch(
                    batch,
                    config=config[i * max_concurrency : (i + 1) * max_concurrency],
                    return_exceptions=return_exceptions,
                    **kwargs,
                )
            ]

    def stream(
        self,
        input: LanguageModelInput,
        config: Optional[RunnableConfig] = None,
        *,
        stop: Optional[List[str]] = None,
        **kwargs: Any,
    ) -> Iterator[str]:
        if type(self)._stream == BaseLLM._stream:
            # model doesn't implement streaming, so use default implementation
            yield self.invoke(input, config=config, stop=stop, **kwargs)
        else:
            prompt = self._convert_input(input).to_string()
            config = ensure_config(config)
            params = self.dict()
            params["stop"] = stop
            params = {**params, **kwargs}
            options = {"stop": stop}
            callback_manager = CallbackManager.configure(
                config.get("callbacks"),
                self.callbacks,
                self.verbose,
                config.get("tags"),
                self.tags,
                config.get("metadata"),
                self.metadata,
            )
            (run_manager,) = callback_manager.on_llm_start(
                dumpd(self),
                [prompt],
                invocation_params=params,
                options=options,
                name=config.get("run_name"),
                run_id=config.pop("run_id", None),
                batch_size=1,
            )
            generation: Optional[GenerationChunk] = None
            try:
                for chunk in self._stream(
                    prompt, stop=stop, run_manager=run_manager, **kwargs
                ):
                    yield chunk.text
                    if generation is None:
                        generation = chunk
                    else:
                        generation += chunk
                assert generation is not None
            except BaseException as e:
                run_manager.on_llm_error(
                    e,
                    response=LLMResult(
                        generations=[[generation]] if generation else []
                    ),
                )
                raise e
            else:
                run_manager.on_llm_end(LLMResult(generations=[[generation]]))

    async def astream(
        self,
        input: LanguageModelInput,
        config: Optional[RunnableConfig] = None,
        *,
        stop: Optional[List[str]] = None,
        **kwargs: Any,
    ) -> AsyncIterator[str]:
        if (
            type(self)._astream is BaseLLM._astream
            and type(self)._stream is BaseLLM._stream
        ):
            yield await self.ainvoke(input, config=config, stop=stop, **kwargs)
            return

        prompt = self._convert_input(input).to_string()
        config = ensure_config(config)
        params = self.dict()
        params["stop"] = stop
        params = {**params, **kwargs}
        options = {"stop": stop}
        callback_manager = AsyncCallbackManager.configure(
            config.get("callbacks"),
            self.callbacks,
            self.verbose,
            config.get("tags"),
            self.tags,
            config.get("metadata"),
            self.metadata,
        )
        (run_manager,) = await callback_manager.on_llm_start(
            dumpd(self),
            [prompt],
            invocation_params=params,
            options=options,
            name=config.get("run_name"),
            run_id=config.pop("run_id", None),
            batch_size=1,
        )
        generation: Optional[GenerationChunk] = None
        try:
            async for chunk in self._astream(
                prompt,
                stop=stop,
                run_manager=run_manager,
                **kwargs,
            ):
                yield chunk.text
                if generation is None:
                    generation = chunk
                else:
                    generation += chunk
            assert generation is not None
        except BaseException as e:
            await run_manager.on_llm_error(
                e,
                response=LLMResult(generations=[[generation]] if generation else []),
            )
            raise e
        else:
            await run_manager.on_llm_end(LLMResult(generations=[[generation]]))

    # --- Custom methods ---

    @abstractmethod
    def _generate(
        self,
        prompts: List[str],
        stop: Optional[List[str]] = None,
        run_manager: Optional[CallbackManagerForLLMRun] = None,
        **kwargs: Any,
    ) -> LLMResult:
        """Run the LLM on the given prompts."""

    async def _agenerate(
        self,
        prompts: List[str],
        stop: Optional[List[str]] = None,
        run_manager: Optional[AsyncCallbackManagerForLLMRun] = None,
        **kwargs: Any,
    ) -> LLMResult:
        """Run the LLM on the given prompts."""
        return await run_in_executor(
            None,
            self._generate,
            prompts,
            stop,
            run_manager.get_sync() if run_manager else None,
            **kwargs,
        )

    def _stream(
        self,
        prompt: str,
        stop: Optional[List[str]] = None,
        run_manager: Optional[CallbackManagerForLLMRun] = None,
        **kwargs: Any,
    ) -> Iterator[GenerationChunk]:
        """Stream the LLM on the given prompt.

        This method should be overridden by subclasses that support streaming.

        If not implemented, the default behavior of calls to stream will be to
        fallback to the non-streaming version of the model and return
        the output as a single chunk.

        Args:
            prompt: The prompt to generate from.
            stop: Stop words to use when generating. Model output is cut off at the
                first occurrence of any of these substrings.
            run_manager: Callback manager for the run.
            **kwargs: Arbitrary additional keyword arguments. These are usually passed
                to the model provider API call.

        Returns:
            An iterator of GenerationChunks.
        """
        raise NotImplementedError()

    async def _astream(
        self,
        prompt: str,
        stop: Optional[List[str]] = None,
        run_manager: Optional[AsyncCallbackManagerForLLMRun] = None,
        **kwargs: Any,
    ) -> AsyncIterator[GenerationChunk]:
        """An async version of the _stream method.

        The default implementation uses the synchronous _stream method and wraps it in
        an async iterator. Subclasses that need to provide a true async implementation
        should override this method.

        Args:
            prompt: The prompt to generate from.
            stop: Stop words to use when generating. Model output is cut off at the
                first occurrence of any of these substrings.
            run_manager: Callback manager for the run.
            **kwargs: Arbitrary additional keyword arguments. These are usually passed
                to the model provider API call.

        Returns:
            An async iterator of GenerationChunks.
        """
        iterator = await run_in_executor(
            None,
            self._stream,
            prompt,
            stop,
            run_manager.get_sync() if run_manager else None,
            **kwargs,
        )
        done = object()
        while True:
            item = await run_in_executor(
                None,
                next,
                iterator,
                done,  # type: ignore[call-arg, arg-type]
            )
            if item is done:
                break
            yield item  # type: ignore[misc]

    def generate_prompt(
        self,
        prompts: List[PromptValue],
        stop: Optional[List[str]] = None,
        callbacks: Optional[Union[Callbacks, List[Callbacks]]] = None,
        **kwargs: Any,
    ) -> LLMResult:
        prompt_strings = [p.to_string() for p in prompts]
        return self.generate(prompt_strings, stop=stop, callbacks=callbacks, **kwargs)

    async def agenerate_prompt(
        self,
        prompts: List[PromptValue],
        stop: Optional[List[str]] = None,
        callbacks: Optional[Union[Callbacks, List[Callbacks]]] = None,
        **kwargs: Any,
    ) -> LLMResult:
        prompt_strings = [p.to_string() for p in prompts]
        return await self.agenerate(
            prompt_strings, stop=stop, callbacks=callbacks, **kwargs
        )

    def _generate_helper(
        self,
        prompts: List[str],
        stop: Optional[List[str]],
        run_managers: List[CallbackManagerForLLMRun],
        new_arg_supported: bool,
        **kwargs: Any,
    ) -> LLMResult:
        try:
            output = (
                self._generate(
                    prompts,
                    stop=stop,
                    # TODO: support multiple run managers
                    run_manager=run_managers[0] if run_managers else None,
                    **kwargs,
                )
                if new_arg_supported
                else self._generate(prompts, stop=stop)
            )
        except BaseException as e:
            for run_manager in run_managers:
                run_manager.on_llm_error(e, response=LLMResult(generations=[]))
            raise e
        flattened_outputs = output.flatten()
        for manager, flattened_output in zip(run_managers, flattened_outputs):
            manager.on_llm_end(flattened_output)
        if run_managers:
            output.run = [
                RunInfo(run_id=run_manager.run_id) for run_manager in run_managers
            ]
        return output

    def generate(
        self,
        prompts: List[str],
        stop: Optional[List[str]] = None,
        callbacks: Optional[Union[Callbacks, List[Callbacks]]] = None,
        *,
        tags: Optional[Union[List[str], List[List[str]]]] = None,
        metadata: Optional[Union[Dict[str, Any], List[Dict[str, Any]]]] = None,
        run_name: Optional[Union[str, List[str]]] = None,
        run_id: Optional[Union[uuid.UUID, List[Optional[uuid.UUID]]]] = None,
        **kwargs: Any,
    ) -> LLMResult:
        """Pass a sequence of prompts to a model and return generations.

        This method should make use of batched calls for models that expose a batched
        API.

        Use this method when you want to:
            1. take advantage of batched calls,
            2. need more output from the model than just the top generated value,
            3. are building chains that are agnostic to the underlying language model
                type (e.g., pure text completion models vs chat models).

        Args:
            prompts: List of string prompts.
            stop: Stop words to use when generating. Model output is cut off at the
                first occurrence of any of these substrings.
            callbacks: Callbacks to pass through. Used for executing additional
                functionality, such as logging or streaming, throughout generation.
            **kwargs: Arbitrary additional keyword arguments. These are usually passed
                to the model provider API call.

        Returns:
            An LLMResult, which contains a list of candidate Generations for each input
                prompt and additional model provider-specific output.
        """
        if not isinstance(prompts, list):
            raise ValueError(
                "Argument 'prompts' is expected to be of type List[str], received"
                f" argument of type {type(prompts)}."
            )
        # Create callback managers
        if (
            isinstance(callbacks, list)
            and callbacks
            and (
                isinstance(callbacks[0], (list, BaseCallbackManager))
                or callbacks[0] is None
            )
        ):
            # We've received a list of callbacks args to apply to each input
            assert len(callbacks) == len(prompts)
            assert tags is None or (
                isinstance(tags, list) and len(tags) == len(prompts)
            )
            assert metadata is None or (
                isinstance(metadata, list) and len(metadata) == len(prompts)
            )
            assert run_name is None or (
                isinstance(run_name, list) and len(run_name) == len(prompts)
            )
            callbacks = cast(List[Callbacks], callbacks)
            tags_list = cast(List[Optional[List[str]]], tags or ([None] * len(prompts)))
            metadata_list = cast(
                List[Optional[Dict[str, Any]]], metadata or ([{}] * len(prompts))
            )
            run_name_list = run_name or cast(
                List[Optional[str]], ([None] * len(prompts))
            )
            callback_managers = [
                CallbackManager.configure(
                    callback,
                    self.callbacks,
                    self.verbose,
                    tag,
                    self.tags,
                    meta,
                    self.metadata,
                )
                for callback, tag, meta in zip(callbacks, tags_list, metadata_list)
            ]
        else:
            # We've received a single callbacks arg to apply to all inputs
            callback_managers = [
                CallbackManager.configure(
                    cast(Callbacks, callbacks),
                    self.callbacks,
                    self.verbose,
                    cast(List[str], tags),
                    self.tags,
                    cast(Dict[str, Any], metadata),
                    self.metadata,
                )
            ] * len(prompts)
            run_name_list = [cast(Optional[str], run_name)] * len(prompts)
        run_ids_list = self._get_run_ids_list(run_id, prompts)
        params = self.dict()
        params["stop"] = stop
        options = {"stop": stop}
        (
            existing_prompts,
            llm_string,
            missing_prompt_idxs,
            missing_prompts,
        ) = get_prompts(params, prompts, self.cache)
        new_arg_supported = inspect.signature(self._generate).parameters.get(
            "run_manager"
        )
        if (self.cache is None and get_llm_cache() is None) or self.cache is False:
            run_managers = [
                callback_manager.on_llm_start(
                    dumpd(self),
                    [prompt],
                    invocation_params=params,
                    options=options,
                    name=run_name,
                    batch_size=len(prompts),
                    run_id=run_id_,
                )[0]
                for callback_manager, prompt, run_name, run_id_ in zip(
                    callback_managers, prompts, run_name_list, run_ids_list
                )
            ]
            output = self._generate_helper(
                prompts, stop, run_managers, bool(new_arg_supported), **kwargs
            )
            return output
        if len(missing_prompts) > 0:
            run_managers = [
                callback_managers[idx].on_llm_start(
                    dumpd(self),
                    [prompts[idx]],
                    invocation_params=params,
                    options=options,
                    name=run_name_list[idx],
                    batch_size=len(missing_prompts),
                )[0]
                for idx in missing_prompt_idxs
            ]
            new_results = self._generate_helper(
                missing_prompts, stop, run_managers, bool(new_arg_supported), **kwargs
            )
            llm_output = update_cache(
                self.cache,
                existing_prompts,
                llm_string,
                missing_prompt_idxs,
                new_results,
                prompts,
            )
            run_info = (
                [RunInfo(run_id=run_manager.run_id) for run_manager in run_managers]
                if run_managers
                else None
            )
        else:
            llm_output = {}
            run_info = None
        generations = [existing_prompts[i] for i in range(len(prompts))]
        return LLMResult(generations=generations, llm_output=llm_output, run=run_info)

    @staticmethod
    def _get_run_ids_list(
        run_id: Optional[Union[uuid.UUID, List[Optional[uuid.UUID]]]], prompts: list
    ) -> list:
        if run_id is None:
            return [None] * len(prompts)
        if isinstance(run_id, list):
            if len(run_id) != len(prompts):
                raise ValueError(
                    "Number of manually provided run_id's does not match batch length."
                    f" {len(run_id)} != {len(prompts)}"
                )
            return run_id
        return [run_id] + [None] * (len(prompts) - 1)

    async def _agenerate_helper(
        self,
        prompts: List[str],
        stop: Optional[List[str]],
        run_managers: List[AsyncCallbackManagerForLLMRun],
        new_arg_supported: bool,
        **kwargs: Any,
    ) -> LLMResult:
        try:
            output = (
                await self._agenerate(
                    prompts,
                    stop=stop,
                    run_manager=run_managers[0] if run_managers else None,
                    **kwargs,
                )
                if new_arg_supported
                else await self._agenerate(prompts, stop=stop)
            )
        except BaseException as e:
            await asyncio.gather(
                *[
                    run_manager.on_llm_error(e, response=LLMResult(generations=[]))
                    for run_manager in run_managers
                ]
            )
            raise e
        flattened_outputs = output.flatten()
        await asyncio.gather(
            *[
                run_manager.on_llm_end(flattened_output)
                for run_manager, flattened_output in zip(
                    run_managers, flattened_outputs
                )
            ]
        )
        if run_managers:
            output.run = [
                RunInfo(run_id=run_manager.run_id) for run_manager in run_managers
            ]
        return output

    async def agenerate(
        self,
        prompts: List[str],
        stop: Optional[List[str]] = None,
        callbacks: Optional[Union[Callbacks, List[Callbacks]]] = None,
        *,
        tags: Optional[Union[List[str], List[List[str]]]] = None,
        metadata: Optional[Union[Dict[str, Any], List[Dict[str, Any]]]] = None,
        run_name: Optional[Union[str, List[str]]] = None,
        run_id: Optional[Union[uuid.UUID, List[Optional[uuid.UUID]]]] = None,
        **kwargs: Any,
    ) -> LLMResult:
        """Asynchronously pass a sequence of prompts to a model and return generations.

        This method should make use of batched calls for models that expose a batched
        API.

        Use this method when you want to:
            1. take advantage of batched calls,
            2. need more output from the model than just the top generated value,
            3. are building chains that are agnostic to the underlying language model
                type (e.g., pure text completion models vs chat models).

        Args:
            prompts: List of string prompts.
            stop: Stop words to use when generating. Model output is cut off at the
                first occurrence of any of these substrings.
            callbacks: Callbacks to pass through. Used for executing additional
                functionality, such as logging or streaming, throughout generation.
            **kwargs: Arbitrary additional keyword arguments. These are usually passed
                to the model provider API call.

        Returns:
            An LLMResult, which contains a list of candidate Generations for each input
                prompt and additional model provider-specific output.
        """
        # Create callback managers
        if isinstance(callbacks, list) and (
            isinstance(callbacks[0], (list, BaseCallbackManager))
            or callbacks[0] is None
        ):
            # We've received a list of callbacks args to apply to each input
            assert len(callbacks) == len(prompts)
            assert tags is None or (
                isinstance(tags, list) and len(tags) == len(prompts)
            )
            assert metadata is None or (
                isinstance(metadata, list) and len(metadata) == len(prompts)
            )
            assert run_name is None or (
                isinstance(run_name, list) and len(run_name) == len(prompts)
            )
            callbacks = cast(List[Callbacks], callbacks)
            tags_list = cast(List[Optional[List[str]]], tags or ([None] * len(prompts)))
            metadata_list = cast(
                List[Optional[Dict[str, Any]]], metadata or ([{}] * len(prompts))
            )
            run_name_list = run_name or cast(
                List[Optional[str]], ([None] * len(prompts))
            )
            callback_managers = [
                AsyncCallbackManager.configure(
                    callback,
                    self.callbacks,
                    self.verbose,
                    tag,
                    self.tags,
                    meta,
                    self.metadata,
                )
                for callback, tag, meta in zip(callbacks, tags_list, metadata_list)
            ]
        else:
            # We've received a single callbacks arg to apply to all inputs
            callback_managers = [
                AsyncCallbackManager.configure(
                    cast(Callbacks, callbacks),
                    self.callbacks,
                    self.verbose,
                    cast(List[str], tags),
                    self.tags,
                    cast(Dict[str, Any], metadata),
                    self.metadata,
                )
            ] * len(prompts)
            run_name_list = [cast(Optional[str], run_name)] * len(prompts)
        run_ids_list = self._get_run_ids_list(run_id, prompts)
        params = self.dict()
        params["stop"] = stop
        options = {"stop": stop}
        (
            existing_prompts,
            llm_string,
            missing_prompt_idxs,
            missing_prompts,
        ) = await aget_prompts(params, prompts, self.cache)

        # Verify whether the cache is set, and if the cache is set,
        # verify whether the cache is available.
        new_arg_supported = inspect.signature(self._agenerate).parameters.get(
            "run_manager"
        )
        if (self.cache is None and get_llm_cache() is None) or self.cache is False:
            run_managers = await asyncio.gather(
                *[
                    callback_manager.on_llm_start(
                        dumpd(self),
                        [prompt],
                        invocation_params=params,
                        options=options,
                        name=run_name,
                        batch_size=len(prompts),
                        run_id=run_id_,
                    )
                    for callback_manager, prompt, run_name, run_id_ in zip(
                        callback_managers, prompts, run_name_list, run_ids_list
                    )
                ]
            )
            run_managers = [r[0] for r in run_managers]  # type: ignore[misc]
            output = await self._agenerate_helper(
                prompts,
                stop,
                run_managers,  # type: ignore[arg-type]
                bool(new_arg_supported),
                **kwargs,  # type: ignore[arg-type]
            )
            return output
        if len(missing_prompts) > 0:
            run_managers = await asyncio.gather(
                *[
                    callback_managers[idx].on_llm_start(
                        dumpd(self),
                        [prompts[idx]],
                        invocation_params=params,
                        options=options,
                        name=run_name_list[idx],
                        batch_size=len(missing_prompts),
                    )
                    for idx in missing_prompt_idxs
                ]
            )
            run_managers = [r[0] for r in run_managers]  # type: ignore[misc]
            new_results = await self._agenerate_helper(
                missing_prompts,
                stop,
                run_managers,  # type: ignore[arg-type]
                bool(new_arg_supported),
                **kwargs,  # type: ignore[arg-type]
            )
            llm_output = await aupdate_cache(
                self.cache,
                existing_prompts,
                llm_string,
                missing_prompt_idxs,
                new_results,
                prompts,
            )
            run_info = (
                [RunInfo(run_id=run_manager.run_id) for run_manager in run_managers]  # type: ignore[attr-defined]
                if run_managers
                else None
            )
        else:
            llm_output = {}
            run_info = None
        generations = [existing_prompts[i] for i in range(len(prompts))]
        return LLMResult(generations=generations, llm_output=llm_output, run=run_info)

    @deprecated("0.1.7", alternative="invoke", removal="0.2.0")
    def __call__(
        self,
        prompt: str,
        stop: Optional[List[str]] = None,
        callbacks: Callbacks = None,
        *,
        tags: Optional[List[str]] = None,
        metadata: Optional[Dict[str, Any]] = None,
        **kwargs: Any,
    ) -> str:
        """Check Cache and run the LLM on the given prompt and input."""
        if not isinstance(prompt, str):
            raise ValueError(
                "Argument `prompt` is expected to be a string. Instead found "
                f"{type(prompt)}. If you want to run the LLM on multiple prompts, use "
                "`generate` instead."
            )
        return (
            self.generate(
                [prompt],
                stop=stop,
                callbacks=callbacks,
                tags=tags,
                metadata=metadata,
                **kwargs,
            )
            .generations[0][0]
            .text
        )

    async def _call_async(
        self,
        prompt: str,
        stop: Optional[List[str]] = None,
        callbacks: Callbacks = None,
        *,
        tags: Optional[List[str]] = None,
        metadata: Optional[Dict[str, Any]] = None,
        **kwargs: Any,
    ) -> str:
        """Check Cache and run the LLM on the given prompt and input."""
        result = await self.agenerate(
            [prompt],
            stop=stop,
            callbacks=callbacks,
            tags=tags,
            metadata=metadata,
            **kwargs,
        )
        return result.generations[0][0].text

    @deprecated("0.1.7", alternative="invoke", removal="0.2.0")
    def predict(
        self, text: str, *, stop: Optional[Sequence[str]] = None, **kwargs: Any
    ) -> str:
        if stop is None:
            _stop = None
        else:
            _stop = list(stop)
        return self(text, stop=_stop, **kwargs)

    @deprecated("0.1.7", alternative="invoke", removal="0.2.0")
    def predict_messages(
        self,
        messages: List[BaseMessage],
        *,
        stop: Optional[Sequence[str]] = None,
        **kwargs: Any,
    ) -> BaseMessage:
        text = get_buffer_string(messages)
        if stop is None:
            _stop = None
        else:
            _stop = list(stop)
        content = self(text, stop=_stop, **kwargs)
        return AIMessage(content=content)

    @deprecated("0.1.7", alternative="ainvoke", removal="0.2.0")
    async def apredict(
        self, text: str, *, stop: Optional[Sequence[str]] = None, **kwargs: Any
    ) -> str:
        if stop is None:
            _stop = None
        else:
            _stop = list(stop)
        return await self._call_async(text, stop=_stop, **kwargs)

    @deprecated("0.1.7", alternative="ainvoke", removal="0.2.0")
    async def apredict_messages(
        self,
        messages: List[BaseMessage],
        *,
        stop: Optional[Sequence[str]] = None,
        **kwargs: Any,
    ) -> BaseMessage:
        text = get_buffer_string(messages)
        if stop is None:
            _stop = None
        else:
            _stop = list(stop)
        content = await self._call_async(text, stop=_stop, **kwargs)
        return AIMessage(content=content)

    def __str__(self) -> str:
        """Get a string representation of the object for printing."""
        cls_name = f"\033[1m{self.__class__.__name__}\033[0m"
        return f"{cls_name}\nParams: {self._identifying_params}"

    @property
    @abstractmethod
    def _llm_type(self) -> str:
        """Return type of llm."""

    def dict(self, **kwargs: Any) -> Dict:
        """Return a dictionary of the LLM."""
        starter_dict = dict(self._identifying_params)
        starter_dict["_type"] = self._llm_type
        return starter_dict

    def save(self, file_path: Union[Path, str]) -> None:
        """Save the LLM.

        Args:
            file_path: Path to file to save the LLM to.

        Example:
        .. code-block:: python

            llm.save(file_path="path/llm.yaml")
        """
        # Convert file to Path object.
        if isinstance(file_path, str):
            save_path = Path(file_path)
        else:
            save_path = file_path

        directory_path = save_path.parent
        directory_path.mkdir(parents=True, exist_ok=True)

        # Fetch dictionary to save
        prompt_dict = self.dict()

        if save_path.suffix == ".json":
            with open(file_path, "w") as f:
                json.dump(prompt_dict, f, indent=4)
        elif save_path.suffix.endswith((".yaml", ".yml")):
            with open(file_path, "w") as f:
                yaml.dump(prompt_dict, f, default_flow_style=False)
        else:
            raise ValueError(f"{save_path} must be json or yaml")


class LLM(BaseLLM):
<<<<<<< HEAD
    """This class exposes a simple interface for implementing a custom LLM.
=======
    """Simple interface for implementing a custom LLM.
>>>>>>> cd4c5428

    You should subclass this class and implement the following:

    - `_call` method: Run the LLM on the given prompt and input (used by `invoke`).
    - `_identifying_params` property: Return a dictionary of the identifying parameters
        This is critical for caching and tracing purposes. Identifying parameters
        is a dict that identifies the LLM.
        It should mostly include a `model_name`.

    Optional: Override the following methods to provide more optimizations:

    - `_acall`: Provide a native async version of the `_call` method.
        If not provided, will delegate to the synchronous version using
        `run_in_executor`. (Used by `ainvoke`).
    - `_stream`: Stream the LLM on the given prompt and input.
        `stream` will use `_stream` if provided, otherwise it
        use `_call` and output will arrive in one chunk.
    - `_astream`: Override to provide a native async version of the `_stream` method.
        `astream` will use `_astream` if provided, otherwise it will implement
        a fallback behavior that will use `_stream` if `_stream` is implemented,
        and use `_acall` if `_stream` is not implemented.
    """

    @abstractmethod
    def _call(
        self,
        prompt: str,
        stop: Optional[List[str]] = None,
        run_manager: Optional[CallbackManagerForLLMRun] = None,
        **kwargs: Any,
    ) -> str:
        """Run the LLM on the given input.

        Override this method to implement the LLM logic.

        Args:
            prompt: The prompt to generate from.
            stop: Stop words to use when generating. Model output is cut off at the
                first occurrence of any of the stop substrings.
                If stop tokens are not supported consider raising NotImplementedError.
            run_manager: Callback manager for the run.
            **kwargs: Arbitrary additional keyword arguments. These are usually passed
                to the model provider API call.

        Returns:
            The model output as a string. SHOULD NOT include the prompt.
        """

    async def _acall(
        self,
        prompt: str,
        stop: Optional[List[str]] = None,
        run_manager: Optional[AsyncCallbackManagerForLLMRun] = None,
        **kwargs: Any,
    ) -> str:
        """Async version of the _call method.

        The default implementation delegates to the synchronous _call method using
        `run_in_executor`. Subclasses that need to provide a true async implementation
        should override this method to reduce the overhead of using `run_in_executor`.

        Args:
            prompt: The prompt to generate from.
            stop: Stop words to use when generating. Model output is cut off at the
                first occurrence of any of the stop substrings.
                If stop tokens are not supported consider raising NotImplementedError.
            run_manager: Callback manager for the run.
            **kwargs: Arbitrary additional keyword arguments. These are usually passed
                to the model provider API call.

        Returns:
            The model output as a string. SHOULD NOT include the prompt.
        """
        return await run_in_executor(
            None,
            self._call,
            prompt,
            stop,
            run_manager.get_sync() if run_manager else None,
            **kwargs,
        )

    def _generate(
        self,
        prompts: List[str],
        stop: Optional[List[str]] = None,
        run_manager: Optional[CallbackManagerForLLMRun] = None,
        **kwargs: Any,
    ) -> LLMResult:
        """Run the LLM on the given prompt and input."""
        # TODO: add caching here.
        generations = []
        new_arg_supported = inspect.signature(self._call).parameters.get("run_manager")
        for prompt in prompts:
            text = (
                self._call(prompt, stop=stop, run_manager=run_manager, **kwargs)
                if new_arg_supported
                else self._call(prompt, stop=stop, **kwargs)
            )
            generations.append([Generation(text=text)])
        return LLMResult(generations=generations)

    async def _agenerate(
        self,
        prompts: List[str],
        stop: Optional[List[str]] = None,
        run_manager: Optional[AsyncCallbackManagerForLLMRun] = None,
        **kwargs: Any,
    ) -> LLMResult:
        """Run the LLM on the given prompt and input."""
        generations = []
        new_arg_supported = inspect.signature(self._acall).parameters.get("run_manager")
        for prompt in prompts:
            text = (
                await self._acall(prompt, stop=stop, run_manager=run_manager, **kwargs)
                if new_arg_supported
                else await self._acall(prompt, stop=stop, **kwargs)
            )
            generations.append([Generation(text=text)])
        return LLMResult(generations=generations)<|MERGE_RESOLUTION|>--- conflicted
+++ resolved
@@ -1218,11 +1218,7 @@
 
 
 class LLM(BaseLLM):
-<<<<<<< HEAD
-    """This class exposes a simple interface for implementing a custom LLM.
-=======
     """Simple interface for implementing a custom LLM.
->>>>>>> cd4c5428
 
     You should subclass this class and implement the following:
 
