--- conflicted
+++ resolved
@@ -858,13 +858,10 @@
         return_direct: bool = False,
         args_schema: Optional[Type[BaseModel]] = None,
         infer_schema: bool = True,
-<<<<<<< HEAD
         *,
         response_format: Literal["content", "content_and_raw_output"] = "content",
-=======
         parse_docstring: bool = False,
         error_on_invalid_docstring: bool = False,
->>>>>>> c481a271
         **kwargs: Any,
     ) -> StructuredTool:
         """Create tool from a given function.
@@ -879,17 +876,14 @@
             return_direct: Whether to return the result directly or as a callback
             args_schema: The schema of the tool's input arguments
             infer_schema: Whether to infer the schema from the function's signature
-<<<<<<< HEAD
             response_format: The tool response format. If "content" then the output of
                 the tool is interpreted as the contents of a ToolMessage. If
                 "content_and_raw_output" then the output is expected to be a two-tuple
                 corresponding to the (content, raw_output) of a ToolMessage.
-=======
             parse_docstring: if ``infer_schema`` and ``parse_docstring``, will attempt
                 to parse parameter descriptions from Google Style function docstrings.
             error_on_invalid_docstring: if ``parse_docstring`` is provided, configures
                 whether to raise ValueError on invalid Google Style docstrings.
->>>>>>> c481a271
             **kwargs: Additional arguments to pass to the tool
 
         Returns:
@@ -953,12 +947,9 @@
     return_direct: bool = False,
     args_schema: Optional[Type[BaseModel]] = None,
     infer_schema: bool = True,
-<<<<<<< HEAD
     response_format: Literal["content", "content_and_raw_output"] = "content",
-=======
     parse_docstring: bool = False,
     error_on_invalid_docstring: bool = True,
->>>>>>> c481a271
 ) -> Callable:
     """Make tools out of functions, can be used with or without arguments.
 
@@ -970,17 +961,14 @@
         infer_schema: Whether to infer the schema of the arguments from
             the function's signature. This also makes the resultant tool
             accept a dictionary input to its `run()` function.
-<<<<<<< HEAD
         response_format: The tool response format. If "content" then the output of
             the tool is interpreted as the contents of a ToolMessage. If
             "content_and_raw_output" then the output is expected to be a two-tuple
             corresponding to the (content, raw_output) of a ToolMessage.
-=======
         parse_docstring: if ``infer_schema`` and ``parse_docstring``, will attempt to
             parse parameter descriptions from Google Style function docstrings.
         error_on_invalid_docstring: if ``parse_docstring`` is provided, configures
             whether to raise ValueError on invalid Google Style docstrings.
->>>>>>> c481a271
 
     Requires:
         - Function must be of type (str) -> str
@@ -999,13 +987,12 @@
                 # Searches the API for the query.
                 return
 
-<<<<<<< HEAD
             @tool(response_format="content_and_raw_output")
             def search_api(query: str) -> Tuple[str, dict]:
                 return "partial json of results", {"full": "object of results"}
-=======
-        .. versionadded:: 0.2.14
-        Parse Google-style docstrings:
+
+    .. versionadded:: 0.2.14
+    Parse Google-style docstrings:
 
         .. code-block:: python
 
@@ -1075,7 +1062,6 @@
                     monkey: The baz.
                 \"\"\"
                 return bar
->>>>>>> c481a271
     """
 
     def _make_with_name(tool_name: str) -> Callable:
@@ -1120,12 +1106,9 @@
                     return_direct=return_direct,
                     args_schema=schema,
                     infer_schema=infer_schema,
-<<<<<<< HEAD
                     response_format=response_format,
-=======
                     parse_docstring=parse_docstring,
                     error_on_invalid_docstring=error_on_invalid_docstring,
->>>>>>> c481a271
                 )
             # If someone doesn't want a schema applied, we must treat it as
             # a simple string->string function
