from __future__ import annotations

import asyncio
import collections
import inspect
import threading
from abc import ABC, abstractmethod
from concurrent.futures import FIRST_COMPLETED, wait
from contextvars import copy_context
from functools import wraps
from itertools import groupby, tee
from operator import itemgetter
from typing import (
    TYPE_CHECKING,
    Any,
    AsyncIterator,
    Awaitable,
    Callable,
    Coroutine,
    Dict,
    Generic,
    Iterator,
    List,
    Mapping,
    Optional,
    Sequence,
    Set,
    Tuple,
    Type,
    TypeVar,
    Union,
    cast,
    overload,
)

from typing_extensions import Literal, get_args

from langchain_core._api import beta_decorator
from langchain_core.load.dump import dumpd
from langchain_core.load.serializable import (
    Serializable,
    SerializedConstructor,
    SerializedNotImplemented,
)
from langchain_core.pydantic_v1 import BaseModel, Field
from langchain_core.runnables.config import (
    RunnableConfig,
    acall_func_with_variable_args,
    call_func_with_variable_args,
    ensure_config,
    get_async_callback_manager_for_config,
    get_callback_manager_for_config,
    get_config_list,
    get_executor_for_config,
    merge_configs,
    patch_config,
    run_in_executor,
    var_child_runnable_config,
)
from langchain_core.runnables.graph import Graph
from langchain_core.runnables.schema import EventData, StreamEvent
from langchain_core.runnables.utils import (
    AddableDict,
    AnyConfigurableField,
    ConfigurableField,
    ConfigurableFieldSpec,
    Input,
    Output,
    accepts_config,
    accepts_context,
    accepts_run_manager,
    create_model,
    gather_with_concurrency,
    get_function_first_arg_dict_keys,
    get_function_nonlocals,
    get_lambda_source,
    get_unique_config_specs,
    indent_lines_after_first,
)
from langchain_core.utils.aiter import atee, py_anext
from langchain_core.utils.iter import safetee

if TYPE_CHECKING:
    from langchain_core.callbacks.manager import (
        AsyncCallbackManagerForChainRun,
        CallbackManagerForChainRun,
    )
    from langchain_core.prompts.base import BasePromptTemplate
    from langchain_core.runnables.fallbacks import (
        RunnableWithFallbacks as RunnableWithFallbacksT,
    )
    from langchain_core.tracers.log_stream import (
        LogEntry,
        RunLog,
        RunLogPatch,
    )
    from langchain_core.tracers.root_listeners import Listener


Other = TypeVar("Other")


class Runnable(Generic[Input, Output], ABC):
    """A unit of work that can be invoked, batched, streamed, transformed and composed.

     Key Methods
     ===========

    - **invoke/ainvoke**: Transforms a single input into an output.
    - **batch/abatch**: Efficiently transforms multiple inputs into outputs.
    - **stream/astream**: Streams output from a single input as it's produced.
    - **astream_log**: Streams output and selected intermediate results from an input.

    Built-in optimizations:

    - **Batch**: By default, batch runs invoke() in parallel using a thread pool executor.
             Override to optimize batching.

    - **Async**: Methods with "a" suffix are asynchronous. By default, they execute
             the sync counterpart using asyncio's thread pool.
             Override for native async.

    All methods accept an optional config argument, which can be used to configure
    execution, add tags and metadata for tracing and debugging etc.

    Runnables expose schematic information about their input, output and config via
    the input_schema property, the output_schema property and config_schema method.

    LCEL and Composition
    ====================

    The LangChain Expression Language (LCEL) is a declarative way to compose Runnables
    into chains. Any chain constructed this way will automatically have sync, async,
    batch, and streaming support.

    The main composition primitives are RunnableSequence and RunnableParallel.

    RunnableSequence invokes a series of runnables sequentially, with one runnable's
    output serving as the next's input. Construct using the `|` operator or by
    passing a list of runnables to RunnableSequence.

    RunnableParallel invokes runnables concurrently, providing the same input
    to each. Construct it using a dict literal within a sequence or by passing a
    dict to RunnableParallel.


    For example,

    .. code-block:: python

        from langchain_core.runnables import RunnableLambda

        # A RunnableSequence constructed using the `|` operator
        sequence = RunnableLambda(lambda x: x + 1) | RunnableLambda(lambda x: x * 2)
        sequence.invoke(1) # 4
        sequence.batch([1, 2, 3]) # [4, 6, 8]


        # A sequence that contains a RunnableParallel constructed using a dict literal
        sequence = RunnableLambda(lambda x: x + 1) | {
            'mul_2': RunnableLambda(lambda x: x * 2),
            'mul_5': RunnableLambda(lambda x: x * 5)
        }
        sequence.invoke(1) # {'mul_2': 4, 'mul_5': 10}

    Standard Methods
    ================

    All Runnables expose additional methods that can be used to modify their behavior
    (e.g., add a retry policy, add lifecycle listeners, make them configurable, etc.).

    These methods will work on any Runnable, including Runnable chains constructed
    by composing other Runnables. See the individual methods for details.

    For example,

    .. code-block:: python

        from langchain_core.runnables import RunnableLambda

        import random

        def add_one(x: int) -> int:
            return x + 1


        def buggy_double(y: int) -> int:
            '''Buggy code that will fail 70% of the time'''
            if random.random() > 0.3:
                print('This code failed, and will probably be retried!')  # noqa: T201
                raise ValueError('Triggered buggy code')
            return y * 2

        sequence = (
            RunnableLambda(add_one) |
            RunnableLambda(buggy_double).with_retry( # Retry on failure
                stop_after_attempt=10,
                wait_exponential_jitter=False
            )
        )

        print(sequence.input_schema.schema()) # Show inferred input schema
        print(sequence.output_schema.schema()) # Show inferred output schema
        print(sequence.invoke(2)) # invoke the sequence (note the retry above!!)

    Debugging and tracing
    =====================

    As the chains get longer, it can be useful to be able to see intermediate results
    to debug and trace the chain.

    You can set the global debug flag to True to enable debug output for all chains:

        .. code-block:: python

            from langchain_core.globals import set_debug
            set_debug(True)

    Alternatively, you can pass existing or custom callbacks to any given chain:

        .. code-block:: python

            from langchain_core.tracers import ConsoleCallbackHandler

            chain.invoke(
                ...,
                config={'callbacks': [ConsoleCallbackHandler()]}
            )

    For a UI (and much more) checkout LangSmith: https://docs.smith.langchain.com/
    """  # noqa: E501

    name: Optional[str] = None
    """The name of the runnable. Used for debugging and tracing."""

    def get_name(
        self, suffix: Optional[str] = None, *, name: Optional[str] = None
    ) -> str:
        """Get the name of the runnable."""
        name = name or self.name or self.__class__.__name__
        if suffix:
            if name[0].isupper():
                return name + suffix.title()
            else:
                return name + "_" + suffix.lower()
        else:
            return name

    @property
    def InputType(self) -> Type[Input]:
        """The type of input this runnable accepts specified as a type annotation."""
        for cls in self.__class__.__orig_bases__:  # type: ignore[attr-defined]
            type_args = get_args(cls)
            if type_args and len(type_args) == 2:
                return type_args[0]

        raise TypeError(
            f"Runnable {self.get_name()} doesn't have an inferable InputType. "
            "Override the InputType property to specify the input type."
        )

    @property
    def OutputType(self) -> Type[Output]:
        """The type of output this runnable produces specified as a type annotation."""
        for cls in self.__class__.__orig_bases__:  # type: ignore[attr-defined]
            type_args = get_args(cls)
            if type_args and len(type_args) == 2:
                return type_args[1]

        raise TypeError(
            f"Runnable {self.get_name()} doesn't have an inferable OutputType. "
            "Override the OutputType property to specify the output type."
        )

    @property
    def input_schema(self) -> Type[BaseModel]:
        """The type of input this runnable accepts specified as a pydantic model."""
        return self.get_input_schema()

    def get_input_schema(
        self, config: Optional[RunnableConfig] = None
    ) -> Type[BaseModel]:
        """Get a pydantic model that can be used to validate input to the runnable.

        Runnables that leverage the configurable_fields and configurable_alternatives
        methods will have a dynamic input schema that depends on which
        configuration the runnable is invoked with.

        This method allows to get an input schema for a specific configuration.

        Args:
            config: A config to use when generating the schema.

        Returns:
            A pydantic model that can be used to validate input.
        """
        root_type = self.InputType

        if inspect.isclass(root_type) and issubclass(root_type, BaseModel):
            return root_type

        return create_model(
            self.get_name("Input"),
            __root__=(root_type, None),
        )

    @property
    def output_schema(self) -> Type[BaseModel]:
        """The type of output this runnable produces specified as a pydantic model."""
        return self.get_output_schema()

    def get_output_schema(
        self, config: Optional[RunnableConfig] = None
    ) -> Type[BaseModel]:
        """Get a pydantic model that can be used to validate output to the runnable.

        Runnables that leverage the configurable_fields and configurable_alternatives
        methods will have a dynamic output schema that depends on which
        configuration the runnable is invoked with.

        This method allows to get an output schema for a specific configuration.

        Args:
            config: A config to use when generating the schema.

        Returns:
            A pydantic model that can be used to validate output.
        """
        root_type = self.OutputType

        if inspect.isclass(root_type) and issubclass(root_type, BaseModel):
            return root_type

        return create_model(
            self.get_name("Output"),
            __root__=(root_type, None),
        )

    @property
    def config_specs(self) -> List[ConfigurableFieldSpec]:
        """List configurable fields for this runnable."""
        return []

    def config_schema(
        self, *, include: Optional[Sequence[str]] = None
    ) -> Type[BaseModel]:
        """The type of config this runnable accepts specified as a pydantic model.

        To mark a field as configurable, see the `configurable_fields`
        and `configurable_alternatives` methods.

        Args:
            include: A list of fields to include in the config schema.

        Returns:
            A pydantic model that can be used to validate config.
        """

        include = include or []
        config_specs = self.config_specs
        configurable = (
            create_model(  # type: ignore[call-overload]
                "Configurable",
                **{
                    spec.id: (
                        spec.annotation,
                        Field(
                            spec.default, title=spec.name, description=spec.description
                        ),
                    )
                    for spec in config_specs
                },
            )
            if config_specs
            else None
        )

        return create_model(  # type: ignore[call-overload]
            self.get_name("Config"),
            **({"configurable": (configurable, None)} if configurable else {}),
            **{
                field_name: (field_type, None)
                for field_name, field_type in RunnableConfig.__annotations__.items()
                if field_name in [i for i in include if i != "configurable"]
            },
        )

    def get_graph(self, config: Optional[RunnableConfig] = None) -> Graph:
        """Return a graph representation of this runnable."""
        from langchain_core.runnables.graph import Graph

        graph = Graph()
        input_node = graph.add_node(self.get_input_schema(config))
        runnable_node = graph.add_node(self)
        output_node = graph.add_node(self.get_output_schema(config))
        graph.add_edge(input_node, runnable_node)
        graph.add_edge(runnable_node, output_node)
        return graph

    def get_prompts(
        self, config: Optional[RunnableConfig] = None
    ) -> List[BasePromptTemplate]:
        from langchain_core.prompts.base import BasePromptTemplate

        prompts = []
        for _, node in self.get_graph(config=config).nodes.items():
            if isinstance(node.data, BasePromptTemplate):
                prompts.append(node.data)
        return prompts

    def __or__(
        self,
        other: Union[
            Runnable[Any, Other],
            Callable[[Any], Other],
            Callable[[Iterator[Any]], Iterator[Other]],
            Mapping[str, Union[Runnable[Any, Other], Callable[[Any], Other], Any]],
        ],
    ) -> RunnableSerializable[Input, Other]:
        """Compose this runnable with another object to create a RunnableSequence."""
        return RunnableSequence(self, coerce_to_runnable(other))

    def __ror__(
        self,
        other: Union[
            Runnable[Other, Any],
            Callable[[Other], Any],
            Callable[[Iterator[Other]], Iterator[Any]],
            Mapping[str, Union[Runnable[Other, Any], Callable[[Other], Any], Any]],
        ],
    ) -> RunnableSerializable[Other, Output]:
        """Compose this runnable with another object to create a RunnableSequence."""
        return RunnableSequence(coerce_to_runnable(other), self)

    def pipe(
        self,
        *others: Union[Runnable[Any, Other], Callable[[Any], Other]],
        name: Optional[str] = None,
    ) -> RunnableSerializable[Input, Other]:
        """Compose this Runnable with Runnable-like objects to make a RunnableSequence.

        Equivalent to `RunnableSequence(self, *others)` or `self | others[0] | ...`

        Example:
            .. code-block:: python

                from langchain_core.runnables import RunnableLambda

                def add_one(x: int) -> int:
                    return x + 1

                def mul_two(x: int) -> int:
                    return x * 2

                runnable_1 = RunnableLambda(add_one)
                runnable_2 = RunnableLambda(mul_two)
                sequence = runnable_1.pipe(runnable_2)
                # Or equivalently:
                # sequence = runnable_1 | runnable_2
                # sequence = RunnableSequence(first=runnable_1, last=runnable_2)
                sequence.invoke(1)
                await sequence.ainvoke(1)
                # -> 4

                sequence.batch([1, 2, 3])
                await sequence.abatch([1, 2, 3])
                # -> [4, 6, 8]
        """
        return RunnableSequence(self, *others, name=name)

    def pick(self, keys: Union[str, List[str]]) -> RunnableSerializable[Any, Any]:
        """Pick keys from the dict output of this runnable.

        Pick single key:
            .. code-block:: python

                import json

                from langchain_core.runnables import RunnableLambda, RunnableMap

                as_str = RunnableLambda(str)
                as_json = RunnableLambda(json.loads)
                chain = RunnableMap(str=as_str, json=as_json)

                chain.invoke("[1, 2, 3]")
                # -> {"str": "[1, 2, 3]", "json": [1, 2, 3]}

                json_only_chain = chain.pick("json")
                json_only_chain.invoke("[1, 2, 3]")
                # -> [1, 2, 3]

        Pick list of keys:
            .. code-block:: python

                from typing import Any

                import json

                from langchain_core.runnables import RunnableLambda, RunnableMap

                as_str = RunnableLambda(str)
                as_json = RunnableLambda(json.loads)
                def as_bytes(x: Any) -> bytes:
                    return bytes(x, "utf-8")

                chain = RunnableMap(
                    str=as_str,
                    json=as_json,
                    bytes=RunnableLambda(as_bytes)
                )

                chain.invoke("[1, 2, 3]")
                # -> {"str": "[1, 2, 3]", "json": [1, 2, 3], "bytes": b"[1, 2, 3]"}

                json_and_bytes_chain = chain.pick(["json", "bytes"])
                json_and_bytes_chain.invoke("[1, 2, 3]")
                # -> {"json": [1, 2, 3], "bytes": b"[1, 2, 3]"}

        """  # noqa: E501
        from langchain_core.runnables.passthrough import RunnablePick

        return self | RunnablePick(keys)

    def assign(
        self,
        **kwargs: Union[
            Runnable[Dict[str, Any], Any],
            Callable[[Dict[str, Any]], Any],
            Mapping[
                str,
                Union[Runnable[Dict[str, Any], Any], Callable[[Dict[str, Any]], Any]],
            ],
        ],
    ) -> RunnableSerializable[Any, Any]:
        """Assigns new fields to the dict output of this runnable.
        Returns a new runnable.

        .. code-block:: python

            from langchain_community.llms.fake import FakeStreamingListLLM
            from langchain_core.output_parsers import StrOutputParser
            from langchain_core.prompts import SystemMessagePromptTemplate
            from langchain_core.runnables import Runnable
            from operator import itemgetter

            prompt = (
                SystemMessagePromptTemplate.from_template("You are a nice assistant.")
                + "{question}"
            )
            llm = FakeStreamingListLLM(responses=["foo-lish"])

            chain: Runnable = prompt | llm | {"str": StrOutputParser()}

            chain_with_assign = chain.assign(hello=itemgetter("str") | llm)

            print(chain_with_assign.input_schema.schema())
            # {'title': 'PromptInput', 'type': 'object', 'properties':
            {'question': {'title': 'Question', 'type': 'string'}}}
            print(chain_with_assign.output_schema.schema()) #
            {'title': 'RunnableSequenceOutput', 'type': 'object', 'properties':
            {'str': {'title': 'Str',
            'type': 'string'}, 'hello': {'title': 'Hello', 'type': 'string'}}}

        """
        from langchain_core.runnables.passthrough import RunnableAssign

        return self | RunnableAssign(RunnableParallel(kwargs))

    """ --- Public API --- """

    @abstractmethod
    def invoke(self, input: Input, config: Optional[RunnableConfig] = None) -> Output:
        """Transform a single input into an output. Override to implement.

        Args:
            input: The input to the runnable.
            config: A config to use when invoking the runnable.
               The config supports standard keys like 'tags', 'metadata' for tracing
               purposes, 'max_concurrency' for controlling how much work to do
               in parallel, and other keys. Please refer to the RunnableConfig
               for more details.

        Returns:
            The output of the runnable.
        """

    async def ainvoke(
        self, input: Input, config: Optional[RunnableConfig] = None, **kwargs: Any
    ) -> Output:
        """Default implementation of ainvoke, calls invoke from a thread.

        The default implementation allows usage of async code even if
        the runnable did not implement a native async version of invoke.

        Subclasses should override this method if they can run asynchronously.
        """
        return await run_in_executor(config, self.invoke, input, config, **kwargs)

    def batch(
        self,
        inputs: List[Input],
        config: Optional[Union[RunnableConfig, List[RunnableConfig]]] = None,
        *,
        return_exceptions: bool = False,
        **kwargs: Optional[Any],
    ) -> List[Output]:
        """Default implementation runs invoke in parallel using a thread pool executor.

        The default implementation of batch works well for IO bound runnables.

        Subclasses should override this method if they can batch more efficiently;
        e.g., if the underlying runnable uses an API which supports a batch mode.
        """
        if not inputs:
            return []

        configs = get_config_list(config, len(inputs))

        def invoke(input: Input, config: RunnableConfig) -> Union[Output, Exception]:
            if return_exceptions:
                try:
                    return self.invoke(input, config, **kwargs)
                except Exception as e:
                    return e
            else:
                return self.invoke(input, config, **kwargs)

        # If there's only one input, don't bother with the executor
        if len(inputs) == 1:
            return cast(List[Output], [invoke(inputs[0], configs[0])])

        with get_executor_for_config(configs[0]) as executor:
            return cast(List[Output], list(executor.map(invoke, inputs, configs)))

    @overload
    def batch_as_completed(
        self,
        inputs: List[Input],
        config: Optional[Union[RunnableConfig, List[RunnableConfig]]] = None,
        *,
        return_exceptions: Literal[False] = False,
        **kwargs: Any,
    ) -> Iterator[Tuple[int, Output]]:
        ...

    @overload
    def batch_as_completed(
        self,
        inputs: List[Input],
        config: Optional[Union[RunnableConfig, List[RunnableConfig]]] = None,
        *,
        return_exceptions: Literal[True],
        **kwargs: Any,
    ) -> Iterator[Tuple[int, Union[Output, Exception]]]:
        ...

    def batch_as_completed(
        self,
        inputs: List[Input],
        config: Optional[Union[RunnableConfig, List[RunnableConfig]]] = None,
        *,
        return_exceptions: bool = False,
        **kwargs: Optional[Any],
    ) -> Iterator[Tuple[int, Union[Output, Exception]]]:
        """Run invoke in parallel on a list of inputs,
        yielding results as they complete."""

        if not inputs:
            return

        configs = get_config_list(config, len(inputs))

        def invoke(
            i: int, input: Input, config: RunnableConfig
        ) -> Tuple[int, Union[Output, Exception]]:
            if return_exceptions:
                try:
                    out: Union[Output, Exception] = self.invoke(input, config, **kwargs)
                except Exception as e:
                    out = e
            else:
                out = self.invoke(input, config, **kwargs)

            return (i, out)

        if len(inputs) == 1:
            yield invoke(0, inputs[0], configs[0])
            return

        with get_executor_for_config(configs[0]) as executor:
            futures = {
                executor.submit(invoke, i, input, config)
                for i, (input, config) in enumerate(zip(inputs, configs))
            }

            try:
                while futures:
                    done, futures = wait(futures, return_when=FIRST_COMPLETED)
                    while done:
                        yield done.pop().result()
            finally:
                for future in futures:
                    future.cancel()

    async def abatch(
        self,
        inputs: List[Input],
        config: Optional[Union[RunnableConfig, List[RunnableConfig]]] = None,
        *,
        return_exceptions: bool = False,
        **kwargs: Optional[Any],
    ) -> List[Output]:
        """Default implementation runs ainvoke in parallel using asyncio.gather.

        The default implementation of batch works well for IO bound runnables.

        Subclasses should override this method if they can batch more efficiently;
        e.g., if the underlying runnable uses an API which supports a batch mode.
        """
        if not inputs:
            return []

        configs = get_config_list(config, len(inputs))

        async def ainvoke(
            input: Input, config: RunnableConfig
        ) -> Union[Output, Exception]:
            if return_exceptions:
                try:
                    return await self.ainvoke(input, config, **kwargs)
                except Exception as e:
                    return e
            else:
                return await self.ainvoke(input, config, **kwargs)

        coros = map(ainvoke, inputs, configs)
        return await gather_with_concurrency(configs[0].get("max_concurrency"), *coros)

    @overload
    def abatch_as_completed(
        self,
        inputs: List[Input],
        config: Optional[Union[RunnableConfig, List[RunnableConfig]]] = None,
        *,
        return_exceptions: Literal[False] = False,
        **kwargs: Optional[Any],
    ) -> AsyncIterator[Tuple[int, Output]]:
        ...

    @overload
    def abatch_as_completed(
        self,
        inputs: List[Input],
        config: Optional[Union[RunnableConfig, List[RunnableConfig]]] = None,
        *,
        return_exceptions: Literal[True],
        **kwargs: Optional[Any],
    ) -> AsyncIterator[Tuple[int, Union[Output, Exception]]]:
        ...

    async def abatch_as_completed(
        self,
        inputs: List[Input],
        config: Optional[Union[RunnableConfig, List[RunnableConfig]]] = None,
        *,
        return_exceptions: bool = False,
        **kwargs: Optional[Any],
    ) -> AsyncIterator[Tuple[int, Union[Output, Exception]]]:
        """Run ainvoke in parallel on a list of inputs,
        yielding results as they complete."""

        if not inputs:
            return

        configs = get_config_list(config, len(inputs))

        async def ainvoke(
            i: int, input: Input, config: RunnableConfig
        ) -> Tuple[int, Union[Output, Exception]]:
            if return_exceptions:
                try:
                    out: Union[Output, Exception] = await self.ainvoke(
                        input, config, **kwargs
                    )
                except Exception as e:
                    out = e
            else:
                out = await self.ainvoke(input, config, **kwargs)

            return (i, out)

        coros = map(ainvoke, range(len(inputs)), inputs, configs)

        for coro in asyncio.as_completed(coros):
            yield await coro

    def stream(
        self,
        input: Input,
        config: Optional[RunnableConfig] = None,
        **kwargs: Optional[Any],
    ) -> Iterator[Output]:
        """
        Default implementation of stream, which calls invoke.
        Subclasses should override this method if they support streaming output.
        """
        yield self.invoke(input, config, **kwargs)

    async def astream(
        self,
        input: Input,
        config: Optional[RunnableConfig] = None,
        **kwargs: Optional[Any],
    ) -> AsyncIterator[Output]:
        """
        Default implementation of astream, which calls ainvoke.
        Subclasses should override this method if they support streaming output.
        """
        yield await self.ainvoke(input, config, **kwargs)

    @overload
    def astream_log(
        self,
        input: Any,
        config: Optional[RunnableConfig] = None,
        *,
        diff: Literal[True] = True,
        with_streamed_output_list: bool = True,
        include_names: Optional[Sequence[str]] = None,
        include_types: Optional[Sequence[str]] = None,
        include_tags: Optional[Sequence[str]] = None,
        exclude_names: Optional[Sequence[str]] = None,
        exclude_types: Optional[Sequence[str]] = None,
        exclude_tags: Optional[Sequence[str]] = None,
        **kwargs: Any,
    ) -> AsyncIterator[RunLogPatch]:
        ...

    @overload
    def astream_log(
        self,
        input: Any,
        config: Optional[RunnableConfig] = None,
        *,
        diff: Literal[False],
        with_streamed_output_list: bool = True,
        include_names: Optional[Sequence[str]] = None,
        include_types: Optional[Sequence[str]] = None,
        include_tags: Optional[Sequence[str]] = None,
        exclude_names: Optional[Sequence[str]] = None,
        exclude_types: Optional[Sequence[str]] = None,
        exclude_tags: Optional[Sequence[str]] = None,
        **kwargs: Any,
    ) -> AsyncIterator[RunLog]:
        ...

    async def astream_log(
        self,
        input: Any,
        config: Optional[RunnableConfig] = None,
        *,
        diff: bool = True,
        with_streamed_output_list: bool = True,
        include_names: Optional[Sequence[str]] = None,
        include_types: Optional[Sequence[str]] = None,
        include_tags: Optional[Sequence[str]] = None,
        exclude_names: Optional[Sequence[str]] = None,
        exclude_types: Optional[Sequence[str]] = None,
        exclude_tags: Optional[Sequence[str]] = None,
        **kwargs: Any,
    ) -> Union[AsyncIterator[RunLogPatch], AsyncIterator[RunLog]]:
        """
        Stream all output from a runnable, as reported to the callback system.
        This includes all inner runs of LLMs, Retrievers, Tools, etc.

        Output is streamed as Log objects, which include a list of
        jsonpatch ops that describe how the state of the run has changed in each
        step, and the final state of the run.

        The jsonpatch ops can be applied in order to construct state.

        Args:
            input: The input to the runnable.
            config: The config to use for the runnable.
            diff: Whether to yield diffs between each step, or the current state.
            with_streamed_output_list: Whether to yield the streamed_output list.
            include_names: Only include logs with these names.
            include_types: Only include logs with these types.
            include_tags: Only include logs with these tags.
            exclude_names: Exclude logs with these names.
            exclude_types: Exclude logs with these types.
            exclude_tags: Exclude logs with these tags.
        """
        from langchain_core.tracers.log_stream import (
            LogStreamCallbackHandler,
            _astream_log_implementation,
        )

        stream = LogStreamCallbackHandler(
            auto_close=False,
            include_names=include_names,
            include_types=include_types,
            include_tags=include_tags,
            exclude_names=exclude_names,
            exclude_types=exclude_types,
            exclude_tags=exclude_tags,
            _schema_format="original",
        )

        # Mypy isn't resolving the overloads here
        # Likely an issue b/c `self` is being passed through
        # and it's can't map it to Runnable[Input,Output]?
        async for item in _astream_log_implementation(  # type: ignore
            self,
            input,
            config,
            diff=diff,
            stream=stream,
            with_streamed_output_list=with_streamed_output_list,
            **kwargs,
        ):
            yield item

    @beta_decorator.beta(message="This API is in beta and may change in the future.")
    async def astream_events(
        self,
        input: Any,
        config: Optional[RunnableConfig] = None,
        *,
        version: Literal["v1"],
        include_names: Optional[Sequence[str]] = None,
        include_types: Optional[Sequence[str]] = None,
        include_tags: Optional[Sequence[str]] = None,
        exclude_names: Optional[Sequence[str]] = None,
        exclude_types: Optional[Sequence[str]] = None,
        exclude_tags: Optional[Sequence[str]] = None,
        **kwargs: Any,
    ) -> AsyncIterator[StreamEvent]:
        """Generate a stream of events.

        Use to create an iterator over StreamEvents that provide real-time information
        about the progress of the runnable, including StreamEvents from intermediate
        results.

        A StreamEvent is a dictionary with the following schema:

        - ``event``: **str** - Event names are of the
            format: on_[runnable_type]_(start|stream|end).
        - ``name``: **str** - The name of the runnable that generated the event.
        - ``run_id``: **str** - randomly generated ID associated with the given execution of
            the runnable that emitted the event.
            A child runnable that gets invoked as part of the execution of a
            parent runnable is assigned its own unique ID.
        - ``tags``: **Optional[List[str]]** - The tags of the runnable that generated
            the event.
        - ``metadata``: **Optional[Dict[str, Any]]** - The metadata of the runnable
            that generated the event.
        - ``data``: **Dict[str, Any]**


        Below is a table that illustrates some evens that might be emitted by various
        chains. Metadata fields have been omitted from the table for brevity.
        Chain definitions have been included after the table.

        +----------------------+------------------+---------------------------------+-----------------------------------------------+-------------------------------------------------+
        | event                | name             | chunk                           | input                                         | output                                          |
        +======================+==================+=================================+===============================================+=================================================+
        | on_chat_model_start  | [model name]     |                                 | {"messages": [[SystemMessage, HumanMessage]]} |                                                 |
        +----------------------+------------------+---------------------------------+-----------------------------------------------+-------------------------------------------------+
        | on_chat_model_stream | [model name]     | AIMessageChunk(content="hello") |                                               |                                                 |
        +----------------------+------------------+---------------------------------+-----------------------------------------------+-------------------------------------------------+
        | on_chat_model_end    | [model name]     |                                 | {"messages": [[SystemMessage, HumanMessage]]} | {"generations": [...], "llm_output": None, ...} |
        +----------------------+------------------+---------------------------------+-----------------------------------------------+-------------------------------------------------+
        | on_llm_start         | [model name]     |                                 | {'input': 'hello'}                            |                                                 |
        +----------------------+------------------+---------------------------------+-----------------------------------------------+-------------------------------------------------+
        | on_llm_stream        | [model name]     | 'Hello'                         |                                               |                                                 |
        +----------------------+------------------+---------------------------------+-----------------------------------------------+-------------------------------------------------+
        | on_llm_end           | [model name]     |                                 | 'Hello human!'                                |                                                 |
        +----------------------+------------------+---------------------------------+-----------------------------------------------+-------------------------------------------------+
        | on_chain_start       | format_docs      |                                 |                                               |                                                 |
        +----------------------+------------------+---------------------------------+-----------------------------------------------+-------------------------------------------------+
        | on_chain_stream      | format_docs      | "hello world!, goodbye world!"  |                                               |                                                 |
        +----------------------+------------------+---------------------------------+-----------------------------------------------+-------------------------------------------------+
        | on_chain_end         | format_docs      |                                 | [Document(...)]                               | "hello world!, goodbye world!"                  |
        +----------------------+------------------+---------------------------------+-----------------------------------------------+-------------------------------------------------+
        | on_tool_start        | some_tool        |                                 | {"x": 1, "y": "2"}                            |                                                 |
        +----------------------+------------------+---------------------------------+-----------------------------------------------+-------------------------------------------------+
        | on_tool_stream       | some_tool        | {"x": 1, "y": "2"}              |                                               |                                                 |
        +----------------------+------------------+---------------------------------+-----------------------------------------------+-------------------------------------------------+
        | on_tool_end          | some_tool        |                                 |                                               | {"x": 1, "y": "2"}                              |
        +----------------------+------------------+---------------------------------+-----------------------------------------------+-------------------------------------------------+
        | on_retriever_start   | [retriever name] |                                 | {"query": "hello"}                            |                                                 |
        +----------------------+------------------+---------------------------------+-----------------------------------------------+-------------------------------------------------+
        | on_retriever_chunk   | [retriever name] | {documents: [...]}              |                                               |                                                 |
        +----------------------+------------------+---------------------------------+-----------------------------------------------+-------------------------------------------------+
        | on_retriever_end     | [retriever name] |                                 | {"query": "hello"}                            | {documents: [...]}                              |
        +----------------------+------------------+---------------------------------+-----------------------------------------------+-------------------------------------------------+
        | on_prompt_start      | [template_name]  |                                 | {"question": "hello"}                         |                                                 |
        +----------------------+------------------+---------------------------------+-----------------------------------------------+-------------------------------------------------+
        | on_prompt_end        | [template_name]  |                                 | {"question": "hello"}                         | ChatPromptValue(messages: [SystemMessage, ...]) |
        +----------------------+------------------+---------------------------------+-----------------------------------------------+-------------------------------------------------+

        Here are declarations associated with the events shown above:

        `format_docs`:

        .. code-block:: python

            def format_docs(docs: List[Document]) -> str:
                '''Format the docs.'''
                return ", ".join([doc.page_content for doc in docs])

            format_docs = RunnableLambda(format_docs)

        `some_tool`:

        .. code-block:: python

            @tool
            def some_tool(x: int, y: str) -> dict:
                '''Some_tool.'''
                return {"x": x, "y": y}

        `prompt`:

        .. code-block:: python

            template = ChatPromptTemplate.from_messages(
                [("system", "You are Cat Agent 007"), ("human", "{question}")]
            ).with_config({"run_name": "my_template", "tags": ["my_template"]})


        Example:

        .. code-block:: python

            from langchain_core.runnables import RunnableLambda

            async def reverse(s: str) -> str:
                return s[::-1]

            chain = RunnableLambda(func=reverse)

            events = [
                event async for event in chain.astream_events("hello", version="v1")
            ]

            # will produce the following events (run_id has been omitted for brevity):
            [
                {
                    "data": {"input": "hello"},
                    "event": "on_chain_start",
                    "metadata": {},
                    "name": "reverse",
                    "tags": [],
                },
                {
                    "data": {"chunk": "olleh"},
                    "event": "on_chain_stream",
                    "metadata": {},
                    "name": "reverse",
                    "tags": [],
                },
                {
                    "data": {"output": "olleh"},
                    "event": "on_chain_end",
                    "metadata": {},
                    "name": "reverse",
                    "tags": [],
                },
            ]

        Args:
            input: The input to the runnable.
            config: The config to use for the runnable.
            version: The version of the schema to use.
                     Currently only version 1 is available.
                     No default will be assigned until the API is stabilized.
            include_names: Only include events from runnables with matching names.
            include_types: Only include events from runnables with matching types.
            include_tags: Only include events from runnables with matching tags.
            exclude_names: Exclude events from runnables with matching names.
            exclude_types: Exclude events from runnables with matching types.
            exclude_tags: Exclude events from runnables with matching tags.
            kwargs: Additional keyword arguments to pass to the runnable.
                These will be passed to astream_log as this implementation
                of astream_events is built on top of astream_log.

        Returns:
            An async stream of StreamEvents.
        """  # noqa: E501
        if version != "v1":
            raise NotImplementedError(
                'Only version "v1" of the schema is currently supported.'
            )

        from langchain_core.runnables.utils import (
            _RootEventFilter,
        )
        from langchain_core.tracers.log_stream import (
            LogStreamCallbackHandler,
            RunLog,
            _astream_log_implementation,
        )

        stream = LogStreamCallbackHandler(
            auto_close=False,
            include_names=include_names,
            include_types=include_types,
            include_tags=include_tags,
            exclude_names=exclude_names,
            exclude_types=exclude_types,
            exclude_tags=exclude_tags,
            _schema_format="streaming_events",
        )

        run_log = RunLog(state=None)  # type: ignore[arg-type]
        encountered_start_event = False

        _root_event_filter = _RootEventFilter(
            include_names=include_names,
            include_types=include_types,
            include_tags=include_tags,
            exclude_names=exclude_names,
            exclude_types=exclude_types,
            exclude_tags=exclude_tags,
        )

        config = ensure_config(config)
        root_tags = config.get("tags", [])
        root_metadata = config.get("metadata", {})
        root_name = config.get("run_name", self.get_name())

        # Ignoring mypy complaint about too many different union combinations
        # This arises because many of the argument types are unions
        async for log in _astream_log_implementation(  # type: ignore[misc]
            self,
            input,
            config=config,
            stream=stream,
            diff=True,
            with_streamed_output_list=True,
            **kwargs,
        ):
            run_log = run_log + log

            if not encountered_start_event:
                # Yield the start event for the root runnable.
                encountered_start_event = True
                state = run_log.state.copy()

                event = StreamEvent(
                    event=f"on_{state['type']}_start",
                    run_id=state["id"],
                    name=root_name,
                    tags=root_tags,
                    metadata=root_metadata,
                    data={
                        "input": input,
                    },
                )

                if _root_event_filter.include_event(event, state["type"]):
                    yield event

            paths = {
                op["path"].split("/")[2]
                for op in log.ops
                if op["path"].startswith("/logs/")
            }
            # Elements in a set should be iterated in the same order
            # as they were inserted in modern python versions.
            for path in paths:
                data: EventData = {}
                log_entry: LogEntry = run_log.state["logs"][path]
                if log_entry["end_time"] is None:
                    if log_entry["streamed_output"]:
                        event_type = "stream"
                    else:
                        event_type = "start"
                else:
                    event_type = "end"

                if event_type == "start":
                    # Include the inputs with the start event if they are available.
                    # Usually they will NOT be available for components that operate
                    # on streams, since those components stream the input and
                    # don't know its final value until the end of the stream.
                    inputs = log_entry["inputs"]
                    if inputs is not None:
                        data["input"] = inputs
                    pass

                if event_type == "end":
                    inputs = log_entry["inputs"]
                    if inputs is not None:
                        data["input"] = inputs

                    # None is a VALID output for an end event
                    data["output"] = log_entry["final_output"]

                if event_type == "stream":
                    num_chunks = len(log_entry["streamed_output"])
                    if num_chunks != 1:
                        raise AssertionError(
                            f"Expected exactly one chunk of streamed output, "
                            f"got {num_chunks} instead. This is impossible. "
                            f"Encountered in: {log_entry['name']}"
                        )

                    data = {"chunk": log_entry["streamed_output"][0]}
                    # Clean up the stream, we don't need it anymore.
                    # And this avoids duplicates as well!
                    log_entry["streamed_output"] = []

                yield StreamEvent(
                    event=f"on_{log_entry['type']}_{event_type}",
                    name=log_entry["name"],
                    run_id=log_entry["id"],
                    tags=log_entry["tags"],
                    metadata=log_entry["metadata"],
                    data=data,
                )

            # Finally, we take care of the streaming output from the root chain
            # if there is any.
            state = run_log.state
            if state["streamed_output"]:
                num_chunks = len(state["streamed_output"])
                if num_chunks != 1:
                    raise AssertionError(
                        f"Expected exactly one chunk of streamed output, "
                        f"got {num_chunks} instead. This is impossible. "
                        f"Encountered in: {state['name']}"
                    )

                data = {"chunk": state["streamed_output"][0]}
                # Clean up the stream, we don't need it anymore.
                state["streamed_output"] = []

                event = StreamEvent(
                    event=f"on_{state['type']}_stream",
                    run_id=state["id"],
                    tags=root_tags,
                    metadata=root_metadata,
                    name=root_name,
                    data=data,
                )
                if _root_event_filter.include_event(event, state["type"]):
                    yield event

        state = run_log.state

        # Finally yield the end event for the root runnable.
        event = StreamEvent(
            event=f"on_{state['type']}_end",
            name=root_name,
            run_id=state["id"],
            tags=root_tags,
            metadata=root_metadata,
            data={
                "output": state["final_output"],
            },
        )
        if _root_event_filter.include_event(event, state["type"]):
            yield event

    def transform(
        self,
        input: Iterator[Input],
        config: Optional[RunnableConfig] = None,
        **kwargs: Optional[Any],
    ) -> Iterator[Output]:
        """
        Default implementation of transform, which buffers input and then calls stream.
        Subclasses should override this method if they can start producing output while
        input is still being generated.
        """
        final: Input
        got_first_val = False

        for ichunk in input:
            # The default implementation of transform is to buffer input and
            # then call stream.
            # It'll attempt to gather all input into a single chunk using
            # the `+` operator.
            # If the input is not addable, then we'll assume that we can
            # only operate on the last chunk,
            # and we'll iterate until we get to the last chunk.
            if not got_first_val:
                final = ichunk
                got_first_val = True
            else:
                try:
                    final = final + ichunk  # type: ignore[operator]
                except TypeError:
                    final = ichunk

        if got_first_val:
            yield from self.stream(final, config, **kwargs)

    async def atransform(
        self,
        input: AsyncIterator[Input],
        config: Optional[RunnableConfig] = None,
        **kwargs: Optional[Any],
    ) -> AsyncIterator[Output]:
        """
        Default implementation of atransform, which buffers input and calls astream.
        Subclasses should override this method if they can start producing output while
        input is still being generated.
        """
        final: Input
        got_first_val = False

        async for ichunk in input:
            # The default implementation of transform is to buffer input and
            # then call stream.
            # It'll attempt to gather all input into a single chunk using
            # the `+` operator.
            # If the input is not addable, then we'll assume that we can
            # only operate on the last chunk,
            # and we'll iterate until we get to the last chunk.
            if not got_first_val:
                final = ichunk
                got_first_val = True
            else:
                try:
                    final = final + ichunk  # type: ignore[operator]
                except TypeError:
                    final = ichunk

        if got_first_val:
            async for output in self.astream(final, config, **kwargs):
                yield output

    def bind(self, **kwargs: Any) -> Runnable[Input, Output]:
        """
        Bind arguments to a Runnable, returning a new Runnable.

        Useful when a runnable in a chain requires an argument that is not
        in the output of the previous runnable or included in the user input.

        Example:

        .. code-block:: python

            from langchain_community.chat_models import ChatOllama
            from langchain_core.output_parsers import StrOutputParser

            llm = ChatOllama(model='llama2')

            # Without bind.
            chain = (
                llm
                | StrOutputParser()
            )

            chain.invoke("Repeat quoted words exactly: 'One two three four five.'")
            # Output is 'One two three four five.'

            # With bind.
            chain = (
                llm.bind(stop=["three"])
                | StrOutputParser()
            )

            chain.invoke("Repeat quoted words exactly: 'One two three four five.'")
            # Output is 'One two'

        """
        return RunnableBinding(bound=self, kwargs=kwargs, config={})

    def with_config(
        self,
        config: Optional[RunnableConfig] = None,
        # Sadly Unpack is not well supported by mypy so this will have to be untyped
        **kwargs: Any,
    ) -> Runnable[Input, Output]:
        """
        Bind config to a Runnable, returning a new Runnable.
        """
        return RunnableBinding(
            bound=self,
            config=cast(
                RunnableConfig,
                {**(config or {}), **kwargs},
            ),  # type: ignore[misc]
            kwargs={},
        )

    def with_listeners(
        self,
        *,
        on_start: Optional[Listener] = None,
        on_end: Optional[Listener] = None,
        on_error: Optional[Listener] = None,
    ) -> Runnable[Input, Output]:
        """
        Bind lifecycle listeners to a Runnable, returning a new Runnable.

        on_start: Called before the runnable starts running, with the Run object.
        on_end: Called after the runnable finishes running, with the Run object.
        on_error: Called if the runnable throws an error, with the Run object.

        The Run object contains information about the run, including its id,
        type, input, output, error, start_time, end_time, and any tags or metadata
        added to the run.

        Example:

        .. code-block:: python
            from langchain_core.runnables import RunnableLambda
            import time

            def test_runnable(time_to_sleep : int):
                time.sleep(time_to_sleep)

            def fn_start(run_obj : Runnable):
                print("start_time:", run_obj.start_time)

            def fn_end(run_obj : Runnable):
                print("end_time:", run_obj.end_time)

            RunnableLambda(test_runnable).with_listeners(
                on_start=fn_start,
                on_end=fn_end
                ).invoke(2)
        """
        from langchain_core.tracers.root_listeners import RootListenersTracer

        return RunnableBinding(
            bound=self,
            config_factories=[
                lambda config: {
                    "callbacks": [
                        RootListenersTracer(
                            config=config,
                            on_start=on_start,
                            on_end=on_end,
                            on_error=on_error,
                        )
                    ],
                }
            ],
        )

    def with_types(
        self,
        *,
        input_type: Optional[Type[Input]] = None,
        output_type: Optional[Type[Output]] = None,
    ) -> Runnable[Input, Output]:
        """
        Bind input and output types to a Runnable, returning a new Runnable.
        """
        return RunnableBinding(
            bound=self,
            custom_input_type=input_type,
            custom_output_type=output_type,
            kwargs={},
        )

    def with_retry(
        self,
        *,
        retry_if_exception_type: Tuple[Type[BaseException], ...] = (Exception,),
        wait_exponential_jitter: bool = True,
        stop_after_attempt: int = 3,
    ) -> Runnable[Input, Output]:
        """Create a new Runnable that retries the original runnable on exceptions.

        Example:

        .. code-block:: python
            from langchain_core.runnables import RunnableLambda

            count = 0


            def _lambda(x: int) -> None:
                global count
                count = count + 1
                if x == 1:
                    raise ValueError("x is 1")
                else:
                     pass


            runnable = RunnableLambda(_lambda)
            try:
                runnable.with_retry(
                    stop_after_attempt=2,
                    retry_if_exception_type=(ValueError,),
                ).invoke(1)
            except ValueError:
                pass

            assert (count == 2)


        Args:
            retry_if_exception_type: A tuple of exception types to retry on
            wait_exponential_jitter: Whether to add jitter to the wait time
                                     between retries
            stop_after_attempt: The maximum number of attempts to make before giving up

        Returns:
            A new Runnable that retries the original runnable on exceptions.
        """
        from langchain_core.runnables.retry import RunnableRetry

        return RunnableRetry(
            bound=self,
            kwargs={},
            config={},
            retry_exception_types=retry_if_exception_type,
            wait_exponential_jitter=wait_exponential_jitter,
            max_attempt_number=stop_after_attempt,
        )

    def map(self) -> Runnable[List[Input], List[Output]]:
        """
        Return a new Runnable that maps a list of inputs to a list of outputs,
        by calling invoke() with each input.

        Example:

            .. code-block:: python

                    from langchain_core.runnables import RunnableLambda

                    def _lambda(x: int) -> int:
                        return x + 1

                    runnable = RunnableLambda(_lambda)
                    print(runnable.map().invoke([1, 2, 3])) # [2, 3, 4]
        """
        return RunnableEach(bound=self)

    def with_fallbacks(
        self,
        fallbacks: Sequence[Runnable[Input, Output]],
        *,
        exceptions_to_handle: Tuple[Type[BaseException], ...] = (Exception,),
        exception_key: Optional[str] = None,
    ) -> RunnableWithFallbacksT[Input, Output]:
        """Add fallbacks to a runnable, returning a new Runnable.

        Example:

            .. code-block:: python

                from typing import Iterator

                from langchain_core.runnables import RunnableGenerator


                def _generate_immediate_error(input: Iterator) -> Iterator[str]:
                    raise ValueError()
                    yield ""


                def _generate(input: Iterator) -> Iterator[str]:
                    yield from "foo bar"


                runnable = RunnableGenerator(_generate_immediate_error).with_fallbacks(
                    [RunnableGenerator(_generate)]
                    )
                print(''.join(runnable.stream({}))) #foo bar

        Args:
            fallbacks: A sequence of runnables to try if the original runnable fails.
            exceptions_to_handle: A tuple of exception types to handle.
            exception_key: If string is specified then handled exceptions will be passed
                to fallbacks as part of the input under the specified key. If None,
                exceptions will not be passed to fallbacks. If used, the base runnable
                and its fallbacks must accept a dictionary as input.

        Returns:
            A new Runnable that will try the original runnable, and then each
            fallback in order, upon failures.

        """
        from langchain_core.runnables.fallbacks import RunnableWithFallbacks

        return RunnableWithFallbacks(
            runnable=self,
            fallbacks=fallbacks,
            exceptions_to_handle=exceptions_to_handle,
            exception_key=exception_key,
        )

    """ --- Helper methods for Subclasses --- """

    def _call_with_config(
        self,
        func: Union[
            Callable[[Input], Output],
            Callable[[Input, CallbackManagerForChainRun], Output],
            Callable[[Input, CallbackManagerForChainRun, RunnableConfig], Output],
        ],
        input: Input,
        config: Optional[RunnableConfig],
        run_type: Optional[str] = None,
        **kwargs: Optional[Any],
    ) -> Output:
        """Helper method to transform an Input value to an Output value,
        with callbacks. Use this method to implement invoke() in subclasses."""
        config = ensure_config(config)
        callback_manager = get_callback_manager_for_config(config)
        run_manager = callback_manager.on_chain_start(
            dumpd(self),
            input,
            run_type=run_type,
            name=config.get("run_name") or self.get_name(),
            run_id=config.pop("run_id", None),
        )
        try:
            child_config = patch_config(config, callbacks=run_manager.get_child())
            context = copy_context()
            context.run(var_child_runnable_config.set, child_config)
            output = cast(
                Output,
                context.run(
                    call_func_with_variable_args,  # type: ignore[arg-type]
                    func,  # type: ignore[arg-type]
                    input,  # type: ignore[arg-type]
                    config,
                    run_manager,
                    **kwargs,
                ),
            )
        except BaseException as e:
            run_manager.on_chain_error(e)
            raise
        else:
            run_manager.on_chain_end(output)
            return output

    async def _acall_with_config(
        self,
        func: Union[
            Callable[[Input], Awaitable[Output]],
            Callable[[Input, AsyncCallbackManagerForChainRun], Awaitable[Output]],
            Callable[
                [Input, AsyncCallbackManagerForChainRun, RunnableConfig],
                Awaitable[Output],
            ],
        ],
        input: Input,
        config: Optional[RunnableConfig],
        run_type: Optional[str] = None,
        **kwargs: Optional[Any],
    ) -> Output:
        """Helper method to transform an Input value to an Output value,
        with callbacks. Use this method to implement ainvoke() in subclasses."""
        config = ensure_config(config)
        callback_manager = get_async_callback_manager_for_config(config)
        run_manager = await callback_manager.on_chain_start(
            dumpd(self),
            input,
            run_type=run_type,
            name=config.get("run_name") or self.get_name(),
            run_id=config.pop("run_id", None),
        )
        try:
            child_config = patch_config(config, callbacks=run_manager.get_child())
            context = copy_context()
            context.run(var_child_runnable_config.set, child_config)
            coro = acall_func_with_variable_args(
                func, input, config, run_manager, **kwargs
            )
            if accepts_context(asyncio.create_task):
                output: Output = await asyncio.create_task(coro, context=context)  # type: ignore
            else:
                output = await coro
        except BaseException as e:
            await run_manager.on_chain_error(e)
            raise
        else:
            await run_manager.on_chain_end(output)
            return output

    def _batch_with_config(
        self,
        func: Union[
            Callable[[List[Input]], List[Union[Exception, Output]]],
            Callable[
                [List[Input], List[CallbackManagerForChainRun]],
                List[Union[Exception, Output]],
            ],
            Callable[
                [List[Input], List[CallbackManagerForChainRun], List[RunnableConfig]],
                List[Union[Exception, Output]],
            ],
        ],
        input: List[Input],
        config: Optional[Union[RunnableConfig, List[RunnableConfig]]] = None,
        *,
        return_exceptions: bool = False,
        run_type: Optional[str] = None,
        **kwargs: Optional[Any],
    ) -> List[Output]:
        """Helper method to transform an Input value to an Output value,
        with callbacks. Use this method to implement invoke() in subclasses."""
        if not input:
            return []

        configs = get_config_list(config, len(input))
        callback_managers = [get_callback_manager_for_config(c) for c in configs]
        run_managers = [
            callback_manager.on_chain_start(
                dumpd(self),
                input,
                run_type=run_type,
                name=config.get("run_name") or self.get_name(),
                run_id=config.pop("run_id", None),
            )
            for callback_manager, input, config in zip(
                callback_managers, input, configs
            )
        ]
        try:
            if accepts_config(func):
                kwargs["config"] = [
                    patch_config(c, callbacks=rm.get_child())
                    for c, rm in zip(configs, run_managers)
                ]
            if accepts_run_manager(func):
                kwargs["run_manager"] = run_managers
            output = func(input, **kwargs)  # type: ignore[call-arg]
        except BaseException as e:
            for run_manager in run_managers:
                run_manager.on_chain_error(e)
            if return_exceptions:
                return cast(List[Output], [e for _ in input])
            else:
                raise
        else:
            first_exception: Optional[Exception] = None
            for run_manager, out in zip(run_managers, output):
                if isinstance(out, Exception):
                    first_exception = first_exception or out
                    run_manager.on_chain_error(out)
                else:
                    run_manager.on_chain_end(out)
            if return_exceptions or first_exception is None:
                return cast(List[Output], output)
            else:
                raise first_exception

    async def _abatch_with_config(
        self,
        func: Union[
            Callable[[List[Input]], Awaitable[List[Union[Exception, Output]]]],
            Callable[
                [List[Input], List[AsyncCallbackManagerForChainRun]],
                Awaitable[List[Union[Exception, Output]]],
            ],
            Callable[
                [
                    List[Input],
                    List[AsyncCallbackManagerForChainRun],
                    List[RunnableConfig],
                ],
                Awaitable[List[Union[Exception, Output]]],
            ],
        ],
        input: List[Input],
        config: Optional[Union[RunnableConfig, List[RunnableConfig]]] = None,
        *,
        return_exceptions: bool = False,
        run_type: Optional[str] = None,
        **kwargs: Optional[Any],
    ) -> List[Output]:
        """Helper method to transform an Input value to an Output value,
        with callbacks. Use this method to implement invoke() in subclasses."""
        if not input:
            return []

        configs = get_config_list(config, len(input))
        callback_managers = [get_async_callback_manager_for_config(c) for c in configs]
        run_managers: List[AsyncCallbackManagerForChainRun] = await asyncio.gather(
            *(
                callback_manager.on_chain_start(
                    dumpd(self),
                    input,
                    run_type=run_type,
                    name=config.get("run_name") or self.get_name(),
                    run_id=config.pop("run_id", None),
                )
                for callback_manager, input, config in zip(
                    callback_managers, input, configs
                )
            )
        )
        try:
            if accepts_config(func):
                kwargs["config"] = [
                    patch_config(c, callbacks=rm.get_child())
                    for c, rm in zip(configs, run_managers)
                ]
            if accepts_run_manager(func):
                kwargs["run_manager"] = run_managers
            output = await func(input, **kwargs)  # type: ignore[call-arg]
        except BaseException as e:
            await asyncio.gather(
                *(run_manager.on_chain_error(e) for run_manager in run_managers)
            )
            if return_exceptions:
                return cast(List[Output], [e for _ in input])
            else:
                raise
        else:
            first_exception: Optional[Exception] = None
            coros: List[Awaitable[None]] = []
            for run_manager, out in zip(run_managers, output):
                if isinstance(out, Exception):
                    first_exception = first_exception or out
                    coros.append(run_manager.on_chain_error(out))
                else:
                    coros.append(run_manager.on_chain_end(out))
            await asyncio.gather(*coros)
            if return_exceptions or first_exception is None:
                return cast(List[Output], output)
            else:
                raise first_exception

    def _transform_stream_with_config(
        self,
        input: Iterator[Input],
        transformer: Union[
            Callable[[Iterator[Input]], Iterator[Output]],
            Callable[[Iterator[Input], CallbackManagerForChainRun], Iterator[Output]],
            Callable[
                [
                    Iterator[Input],
                    CallbackManagerForChainRun,
                    RunnableConfig,
                ],
                Iterator[Output],
            ],
        ],
        config: Optional[RunnableConfig],
        run_type: Optional[str] = None,
        **kwargs: Optional[Any],
    ) -> Iterator[Output]:
        """Helper method to transform an Iterator of Input values into an Iterator of
        Output values, with callbacks.
        Use this to implement `stream()` or `transform()` in Runnable subclasses."""
        # tee the input so we can iterate over it twice
        input_for_tracing, input_for_transform = tee(input, 2)
        # Start the input iterator to ensure the input runnable starts before this one
        final_input: Optional[Input] = next(input_for_tracing, None)
        final_input_supported = True
        final_output: Optional[Output] = None
        final_output_supported = True

        config = ensure_config(config)
        callback_manager = get_callback_manager_for_config(config)
        run_manager = callback_manager.on_chain_start(
            dumpd(self),
            {"input": ""},
            run_type=run_type,
            name=config.get("run_name") or self.get_name(),
            run_id=config.pop("run_id", None),
        )
        try:
            child_config = patch_config(config, callbacks=run_manager.get_child())
            if accepts_config(transformer):
                kwargs["config"] = child_config
            if accepts_run_manager(transformer):
                kwargs["run_manager"] = run_manager
            context = copy_context()
            context.run(var_child_runnable_config.set, child_config)
            iterator = context.run(transformer, input_for_transform, **kwargs)  # type: ignore[arg-type]
            try:
                while True:
                    chunk: Output = context.run(next, iterator)  # type: ignore
                    yield chunk
                    if final_output_supported:
                        if final_output is None:
                            final_output = chunk
                        else:
                            try:
                                final_output = final_output + chunk  # type: ignore
                            except TypeError:
                                final_output = chunk
                                final_output_supported = False
                    else:
                        final_output = chunk
            except StopIteration:
                pass
            for ichunk in input_for_tracing:
                if final_input_supported:
                    if final_input is None:
                        final_input = ichunk
                    else:
                        try:
                            final_input = final_input + ichunk  # type: ignore
                        except TypeError:
                            final_input = ichunk
                            final_input_supported = False
                else:
                    final_input = ichunk
        except BaseException as e:
            run_manager.on_chain_error(e, inputs=final_input)
            raise
        else:
            run_manager.on_chain_end(final_output, inputs=final_input)

    async def _atransform_stream_with_config(
        self,
        input: AsyncIterator[Input],
        transformer: Union[
            Callable[[AsyncIterator[Input]], AsyncIterator[Output]],
            Callable[
                [AsyncIterator[Input], AsyncCallbackManagerForChainRun],
                AsyncIterator[Output],
            ],
            Callable[
                [
                    AsyncIterator[Input],
                    AsyncCallbackManagerForChainRun,
                    RunnableConfig,
                ],
                AsyncIterator[Output],
            ],
        ],
        config: Optional[RunnableConfig],
        run_type: Optional[str] = None,
        **kwargs: Optional[Any],
    ) -> AsyncIterator[Output]:
        """Helper method to transform an Async Iterator of Input values into an Async
        Iterator of Output values, with callbacks.
        Use this to implement `astream()` or `atransform()` in Runnable subclasses."""
        from langchain_core.tracers.log_stream import LogStreamCallbackHandler

        # tee the input so we can iterate over it twice
        input_for_tracing, input_for_transform = atee(input, 2)
        # Start the input iterator to ensure the input runnable starts before this one
        final_input: Optional[Input] = await py_anext(input_for_tracing, None)
        final_input_supported = True
        final_output: Optional[Output] = None
        final_output_supported = True

        config = ensure_config(config)
        callback_manager = get_async_callback_manager_for_config(config)
        run_manager = await callback_manager.on_chain_start(
            dumpd(self),
            {"input": ""},
            run_type=run_type,
            name=config.get("run_name") or self.get_name(),
            run_id=config.pop("run_id", None),
        )
        try:
            child_config = patch_config(config, callbacks=run_manager.get_child())
            if accepts_config(transformer):
                kwargs["config"] = child_config
            if accepts_run_manager(transformer):
                kwargs["run_manager"] = run_manager
            context = copy_context()
            context.run(var_child_runnable_config.set, child_config)
            iterator = context.run(transformer, input_for_transform, **kwargs)  # type: ignore[arg-type]
            if stream_log := next(
                (
                    h
                    for h in run_manager.handlers
                    if isinstance(h, LogStreamCallbackHandler)
                ),
                None,
            ):
                # populates streamed_output in astream_log() output if needed
                iterator = stream_log.tap_output_aiter(run_manager.run_id, iterator)
            try:
                while True:
                    if accepts_context(asyncio.create_task):
                        chunk: Output = await asyncio.create_task(  # type: ignore[call-arg]
                            py_anext(iterator),  # type: ignore[arg-type]
                            context=context,
                        )
                    else:
                        chunk = cast(Output, await py_anext(iterator))
                    yield chunk
                    if final_output_supported:
                        if final_output is None:
                            final_output = chunk
                        else:
                            try:
                                final_output = final_output + chunk  # type: ignore
                            except TypeError:
                                final_output = chunk
                                final_output_supported = False
                    else:
                        final_output = chunk
            except StopAsyncIteration:
                pass
            async for ichunk in input_for_tracing:
                if final_input_supported:
                    if final_input is None:
                        final_input = ichunk
                    else:
                        try:
                            final_input = final_input + ichunk  # type: ignore[operator]
                        except TypeError:
                            final_input = ichunk
                            final_input_supported = False
                else:
                    final_input = ichunk
        except BaseException as e:
            await run_manager.on_chain_error(e, inputs=final_input)
            raise
        else:
            await run_manager.on_chain_end(final_output, inputs=final_input)


class RunnableSerializable(Serializable, Runnable[Input, Output]):
    """Runnable that can be serialized to JSON."""

    name: Optional[str] = None
    """The name of the runnable. Used for debugging and tracing."""

    def to_json(self) -> Union[SerializedConstructor, SerializedNotImplemented]:
        """Serialize the runnable to JSON."""
        dumped = super().to_json()
        try:
            dumped["name"] = self.get_name()
            dumped["graph"] = self.get_graph().to_json()
        except Exception:
            pass
        return dumped

    def configurable_fields(
        self, **kwargs: AnyConfigurableField
    ) -> RunnableSerializable[Input, Output]:
        """Configure particular runnable fields at runtime.

        .. code-block:: python

            from langchain_core.runnables import ConfigurableField
            from langchain_openai import ChatOpenAI

            model = ChatOpenAI(max_tokens=20).configurable_fields(
                max_tokens=ConfigurableField(
                    id="output_token_number",
                    name="Max tokens in the output",
                    description="The maximum number of tokens in the output",
                )
            )

            # max_tokens = 20
            print(
                "max_tokens_20: ",
                model.invoke("tell me something about chess").content
            )

            # max_tokens = 200
            print("max_tokens_200: ", model.with_config(
                configurable={"output_token_number": 200}
                ).invoke("tell me something about chess").content
            )
        """
        from langchain_core.runnables.configurable import RunnableConfigurableFields

        for key in kwargs:
            if key not in self.__fields__:
                raise ValueError(
                    f"Configuration key {key} not found in {self}: "
                    f"available keys are {self.__fields__.keys()}"
                )

        return RunnableConfigurableFields(default=self, fields=kwargs)

    def configurable_alternatives(
        self,
        which: ConfigurableField,
        *,
        default_key: str = "default",
        prefix_keys: bool = False,
        **kwargs: Union[Runnable[Input, Output], Callable[[], Runnable[Input, Output]]],
    ) -> RunnableSerializable[Input, Output]:
        """Configure alternatives for runnables that can be set at runtime.

        .. code-block:: python

            from langchain_anthropic import ChatAnthropic
            from langchain_core.runnables.utils import ConfigurableField
            from langchain_openai import ChatOpenAI

            model = ChatAnthropic(
                model_name="claude-3-sonnet-20240229"
            ).configurable_alternatives(
                ConfigurableField(id="llm"),
                default_key="anthropic",
                openai=ChatOpenAI()
            )

            # uses the default model ChatAnthropic
            print(model.invoke("which organization created you?").content)

            # uses ChatOpenaAI
            print(
                model.with_config(
                    configurable={"llm": "openai"}
                ).invoke("which organization created you?").content
            )
        """
        from langchain_core.runnables.configurable import (
            RunnableConfigurableAlternatives,
        )

        return RunnableConfigurableAlternatives(
            which=which,
            default=self,
            alternatives=kwargs,
            default_key=default_key,
            prefix_keys=prefix_keys,
        )


def _seq_input_schema(
    steps: List[Runnable[Any, Any]], config: Optional[RunnableConfig]
) -> Type[BaseModel]:
    from langchain_core.runnables.passthrough import RunnableAssign, RunnablePick

    first = steps[0]
    if len(steps) == 1:
        return first.get_input_schema(config)
    elif isinstance(first, RunnableAssign):
        next_input_schema = _seq_input_schema(steps[1:], config)
        if not next_input_schema.__custom_root_type__:
            # it's a dict as expected
            return create_model(  # type: ignore[call-overload]
                "RunnableSequenceInput",
                **{
                    k: (v.annotation, v.default)
                    for k, v in next_input_schema.__fields__.items()
                    if k not in first.mapper.steps__
                },
            )
    elif isinstance(first, RunnablePick):
        return _seq_input_schema(steps[1:], config)

    return first.get_input_schema(config)


def _seq_output_schema(
    steps: List[Runnable[Any, Any]], config: Optional[RunnableConfig]
) -> Type[BaseModel]:
    from langchain_core.runnables.passthrough import RunnableAssign, RunnablePick

    last = steps[-1]
    if len(steps) == 1:
        return last.get_input_schema(config)
    elif isinstance(last, RunnableAssign):
        mapper_output_schema = last.mapper.get_output_schema(config)
        prev_output_schema = _seq_output_schema(steps[:-1], config)
        if not prev_output_schema.__custom_root_type__:
            # it's a dict as expected
            return create_model(  # type: ignore[call-overload]
                "RunnableSequenceOutput",
                **{
                    **{
                        k: (v.annotation, v.default)
                        for k, v in prev_output_schema.__fields__.items()
                    },
                    **{
                        k: (v.annotation, v.default)
                        for k, v in mapper_output_schema.__fields__.items()
                    },
                },
            )
    elif isinstance(last, RunnablePick):
        prev_output_schema = _seq_output_schema(steps[:-1], config)
        if not prev_output_schema.__custom_root_type__:
            # it's a dict as expected
            if isinstance(last.keys, list):
                return create_model(  # type: ignore[call-overload]
                    "RunnableSequenceOutput",
                    **{
                        k: (v.annotation, v.default)
                        for k, v in prev_output_schema.__fields__.items()
                        if k in last.keys
                    },
                )
            else:
                field = prev_output_schema.__fields__[last.keys]
                return create_model(  # type: ignore[call-overload]
                    "RunnableSequenceOutput",
                    __root__=(field.annotation, field.default),
                )

    return last.get_output_schema(config)


class RunnableSequence(RunnableSerializable[Input, Output]):
    """Sequence of Runnables, where the output of each is the input of the next.

    RunnableSequence is the most important composition operator in LangChain as it is
    used in virtually every chain.

    A RunnableSequence can be instantiated directly or more commonly by using the `|`
    operator where either the left or right operands (or both) must be a Runnable.

    Any RunnableSequence automatically supports sync, async, batch.

    The default implementations of `batch` and `abatch` utilize threadpools and
    asyncio gather and will be faster than naive invocation of invoke or ainvoke
    for IO bound Runnables.

    Batching is implemented by invoking the batch method on each component of the
    RunnableSequence in order.

    A RunnableSequence preserves the streaming properties of its components, so if all
    components of the sequence implement a `transform` method -- which
    is the method that implements the logic to map a streaming input to a streaming
    output -- then the sequence will be able to stream input to output!

    If any component of the sequence does not implement transform then the
    streaming will only begin after this component is run. If there are
    multiple blocking components, streaming begins after the last one.

    Please note: RunnableLambdas do not support `transform` by default! So if
        you need to use a RunnableLambdas be careful about where you place them in a
        RunnableSequence (if you need to use the .stream()/.astream() methods).

        If you need arbitrary logic and need streaming, you can subclass
        Runnable, and implement `transform` for whatever logic you need.

    Here is a simple example that uses simple functions to illustrate the use of
    RunnableSequence:

        .. code-block:: python

            from langchain_core.runnables import RunnableLambda

            def add_one(x: int) -> int:
                return x + 1

            def mul_two(x: int) -> int:
                return x * 2

            runnable_1 = RunnableLambda(add_one)
            runnable_2 = RunnableLambda(mul_two)
            sequence = runnable_1 | runnable_2
            # Or equivalently:
            # sequence = RunnableSequence(first=runnable_1, last=runnable_2)
            sequence.invoke(1)
            await sequence.ainvoke(1)

            sequence.batch([1, 2, 3])
            await sequence.abatch([1, 2, 3])

    Here's an example that uses streams JSON output generated by an LLM:

        .. code-block:: python

            from langchain_core.output_parsers.json import SimpleJsonOutputParser
            from langchain_openai import ChatOpenAI

            prompt = PromptTemplate.from_template(
                'In JSON format, give me a list of {topic} and their '
                'corresponding names in French, Spanish and in a '
                'Cat Language.'
            )

            model = ChatOpenAI()
            chain = prompt | model | SimpleJsonOutputParser()

            async for chunk in chain.astream({'topic': 'colors'}):
                print('-')  # noqa: T201
                print(chunk, sep='', flush=True)  # noqa: T201
    """

    # The steps are broken into first, middle and last, solely for type checking
    # purposes. It allows specifying the `Input` on the first type, the `Output` of
    # the last type.
    first: Runnable[Input, Any]
    """The first runnable in the sequence."""
    middle: List[Runnable[Any, Any]] = Field(default_factory=list)
    """The middle runnables in the sequence."""
    last: Runnable[Any, Output]
    """The last runnable in the sequence."""

    def __init__(
        self,
        *steps: RunnableLike,
        name: Optional[str] = None,
        first: Optional[Runnable[Any, Any]] = None,
        middle: Optional[List[Runnable[Any, Any]]] = None,
        last: Optional[Runnable[Any, Any]] = None,
    ) -> None:
        """Create a new RunnableSequence.

        Args:
            steps: The steps to include in the sequence.
        """
        steps_flat: List[Runnable] = []
        if not steps:
            if first is not None and last is not None:
                steps_flat = [first] + (middle or []) + [last]
        for step in steps:
            if isinstance(step, RunnableSequence):
                steps_flat.extend(step.steps)
            else:
                steps_flat.append(coerce_to_runnable(step))
        if len(steps_flat) < 2:
            raise ValueError(
                f"RunnableSequence must have at least 2 steps, got {len(steps_flat)}"
            )
        super().__init__(  # type: ignore[call-arg]
            first=steps_flat[0],
            middle=list(steps_flat[1:-1]),
            last=steps_flat[-1],
            name=name,
        )

    @classmethod
    def get_lc_namespace(cls) -> List[str]:
        """Get the namespace of the langchain object."""
        return ["langchain", "schema", "runnable"]

    @property
    def steps(self) -> List[Runnable[Any, Any]]:
        """All the runnables that make up the sequence in order."""
        return [self.first] + self.middle + [self.last]

    @classmethod
    def is_lc_serializable(cls) -> bool:
        return True

    class Config:
        arbitrary_types_allowed = True

    @property
    def InputType(self) -> Type[Input]:
        return self.first.InputType

    @property
    def OutputType(self) -> Type[Output]:
        return self.last.OutputType

    def get_input_schema(
        self, config: Optional[RunnableConfig] = None
    ) -> Type[BaseModel]:
        return _seq_input_schema(self.steps, config)

    def get_output_schema(
        self, config: Optional[RunnableConfig] = None
    ) -> Type[BaseModel]:
        return _seq_output_schema(self.steps, config)

    @property
    def config_specs(self) -> List[ConfigurableFieldSpec]:
        from langchain_core.beta.runnables.context import (
            CONTEXT_CONFIG_PREFIX,
            _key_from_id,
        )

        # get all specs
        all_specs = [
            (spec, idx)
            for idx, step in enumerate(self.steps)
            for spec in step.config_specs
        ]
        # calculate context dependencies
        specs_by_pos = groupby(
            [tup for tup in all_specs if tup[0].id.startswith(CONTEXT_CONFIG_PREFIX)],
            lambda x: x[1],
        )
        next_deps: Set[str] = set()
        deps_by_pos: Dict[int, Set[str]] = {}
        for pos, specs in specs_by_pos:
            deps_by_pos[pos] = next_deps
            next_deps = next_deps | {spec[0].id for spec in specs}
        # assign context dependencies
        for pos, (spec, idx) in enumerate(all_specs):
            if spec.id.startswith(CONTEXT_CONFIG_PREFIX):
                all_specs[pos] = (
                    ConfigurableFieldSpec(
                        id=spec.id,
                        annotation=spec.annotation,
                        name=spec.name,
                        default=spec.default,
                        description=spec.description,
                        is_shared=spec.is_shared,
                        dependencies=[
                            d
                            for d in deps_by_pos[idx]
                            if _key_from_id(d) != _key_from_id(spec.id)
                        ]
                        + (spec.dependencies or []),
                    ),
                    idx,
                )

        return get_unique_config_specs(spec for spec, _ in all_specs)

    def get_graph(self, config: Optional[RunnableConfig] = None) -> Graph:
        from langchain_core.runnables.graph import Graph

        graph = Graph()
        for step in self.steps:
            current_last_node = graph.last_node()
            step_graph = step.get_graph(config)
            if step is not self.first:
                step_graph.trim_first_node()
            if step is not self.last:
                step_graph.trim_last_node()
            step_first_node, _ = graph.extend(step_graph)
            if not step_first_node:
                raise ValueError(f"Runnable {step} has no first node")
            if current_last_node:
                graph.add_edge(current_last_node, step_first_node)

        return graph

    def __repr__(self) -> str:
        return "\n| ".join(
            repr(s) if i == 0 else indent_lines_after_first(repr(s), "| ")
            for i, s in enumerate(self.steps)
        )

    def __or__(
        self,
        other: Union[
            Runnable[Any, Other],
            Callable[[Any], Other],
            Callable[[Iterator[Any]], Iterator[Other]],
            Mapping[str, Union[Runnable[Any, Other], Callable[[Any], Other], Any]],
        ],
    ) -> RunnableSerializable[Input, Other]:
        if isinstance(other, RunnableSequence):
            return RunnableSequence(
                self.first,
                *self.middle,
                self.last,
                other.first,
                *other.middle,
                other.last,
                name=self.name or other.name,
            )
        else:
            return RunnableSequence(
                self.first,
                *self.middle,
                self.last,
                coerce_to_runnable(other),
                name=self.name,
            )

    def __ror__(
        self,
        other: Union[
            Runnable[Other, Any],
            Callable[[Other], Any],
            Callable[[Iterator[Other]], Iterator[Any]],
            Mapping[str, Union[Runnable[Other, Any], Callable[[Other], Any], Any]],
        ],
    ) -> RunnableSerializable[Other, Output]:
        if isinstance(other, RunnableSequence):
            return RunnableSequence(
                other.first,
                *other.middle,
                other.last,
                self.first,
                *self.middle,
                self.last,
                name=other.name or self.name,
            )
        else:
            return RunnableSequence(
                coerce_to_runnable(other),
                self.first,
                *self.middle,
                self.last,
                name=self.name,
            )

    def invoke(self, input: Input, config: Optional[RunnableConfig] = None) -> Output:
        from langchain_core.beta.runnables.context import config_with_context

        # setup callbacks and context
        config = config_with_context(ensure_config(config), self.steps)
        callback_manager = get_callback_manager_for_config(config)
        # start the root run
        run_manager = callback_manager.on_chain_start(
            dumpd(self),
            input,
            name=config.get("run_name") or self.get_name(),
            run_id=config.pop("run_id", None),
        )

        # invoke all steps in sequence
        try:
            for i, step in enumerate(self.steps):
                input = step.invoke(
                    input,
                    # mark each step as a child run
                    patch_config(
                        config, callbacks=run_manager.get_child(f"seq:step:{i+1}")
                    ),
                )
        # finish the root run
        except BaseException as e:
            run_manager.on_chain_error(e)
            raise
        else:
            run_manager.on_chain_end(input)
            return cast(Output, input)

    async def ainvoke(
        self,
        input: Input,
        config: Optional[RunnableConfig] = None,
        **kwargs: Optional[Any],
    ) -> Output:
        from langchain_core.beta.runnables.context import aconfig_with_context

        # setup callbacks and context
        config = aconfig_with_context(ensure_config(config), self.steps)
        callback_manager = get_async_callback_manager_for_config(config)
        # start the root run
        run_manager = await callback_manager.on_chain_start(
            dumpd(self),
            input,
            name=config.get("run_name") or self.get_name(),
            run_id=config.pop("run_id", None),
        )

        # invoke all steps in sequence
        try:
            for i, step in enumerate(self.steps):
                input = await step.ainvoke(
                    input,
                    # mark each step as a child run
                    patch_config(
                        config, callbacks=run_manager.get_child(f"seq:step:{i+1}")
                    ),
                )
        # finish the root run
        except BaseException as e:
            await run_manager.on_chain_error(e)
            raise
        else:
            await run_manager.on_chain_end(input)
            return cast(Output, input)

    def batch(
        self,
        inputs: List[Input],
        config: Optional[Union[RunnableConfig, List[RunnableConfig]]] = None,
        *,
        return_exceptions: bool = False,
        **kwargs: Optional[Any],
    ) -> List[Output]:
        from langchain_core.beta.runnables.context import config_with_context
        from langchain_core.callbacks.manager import CallbackManager

        if not inputs:
            return []

        # setup callbacks and context
        configs = [
            config_with_context(c, self.steps)
            for c in get_config_list(config, len(inputs))
        ]
        callback_managers = [
            CallbackManager.configure(
                inheritable_callbacks=config.get("callbacks"),
                local_callbacks=None,
                verbose=False,
                inheritable_tags=config.get("tags"),
                local_tags=None,
                inheritable_metadata=config.get("metadata"),
                local_metadata=None,
            )
            for config in configs
        ]
        # start the root runs, one per input
        run_managers = [
            cm.on_chain_start(
                dumpd(self),
                input,
                name=config.get("run_name") or self.get_name(),
                run_id=config.pop("run_id", None),
            )
            for cm, input, config in zip(callback_managers, inputs, configs)
        ]

        # invoke
        try:
            if return_exceptions:
                # Track which inputs (by index) failed so far
                # If an input has failed it will be present in this map,
                # and the value will be the exception that was raised.
                failed_inputs_map: Dict[int, Exception] = {}
                for stepidx, step in enumerate(self.steps):
                    # Assemble the original indexes of the remaining inputs
                    # (i.e. the ones that haven't failed yet)
                    remaining_idxs = [
                        i for i in range(len(configs)) if i not in failed_inputs_map
                    ]
                    # Invoke the step on the remaining inputs
                    inputs = step.batch(
                        [
                            inp
                            for i, inp in zip(remaining_idxs, inputs)
                            if i not in failed_inputs_map
                        ],
                        [
                            # each step a child run of the corresponding root run
                            patch_config(
                                config, callbacks=rm.get_child(f"seq:step:{stepidx+1}")
                            )
                            for i, (rm, config) in enumerate(zip(run_managers, configs))
                            if i not in failed_inputs_map
                        ],
                        return_exceptions=return_exceptions,
                        **kwargs,
                    )
                    # If an input failed, add it to the map
                    for i, inp in zip(remaining_idxs, inputs):
                        if isinstance(inp, Exception):
                            failed_inputs_map[i] = inp
                    inputs = [inp for inp in inputs if not isinstance(inp, Exception)]
                    # If all inputs have failed, stop processing
                    if len(failed_inputs_map) == len(configs):
                        break

                # Reassemble the outputs, inserting Exceptions for failed inputs
                inputs_copy = inputs.copy()
                inputs = []
                for i in range(len(configs)):
                    if i in failed_inputs_map:
                        inputs.append(cast(Input, failed_inputs_map[i]))
                    else:
                        inputs.append(inputs_copy.pop(0))
            else:
                for i, step in enumerate(self.steps):
                    inputs = step.batch(
                        inputs,
                        [
                            # each step a child run of the corresponding root run
                            patch_config(
                                config, callbacks=rm.get_child(f"seq:step:{i+1}")
                            )
                            for rm, config in zip(run_managers, configs)
                        ],
                    )

        # finish the root runs
        except BaseException as e:
            for rm in run_managers:
                rm.on_chain_error(e)
            if return_exceptions:
                return cast(List[Output], [e for _ in inputs])
            else:
                raise
        else:
            first_exception: Optional[Exception] = None
            for run_manager, out in zip(run_managers, inputs):
                if isinstance(out, Exception):
                    first_exception = first_exception or out
                    run_manager.on_chain_error(out)
                else:
                    run_manager.on_chain_end(out)
            if return_exceptions or first_exception is None:
                return cast(List[Output], inputs)
            else:
                raise first_exception

    async def abatch(
        self,
        inputs: List[Input],
        config: Optional[Union[RunnableConfig, List[RunnableConfig]]] = None,
        *,
        return_exceptions: bool = False,
        **kwargs: Optional[Any],
    ) -> List[Output]:
        from langchain_core.beta.runnables.context import aconfig_with_context
        from langchain_core.callbacks.manager import AsyncCallbackManager

        if not inputs:
            return []

        # setup callbacks and context
        configs = [
            aconfig_with_context(c, self.steps)
            for c in get_config_list(config, len(inputs))
        ]
        callback_managers = [
            AsyncCallbackManager.configure(
                inheritable_callbacks=config.get("callbacks"),
                local_callbacks=None,
                verbose=False,
                inheritable_tags=config.get("tags"),
                local_tags=None,
                inheritable_metadata=config.get("metadata"),
                local_metadata=None,
            )
            for config in configs
        ]
        # start the root runs, one per input
        run_managers: List[AsyncCallbackManagerForChainRun] = await asyncio.gather(
            *(
                cm.on_chain_start(
                    dumpd(self),
                    input,
                    name=config.get("run_name") or self.get_name(),
                    run_id=config.pop("run_id", None),
                )
                for cm, input, config in zip(callback_managers, inputs, configs)
            )
        )

        # invoke .batch() on each step
        # this uses batching optimizations in Runnable subclasses, like LLM
        try:
            if return_exceptions:
                # Track which inputs (by index) failed so far
                # If an input has failed it will be present in this map,
                # and the value will be the exception that was raised.
                failed_inputs_map: Dict[int, Exception] = {}
                for stepidx, step in enumerate(self.steps):
                    # Assemble the original indexes of the remaining inputs
                    # (i.e. the ones that haven't failed yet)
                    remaining_idxs = [
                        i for i in range(len(configs)) if i not in failed_inputs_map
                    ]
                    # Invoke the step on the remaining inputs
                    inputs = await step.abatch(
                        [
                            inp
                            for i, inp in zip(remaining_idxs, inputs)
                            if i not in failed_inputs_map
                        ],
                        [
                            # each step a child run of the corresponding root run
                            patch_config(
                                config, callbacks=rm.get_child(f"seq:step:{stepidx+1}")
                            )
                            for i, (rm, config) in enumerate(zip(run_managers, configs))
                            if i not in failed_inputs_map
                        ],
                        return_exceptions=return_exceptions,
                        **kwargs,
                    )
                    # If an input failed, add it to the map
                    for i, inp in zip(remaining_idxs, inputs):
                        if isinstance(inp, Exception):
                            failed_inputs_map[i] = inp
                    inputs = [inp for inp in inputs if not isinstance(inp, Exception)]
                    # If all inputs have failed, stop processing
                    if len(failed_inputs_map) == len(configs):
                        break

                # Reassemble the outputs, inserting Exceptions for failed inputs
                inputs_copy = inputs.copy()
                inputs = []
                for i in range(len(configs)):
                    if i in failed_inputs_map:
                        inputs.append(cast(Input, failed_inputs_map[i]))
                    else:
                        inputs.append(inputs_copy.pop(0))
            else:
                for i, step in enumerate(self.steps):
                    inputs = await step.abatch(
                        inputs,
                        [
                            # each step a child run of the corresponding root run
                            patch_config(
                                config, callbacks=rm.get_child(f"seq:step:{i+1}")
                            )
                            for rm, config in zip(run_managers, configs)
                        ],
                    )
        # finish the root runs
        except BaseException as e:
            await asyncio.gather(*(rm.on_chain_error(e) for rm in run_managers))
            if return_exceptions:
                return cast(List[Output], [e for _ in inputs])
            else:
                raise
        else:
            first_exception: Optional[Exception] = None
            coros: List[Awaitable[None]] = []
            for run_manager, out in zip(run_managers, inputs):
                if isinstance(out, Exception):
                    first_exception = first_exception or out
                    coros.append(run_manager.on_chain_error(out))
                else:
                    coros.append(run_manager.on_chain_end(out))
            await asyncio.gather(*coros)
            if return_exceptions or first_exception is None:
                return cast(List[Output], inputs)
            else:
                raise first_exception

    def _transform(
        self,
        input: Iterator[Input],
        run_manager: CallbackManagerForChainRun,
        config: RunnableConfig,
    ) -> Iterator[Output]:
        from langchain_core.beta.runnables.context import config_with_context

        steps = [self.first] + self.middle + [self.last]
        config = config_with_context(config, self.steps)

        # transform the input stream of each step with the next
        # steps that don't natively support transforming an input stream will
        # buffer input in memory until all available, and then start emitting output
        final_pipeline = cast(Iterator[Output], input)
        for step in steps:
            final_pipeline = step.transform(
                final_pipeline,
                patch_config(
                    config,
                    callbacks=run_manager.get_child(f"seq:step:{steps.index(step)+1}"),
                ),
            )

        for output in final_pipeline:
            yield output

    async def _atransform(
        self,
        input: AsyncIterator[Input],
        run_manager: AsyncCallbackManagerForChainRun,
        config: RunnableConfig,
    ) -> AsyncIterator[Output]:
        from langchain_core.beta.runnables.context import aconfig_with_context

        steps = [self.first] + self.middle + [self.last]
        config = aconfig_with_context(config, self.steps)

        # stream the last steps
        # transform the input stream of each step with the next
        # steps that don't natively support transforming an input stream will
        # buffer input in memory until all available, and then start emitting output
        final_pipeline = cast(AsyncIterator[Output], input)
        for step in steps:
            final_pipeline = step.atransform(
                final_pipeline,
                patch_config(
                    config,
                    callbacks=run_manager.get_child(f"seq:step:{steps.index(step)+1}"),
                ),
            )
        async for output in final_pipeline:
            yield output

    def transform(
        self,
        input: Iterator[Input],
        config: Optional[RunnableConfig] = None,
        **kwargs: Optional[Any],
    ) -> Iterator[Output]:
        yield from self._transform_stream_with_config(
            input,
            self._transform,
            patch_config(config, run_name=(config or {}).get("run_name") or self.name),
            **kwargs,
        )

    def stream(
        self,
        input: Input,
        config: Optional[RunnableConfig] = None,
        **kwargs: Optional[Any],
    ) -> Iterator[Output]:
        yield from self.transform(iter([input]), config, **kwargs)

    async def atransform(
        self,
        input: AsyncIterator[Input],
        config: Optional[RunnableConfig] = None,
        **kwargs: Optional[Any],
    ) -> AsyncIterator[Output]:
        async for chunk in self._atransform_stream_with_config(
            input,
            self._atransform,
            patch_config(config, run_name=(config or {}).get("run_name") or self.name),
            **kwargs,
        ):
            yield chunk

    async def astream(
        self,
        input: Input,
        config: Optional[RunnableConfig] = None,
        **kwargs: Optional[Any],
    ) -> AsyncIterator[Output]:
        async def input_aiter() -> AsyncIterator[Input]:
            yield input

        async for chunk in self.atransform(input_aiter(), config, **kwargs):
            yield chunk


class RunnableParallel(RunnableSerializable[Input, Dict[str, Any]]):
    """Runnable that runs a mapping of Runnables in parallel, and returns a mapping
    of their outputs.

    RunnableParallel is one of the two main composition primitives for the LCEL,
    alongside RunnableSequence. It invokes Runnables concurrently, providing the same
    input to each.

    A RunnableParallel can be instantiated directly or by using a dict literal within a
    sequence.

    Here is a simple example that uses functions to illustrate the use of
    RunnableParallel:

        .. code-block:: python

            from langchain_core.runnables import RunnableLambda

            def add_one(x: int) -> int:
                return x + 1

            def mul_two(x: int) -> int:
                return x * 2

            def mul_three(x: int) -> int:
                return x * 3

            runnable_1 = RunnableLambda(add_one)
            runnable_2 = RunnableLambda(mul_two)
            runnable_3 = RunnableLambda(mul_three)

            sequence = runnable_1 | {  # this dict is coerced to a RunnableParallel
                "mul_two": runnable_2,
                "mul_three": runnable_3,
            }
            # Or equivalently:
            # sequence = runnable_1 | RunnableParallel(
            #     {"mul_two": runnable_2, "mul_three": runnable_3}
            # )
            # Also equivalently:
            # sequence = runnable_1 | RunnableParallel(
            #     mul_two=runnable_2,
            #     mul_three=runnable_3,
            # )

            sequence.invoke(1)
            await sequence.ainvoke(1)

            sequence.batch([1, 2, 3])
            await sequence.abatch([1, 2, 3])

    RunnableParallel makes it easy to run Runnables in parallel. In the below example,
    we simultaneously stream output from two different Runnables:

        .. code-block:: python

            from langchain_core.prompts import ChatPromptTemplate
            from langchain_core.runnables import RunnableParallel
            from langchain_openai import ChatOpenAI

            model = ChatOpenAI()
            joke_chain = (
                ChatPromptTemplate.from_template("tell me a joke about {topic}")
                | model
            )
            poem_chain = (
                ChatPromptTemplate.from_template("write a 2-line poem about {topic}")
                | model
            )

            runnable = RunnableParallel(joke=joke_chain, poem=poem_chain)

            # Display stream
            output = {key: "" for key, _ in runnable.output_schema()}
            for chunk in runnable.stream({"topic": "bear"}):
                for key in chunk:
                    output[key] = output[key] + chunk[key].content
                print(output)  # noqa: T201
    """

    steps__: Mapping[str, Runnable[Input, Any]]

    def __init__(
        self,
        steps__: Optional[
            Mapping[
                str,
                Union[
                    Runnable[Input, Any],
                    Callable[[Input], Any],
                    Mapping[str, Union[Runnable[Input, Any], Callable[[Input], Any]]],
                ],
            ]
        ] = None,
        **kwargs: Union[
            Runnable[Input, Any],
            Callable[[Input], Any],
            Mapping[str, Union[Runnable[Input, Any], Callable[[Input], Any]]],
        ],
    ) -> None:
        merged = {**steps__} if steps__ is not None else {}
        merged.update(kwargs)
        super().__init__(  # type: ignore[call-arg]
            steps__={key: coerce_to_runnable(r) for key, r in merged.items()}
        )

    @classmethod
    def is_lc_serializable(cls) -> bool:
        return True

    @classmethod
    def get_lc_namespace(cls) -> List[str]:
        """Get the namespace of the langchain object."""
        return ["langchain", "schema", "runnable"]

    class Config:
        arbitrary_types_allowed = True

    def get_name(
        self, suffix: Optional[str] = None, *, name: Optional[str] = None
    ) -> str:
        name = name or self.name or f"RunnableParallel<{','.join(self.steps__.keys())}>"
        return super().get_name(suffix, name=name)

    @property
    def InputType(self) -> Any:
        for step in self.steps__.values():
            if step.InputType:
                return step.InputType

        return Any

    def get_input_schema(
        self, config: Optional[RunnableConfig] = None
    ) -> Type[BaseModel]:
        if all(
            s.get_input_schema(config).schema().get("type", "object") == "object"
            for s in self.steps__.values()
        ):
            # This is correct, but pydantic typings/mypy don't think so.
            return create_model(  # type: ignore[call-overload]
                self.get_name("Input"),
                **{
                    k: (v.annotation, v.default)
                    for step in self.steps__.values()
                    for k, v in step.get_input_schema(config).__fields__.items()
                    if k != "__root__"
                },
            )

        return super().get_input_schema(config)

    def get_output_schema(
        self, config: Optional[RunnableConfig] = None
    ) -> Type[BaseModel]:
        # This is correct, but pydantic typings/mypy don't think so.
        return create_model(  # type: ignore[call-overload]
            self.get_name("Output"),
            **{k: (v.OutputType, None) for k, v in self.steps__.items()},
        )

    @property
    def config_specs(self) -> List[ConfigurableFieldSpec]:
        return get_unique_config_specs(
            spec for step in self.steps__.values() for spec in step.config_specs
        )

    def get_graph(self, config: Optional[RunnableConfig] = None) -> Graph:
        from langchain_core.runnables.graph import Graph

        graph = Graph()
        input_node = graph.add_node(self.get_input_schema(config))
        output_node = graph.add_node(self.get_output_schema(config))
        for step in self.steps__.values():
            step_graph = step.get_graph()
            step_graph.trim_first_node()
            step_graph.trim_last_node()
            if not step_graph:
                graph.add_edge(input_node, output_node)
            else:
                step_first_node, step_last_node = graph.extend(step_graph)
                if not step_first_node:
                    raise ValueError(f"Runnable {step} has no first node")
                if not step_last_node:
                    raise ValueError(f"Runnable {step} has no last node")
                graph.add_edge(input_node, step_first_node)
                graph.add_edge(step_last_node, output_node)

        return graph

    def __repr__(self) -> str:
        map_for_repr = ",\n  ".join(
            f"{k}: {indent_lines_after_first(repr(v), '  ' + k + ': ')}"
            for k, v in self.steps__.items()
        )
        return "{\n  " + map_for_repr + "\n}"

    def invoke(
        self, input: Input, config: Optional[RunnableConfig] = None
    ) -> Dict[str, Any]:
        from langchain_core.callbacks.manager import CallbackManager

        # setup callbacks
        config = ensure_config(config)
        callback_manager = CallbackManager.configure(
            inheritable_callbacks=config.get("callbacks"),
            local_callbacks=None,
            verbose=False,
            inheritable_tags=config.get("tags"),
            local_tags=None,
            inheritable_metadata=config.get("metadata"),
            local_metadata=None,
        )
        # start the root run
        run_manager = callback_manager.on_chain_start(
            dumpd(self),
            input,
            name=config.get("run_name") or self.get_name(),
            run_id=config.pop("run_id", None),
        )

        # gather results from all steps
        try:
            # copy to avoid issues from the caller mutating the steps during invoke()
            steps = dict(self.steps__)
            with get_executor_for_config(config) as executor:
                futures = [
                    executor.submit(
                        step.invoke,
                        input,
                        # mark each step as a child run
                        patch_config(
                            config,
                            callbacks=run_manager.get_child(f"map:key:{key}"),
                        ),
                    )
                    for key, step in steps.items()
                ]
                output = {key: future.result() for key, future in zip(steps, futures)}
        # finish the root run
        except BaseException as e:
            run_manager.on_chain_error(e)
            raise
        else:
            run_manager.on_chain_end(output)
            return output

    async def ainvoke(
        self,
        input: Input,
        config: Optional[RunnableConfig] = None,
        **kwargs: Optional[Any],
    ) -> Dict[str, Any]:
        # setup callbacks
        config = ensure_config(config)
        callback_manager = get_async_callback_manager_for_config(config)
        # start the root run
        run_manager = await callback_manager.on_chain_start(
            dumpd(self),
            input,
            name=config.get("run_name") or self.get_name(),
            run_id=config.pop("run_id", None),
        )

        # gather results from all steps
        try:
            # copy to avoid issues from the caller mutating the steps during invoke()
            steps = dict(self.steps__)
            results = await asyncio.gather(
                *(
                    step.ainvoke(
                        input,
                        # mark each step as a child run
                        patch_config(
                            config, callbacks=run_manager.get_child(f"map:key:{key}")
                        ),
                    )
                    for key, step in steps.items()
                )
            )
            output = {key: value for key, value in zip(steps, results)}
        # finish the root run
        except BaseException as e:
            await run_manager.on_chain_error(e)
            raise
        else:
            await run_manager.on_chain_end(output)
            return output

    def _transform(
        self,
        input: Iterator[Input],
        run_manager: CallbackManagerForChainRun,
        config: RunnableConfig,
    ) -> Iterator[AddableDict]:
        # Shallow copy steps to ignore mutations while in progress
        steps = dict(self.steps__)
        # Each step gets a copy of the input iterator,
        # which is consumed in parallel in a separate thread.
        input_copies = list(safetee(input, len(steps), lock=threading.Lock()))
        with get_executor_for_config(config) as executor:
            # Create the transform() generator for each step
            named_generators = [
                (
                    name,
                    step.transform(
                        input_copies.pop(),
                        patch_config(
                            config, callbacks=run_manager.get_child(f"map:key:{name}")
                        ),
                    ),
                )
                for name, step in steps.items()
            ]
            # Start the first iteration of each generator
            futures = {
                executor.submit(next, generator): (step_name, generator)
                for step_name, generator in named_generators
            }
            # Yield chunks from each as they become available,
            # and start the next iteration of that generator that yielded it.
            # When all generators are exhausted, stop.
            while futures:
                completed_futures, _ = wait(futures, return_when=FIRST_COMPLETED)
                for future in completed_futures:
                    (step_name, generator) = futures.pop(future)
                    try:
                        chunk = AddableDict({step_name: future.result()})
                        yield chunk
                        futures[executor.submit(next, generator)] = (
                            step_name,
                            generator,
                        )
                    except StopIteration:
                        pass

    def transform(
        self,
        input: Iterator[Input],
        config: Optional[RunnableConfig] = None,
        **kwargs: Any,
    ) -> Iterator[Dict[str, Any]]:
        yield from self._transform_stream_with_config(
            input, self._transform, config, **kwargs
        )

    def stream(
        self,
        input: Input,
        config: Optional[RunnableConfig] = None,
        **kwargs: Optional[Any],
    ) -> Iterator[Dict[str, Any]]:
        yield from self.transform(iter([input]), config)

    async def _atransform(
        self,
        input: AsyncIterator[Input],
        run_manager: AsyncCallbackManagerForChainRun,
        config: RunnableConfig,
    ) -> AsyncIterator[AddableDict]:
        # Shallow copy steps to ignore mutations while in progress
        steps = dict(self.steps__)
        # Each step gets a copy of the input iterator,
        # which is consumed in parallel in a separate thread.
        input_copies = list(atee(input, len(steps), lock=asyncio.Lock()))
        # Create the transform() generator for each step
        named_generators = [
            (
                name,
                step.atransform(
                    input_copies.pop(),
                    patch_config(
                        config, callbacks=run_manager.get_child(f"map:key:{name}")
                    ),
                ),
            )
            for name, step in steps.items()
        ]

        # Wrap in a coroutine to satisfy linter
        async def get_next_chunk(generator: AsyncIterator) -> Optional[Output]:
            return await py_anext(generator)

        # Start the first iteration of each generator
        tasks = {
            asyncio.create_task(get_next_chunk(generator)): (step_name, generator)
            for step_name, generator in named_generators
        }
        # Yield chunks from each as they become available,
        # and start the next iteration of the generator that yielded it.
        # When all generators are exhausted, stop.
        while tasks:
            completed_tasks, _ = await asyncio.wait(
                tasks, return_when=asyncio.FIRST_COMPLETED
            )
            for task in completed_tasks:
                (step_name, generator) = tasks.pop(task)
                try:
                    chunk = AddableDict({step_name: task.result()})
                    yield chunk
                    new_task = asyncio.create_task(get_next_chunk(generator))
                    tasks[new_task] = (step_name, generator)
                except StopAsyncIteration:
                    pass

    async def atransform(
        self,
        input: AsyncIterator[Input],
        config: Optional[RunnableConfig] = None,
        **kwargs: Any,
    ) -> AsyncIterator[Dict[str, Any]]:
        async for chunk in self._atransform_stream_with_config(
            input, self._atransform, config, **kwargs
        ):
            yield chunk

    async def astream(
        self,
        input: Input,
        config: Optional[RunnableConfig] = None,
        **kwargs: Optional[Any],
    ) -> AsyncIterator[Dict[str, Any]]:
        async def input_aiter() -> AsyncIterator[Input]:
            yield input

        async for chunk in self.atransform(input_aiter(), config):
            yield chunk


# We support both names
RunnableMap = RunnableParallel


class RunnableGenerator(Runnable[Input, Output]):
    """Runnable that runs a generator function.

    RunnableGenerators can be instantiated directly or by using a generator within
    a sequence.

    RunnableGenerators can be used to implement custom behavior, such as custom output
    parsers, while preserving streaming capabilities. Given a generator function with
    a signature Iterator[A] -> Iterator[B], wrapping it in a RunnableGenerator allows
    it to emit output chunks as soon as they are streamed in from the previous step.

    Note that if a generator function has a signature A -> Iterator[B], such that it
    requires its input from the previous step to be completed before emitting chunks
    (e.g., most LLMs need the entire prompt available to start generating), it can
    instead be wrapped in a RunnableLambda.

    Here is an example to show the basic mechanics of a RunnableGenerator:

        .. code-block:: python

            from typing import Any, AsyncIterator, Iterator

            from langchain_core.runnables import RunnableGenerator


            def gen(input: Iterator[Any]) -> Iterator[str]:
                for token in ["Have", " a", " nice", " day"]:
                    yield token


            runnable = RunnableGenerator(gen)
            runnable.invoke(None)  # "Have a nice day"
            list(runnable.stream(None))  # ["Have", " a", " nice", " day"]
            runnable.batch([None, None])  # ["Have a nice day", "Have a nice day"]


            # Async version:
            async def agen(input: AsyncIterator[Any]) -> AsyncIterator[str]:
                for token in ["Have", " a", " nice", " day"]:
                    yield token

            runnable = RunnableGenerator(agen)
            await runnable.ainvoke(None)  # "Have a nice day"
            [p async for p in runnable.astream(None)] # ["Have", " a", " nice", " day"]

    RunnableGenerator makes it easy to implement custom behavior within a streaming
    context. Below we show an example:
        .. code-block:: python

            from langchain_core.prompts import ChatPromptTemplate
            from langchain_core.runnables import RunnableGenerator, RunnableLambda
            from langchain_openai import ChatOpenAI
            from langchain_core.output_parsers import StrOutputParser


            model = ChatOpenAI()
            chant_chain = (
                ChatPromptTemplate.from_template("Give me a 3 word chant about {topic}")
                | model
                | StrOutputParser()
            )

            def character_generator(input: Iterator[str]) -> Iterator[str]:
                for token in input:
                    if "," in token or "." in token:
                        yield "👏" + token
                    else:
                        yield token


            runnable = chant_chain | character_generator
            assert type(runnable.last) is RunnableGenerator
            "".join(runnable.stream({"topic": "waste"})) # Reduce👏, Reuse👏, Recycle👏.

            # Note that RunnableLambda can be used to delay streaming of one step in a
            # sequence until the previous step is finished:
            def reverse_generator(input: str) -> Iterator[str]:
                # Yield characters of input in reverse order.
                for character in input[::-1]:
                    yield character

            runnable = chant_chain | RunnableLambda(reverse_generator)
            "".join(runnable.stream({"topic": "waste"}))  # ".elcycer ,esuer ,ecudeR"
    """

    def __init__(
        self,
        transform: Union[
            Callable[[Iterator[Input]], Iterator[Output]],
            Callable[[AsyncIterator[Input]], AsyncIterator[Output]],
        ],
        atransform: Optional[
            Callable[[AsyncIterator[Input]], AsyncIterator[Output]]
        ] = None,
    ) -> None:
        if atransform is not None:
            self._atransform = atransform
            func_for_name: Callable = atransform

        if inspect.isasyncgenfunction(transform):
            self._atransform = transform  # type: ignore[assignment]
            func_for_name = transform
        elif inspect.isgeneratorfunction(transform):
            self._transform = transform
            func_for_name = transform
        else:
            raise TypeError(
                "Expected a generator function type for `transform`."
                f"Instead got an unsupported type: {type(transform)}"
            )

        try:
            self.name = func_for_name.__name__
        except AttributeError:
            pass

    @property
    def InputType(self) -> Any:
        func = getattr(self, "_transform", None) or getattr(self, "_atransform")
        try:
            params = inspect.signature(func).parameters
            first_param = next(iter(params.values()), None)
            if first_param and first_param.annotation != inspect.Parameter.empty:
                return getattr(first_param.annotation, "__args__", (Any,))[0]
            else:
                return Any
        except ValueError:
            return Any

    @property
    def OutputType(self) -> Any:
        func = getattr(self, "_transform", None) or getattr(self, "_atransform")
        try:
            sig = inspect.signature(func)
            return (
                getattr(sig.return_annotation, "__args__", (Any,))[0]
                if sig.return_annotation != inspect.Signature.empty
                else Any
            )
        except ValueError:
            return Any

    def __eq__(self, other: Any) -> bool:
        if isinstance(other, RunnableGenerator):
            if hasattr(self, "_transform") and hasattr(other, "_transform"):
                return self._transform == other._transform
            elif hasattr(self, "_atransform") and hasattr(other, "_atransform"):
                return self._atransform == other._atransform
            else:
                return False
        else:
            return False

    def __repr__(self) -> str:
        return f"RunnableGenerator({self.name})"

    def transform(
        self,
        input: Iterator[Input],
        config: Optional[RunnableConfig] = None,
        **kwargs: Any,
    ) -> Iterator[Output]:
        if not hasattr(self, "_transform"):
            raise NotImplementedError(f"{repr(self)} only supports async methods.")
        return self._transform_stream_with_config(
            input,
            self._transform,  # type: ignore[arg-type]
            config,
            **kwargs,  # type: ignore[arg-type]
        )

    def stream(
        self,
        input: Input,
        config: Optional[RunnableConfig] = None,
        **kwargs: Any,
    ) -> Iterator[Output]:
        return self.transform(iter([input]), config, **kwargs)

    def invoke(
        self, input: Input, config: Optional[RunnableConfig] = None, **kwargs: Any
    ) -> Output:
        final = None
        for output in self.stream(input, config, **kwargs):
            if final is None:
                final = output
            else:
                final = final + output
        return cast(Output, final)

    def atransform(
        self,
        input: AsyncIterator[Input],
        config: Optional[RunnableConfig] = None,
        **kwargs: Any,
    ) -> AsyncIterator[Output]:
        if not hasattr(self, "_atransform"):
            raise NotImplementedError(f"{repr(self)} only supports sync methods.")

        return self._atransform_stream_with_config(
            input, self._atransform, config, **kwargs
        )

    def astream(
        self,
        input: Input,
        config: Optional[RunnableConfig] = None,
        **kwargs: Any,
    ) -> AsyncIterator[Output]:
        async def input_aiter() -> AsyncIterator[Input]:
            yield input

        return self.atransform(input_aiter(), config, **kwargs)

    async def ainvoke(
        self, input: Input, config: Optional[RunnableConfig] = None, **kwargs: Any
    ) -> Output:
        final = None
        async for output in self.astream(input, config, **kwargs):
            if final is None:
                final = output
            else:
                final = final + output
        return cast(Output, final)


class RunnableLambda(Runnable[Input, Output]):
    """RunnableLambda converts a python callable into a Runnable.

    Wrapping a callable in a RunnableLambda makes the callable usable
    within either a sync or async context.

    RunnableLambda can be composed as any other Runnable and provides
    seamless integration with LangChain tracing.

    Examples:

        .. code-block:: python

            # This is a RunnableLambda
            from langchain_core.runnables import RunnableLambda

            def add_one(x: int) -> int:
                return x + 1

            runnable = RunnableLambda(add_one)

            runnable.invoke(1) # returns 2
            runnable.batch([1, 2, 3]) # returns [2, 3, 4]

            # Async is supported by default by delegating to the sync implementation
            await runnable.ainvoke(1) # returns 2
            await runnable.abatch([1, 2, 3]) # returns [2, 3, 4]


            # Alternatively, can provide both synd and sync implementations
            async def add_one_async(x: int) -> int:
                return x + 1

            runnable = RunnableLambda(add_one, afunc=add_one_async)
            runnable.invoke(1) # Uses add_one
            await runnable.ainvoke(1) # Uses add_one_async
    """

    def __init__(
        self,
        func: Union[
            Union[
                Callable[[Input], Output],
                Callable[[Input], Iterator[Output]],
                Callable[[Input, RunnableConfig], Output],
                Callable[[Input, CallbackManagerForChainRun], Output],
                Callable[[Input, CallbackManagerForChainRun, RunnableConfig], Output],
            ],
            Union[
                Callable[[Input], Awaitable[Output]],
                Callable[[Input], AsyncIterator[Output]],
                Callable[[Input, RunnableConfig], Awaitable[Output]],
                Callable[[Input, AsyncCallbackManagerForChainRun], Awaitable[Output]],
                Callable[
                    [Input, AsyncCallbackManagerForChainRun, RunnableConfig],
                    Awaitable[Output],
                ],
            ],
        ],
        afunc: Optional[
            Union[
                Callable[[Input], Awaitable[Output]],
                Callable[[Input], AsyncIterator[Output]],
                Callable[[Input, RunnableConfig], Awaitable[Output]],
                Callable[[Input, AsyncCallbackManagerForChainRun], Awaitable[Output]],
                Callable[
                    [Input, AsyncCallbackManagerForChainRun, RunnableConfig],
                    Awaitable[Output],
                ],
            ]
        ] = None,
        name: Optional[str] = None,
    ) -> None:
        """Create a RunnableLambda from a callable, and async callable or both.

        Accepts both sync and async variants to allow providing efficient
        implementations for sync and async execution.

        Args:
            func: Either sync or async callable
            afunc: An async callable that takes an input and returns an output.
        """
        if afunc is not None:
            self.afunc = afunc
            func_for_name: Callable = afunc

        if inspect.iscoroutinefunction(func) or inspect.isasyncgenfunction(func):
            if afunc is not None:
                raise TypeError(
                    "Func was provided as a coroutine function, but afunc was "
                    "also provided. If providing both, func should be a regular "
                    "function to avoid ambiguity."
                )
            self.afunc = func
            func_for_name = func
        elif callable(func):
            self.func = cast(Callable[[Input], Output], func)
            func_for_name = func
        else:
            raise TypeError(
                "Expected a callable type for `func`."
                f"Instead got an unsupported type: {type(func)}"
            )

        try:
            if name is not None:
                self.name = name
            elif func_for_name.__name__ != "<lambda>":
                self.name = func_for_name.__name__
        except AttributeError:
            pass

    @property
    def InputType(self) -> Any:
        """The type of the input to this runnable."""
        func = getattr(self, "func", None) or getattr(self, "afunc")
        try:
            params = inspect.signature(func).parameters
            first_param = next(iter(params.values()), None)
            if first_param and first_param.annotation != inspect.Parameter.empty:
                return first_param.annotation
            else:
                return Any
        except ValueError:
            return Any

    def get_input_schema(
        self, config: Optional[RunnableConfig] = None
    ) -> Type[BaseModel]:
        """The pydantic schema for the input to this runnable."""
        func = getattr(self, "func", None) or getattr(self, "afunc")

        if isinstance(func, itemgetter):
            # This is terrible, but afaict it's not possible to access _items
            # on itemgetter objects, so we have to parse the repr
            items = str(func).replace("operator.itemgetter(", "")[:-1].split(", ")
            if all(
                item[0] == "'" and item[-1] == "'" and len(item) > 2 for item in items
            ):
                # It's a dict, lol
                return create_model(
                    self.get_name("Input"),
                    **{item[1:-1]: (Any, None) for item in items},  # type: ignore
                )
            else:
                return create_model(
                    self.get_name("Input"),
                    __root__=(List[Any], None),
                )

        if self.InputType != Any:
            return super().get_input_schema(config)

        if dict_keys := get_function_first_arg_dict_keys(func):
            return create_model(
                self.get_name("Input"),
                **{key: (Any, None) for key in dict_keys},  # type: ignore
            )

        return super().get_input_schema(config)

    @property
    def OutputType(self) -> Any:
        """The type of the output of this runnable as a type annotation."""
        func = getattr(self, "func", None) or getattr(self, "afunc")
        try:
            sig = inspect.signature(func)
            if sig.return_annotation != inspect.Signature.empty:
                # unwrap iterator types
                if getattr(sig.return_annotation, "__origin__", None) in (
                    collections.abc.Iterator,
                    collections.abc.AsyncIterator,
                ):
                    return getattr(sig.return_annotation, "__args__", (Any,))[0]
                return sig.return_annotation
            else:
                return Any
        except ValueError:
            return Any

    @property
    def deps(self) -> List[Runnable]:
        """The dependencies of this runnable."""
        if hasattr(self, "func"):
            objects = get_function_nonlocals(self.func)
        elif hasattr(self, "afunc"):
            objects = get_function_nonlocals(self.afunc)
        else:
            objects = []

        deps: List[Runnable] = []
        for obj in objects:
            if isinstance(obj, Runnable):
                deps.append(obj)
            elif isinstance(getattr(obj, "__self__", None), Runnable):
                deps.append(obj.__self__)
        return deps

    @property
    def config_specs(self) -> List[ConfigurableFieldSpec]:
        return get_unique_config_specs(
            spec for dep in self.deps for spec in dep.config_specs
        )

    def get_graph(self, config: RunnableConfig | None = None) -> Graph:
        if deps := self.deps:
            graph = Graph()
            input_node = graph.add_node(self.get_input_schema(config))
            output_node = graph.add_node(self.get_output_schema(config))
            for dep in deps:
                dep_graph = dep.get_graph()
                dep_graph.trim_first_node()
                dep_graph.trim_last_node()
                if not dep_graph:
                    graph.add_edge(input_node, output_node)
                else:
                    dep_first_node, dep_last_node = graph.extend(dep_graph)
                    if not dep_first_node:
                        raise ValueError(f"Runnable {dep} has no first node")
                    if not dep_last_node:
                        raise ValueError(f"Runnable {dep} has no last node")
                    graph.add_edge(input_node, dep_first_node)
                    graph.add_edge(dep_last_node, output_node)
        else:
            graph = super().get_graph(config)

        return graph

    def __eq__(self, other: Any) -> bool:
        if isinstance(other, RunnableLambda):
            if hasattr(self, "func") and hasattr(other, "func"):
                return self.func == other.func
            elif hasattr(self, "afunc") and hasattr(other, "afunc"):
                return self.afunc == other.afunc
            else:
                return False
        else:
            return False

    def __repr__(self) -> str:
        """A string representation of this runnable."""
        if hasattr(self, "func") and isinstance(self.func, itemgetter):
            return f"RunnableLambda({str(self.func)[len('operator.'):]})"
        elif hasattr(self, "func"):
            return f"RunnableLambda({get_lambda_source(self.func) or '...'})"
        elif hasattr(self, "afunc"):
            return f"RunnableLambda(afunc={get_lambda_source(self.afunc) or '...'})"
        else:
            return "RunnableLambda(...)"

    def _invoke(
        self,
        input: Input,
        run_manager: CallbackManagerForChainRun,
        config: RunnableConfig,
        **kwargs: Any,
    ) -> Output:
        if inspect.isgeneratorfunction(self.func):
            output: Optional[Output] = None
            for chunk in call_func_with_variable_args(
                cast(Callable[[Input], Iterator[Output]], self.func),
                input,
                config,
                run_manager,
                **kwargs,
            ):
                if output is None:
                    output = chunk
                else:
                    try:
                        output = output + chunk  # type: ignore[operator]
                    except TypeError:
                        output = chunk
        else:
            output = call_func_with_variable_args(
                self.func, input, config, run_manager, **kwargs
            )
        # If the output is a runnable, invoke it
        if isinstance(output, Runnable):
            recursion_limit = config["recursion_limit"]
            if recursion_limit <= 0:
                raise RecursionError(
                    f"Recursion limit reached when invoking {self} with input {input}."
                )
            output = output.invoke(
                input,
                patch_config(
                    config,
                    callbacks=run_manager.get_child(),
                    recursion_limit=recursion_limit - 1,
                ),
            )
        return cast(Output, output)

    async def _ainvoke(
        self,
        input: Input,
        run_manager: AsyncCallbackManagerForChainRun,
        config: RunnableConfig,
        **kwargs: Any,
    ) -> Output:
        if hasattr(self, "afunc"):
            afunc = self.afunc
        else:
            if inspect.isgeneratorfunction(self.func):

                def func(
                    input: Input,
                    run_manager: AsyncCallbackManagerForChainRun,
                    config: RunnableConfig,
                    **kwargs: Any,
                ) -> Output:
                    output: Optional[Output] = None
                    for chunk in call_func_with_variable_args(
                        cast(Callable[[Input], Iterator[Output]], self.func),
                        input,
                        config,
                        run_manager.get_sync(),
                        **kwargs,
                    ):
                        if output is None:
                            output = chunk
                        else:
                            try:
                                output = output + chunk  # type: ignore[operator]
                            except TypeError:
                                output = chunk
                    return cast(Output, output)

            else:

                def func(
                    input: Input,
                    run_manager: AsyncCallbackManagerForChainRun,
                    config: RunnableConfig,
                    **kwargs: Any,
                ) -> Output:
                    return call_func_with_variable_args(
                        self.func, input, config, run_manager.get_sync(), **kwargs
                    )

            @wraps(func)
            async def f(*args, **kwargs):  # type: ignore[no-untyped-def]
                return await run_in_executor(config, func, *args, **kwargs)

            afunc = f

        if inspect.isasyncgenfunction(afunc):
            output: Optional[Output] = None
            async for chunk in cast(
                AsyncIterator[Output],
                acall_func_with_variable_args(
                    cast(Callable, afunc),
                    input,
                    config,
                    run_manager,
                    **kwargs,
                ),
            ):
                if output is None:
                    output = chunk
                else:
                    try:
                        output = output + chunk  # type: ignore[operator]
                    except TypeError:
                        output = chunk
        else:
            output = await acall_func_with_variable_args(
                cast(Callable, afunc), input, config, run_manager, **kwargs
            )
        # If the output is a runnable, invoke it
        if isinstance(output, Runnable):
            recursion_limit = config["recursion_limit"]
            if recursion_limit <= 0:
                raise RecursionError(
                    f"Recursion limit reached when invoking {self} with input {input}."
                )
            output = await output.ainvoke(
                input,
                patch_config(
                    config,
                    callbacks=run_manager.get_child(),
                    recursion_limit=recursion_limit - 1,
                ),
            )
        return cast(Output, output)

    def _config(
        self, config: Optional[RunnableConfig], callable: Callable[..., Any]
    ) -> RunnableConfig:
        return ensure_config(config)

    def invoke(
        self,
        input: Input,
        config: Optional[RunnableConfig] = None,
        **kwargs: Optional[Any],
    ) -> Output:
        """Invoke this runnable synchronously."""
        if hasattr(self, "func"):
            return self._call_with_config(
                self._invoke,
                input,
                self._config(config, self.func),
                **kwargs,
            )
        else:
            raise TypeError(
                "Cannot invoke a coroutine function synchronously."
                "Use `ainvoke` instead."
            )

    async def ainvoke(
        self,
        input: Input,
        config: Optional[RunnableConfig] = None,
        **kwargs: Optional[Any],
    ) -> Output:
        """Invoke this runnable asynchronously."""
        the_func = self.afunc if hasattr(self, "afunc") else self.func
        return await self._acall_with_config(
            self._ainvoke,
            input,
            self._config(config, the_func),
            **kwargs,
        )

    def _transform(
        self,
        input: Iterator[Input],
        run_manager: CallbackManagerForChainRun,
        config: RunnableConfig,
        **kwargs: Any,
    ) -> Iterator[Output]:
        final: Input
        got_first_val = False
        for ichunk in input:
            # By definitions, RunnableLambdas consume all input before emitting output.
            # If the input is not addable, then we'll assume that we can
            # only operate on the last chunk.
            # So we'll iterate until we get to the last chunk!
            if not got_first_val:
                final = ichunk
                got_first_val = True
            else:
                try:
                    final = final + ichunk  # type: ignore[operator]
                except TypeError:
                    final = ichunk

        if inspect.isgeneratorfunction(self.func):
            output: Optional[Output] = None
            for chunk in call_func_with_variable_args(
                self.func, cast(Input, final), config, run_manager, **kwargs
            ):
                yield chunk
                if output is None:
                    output = chunk
                else:
                    try:
                        output = output + chunk
                    except TypeError:
                        output = chunk
        else:
            output = call_func_with_variable_args(
                self.func, cast(Input, final), config, run_manager, **kwargs
            )

        # If the output is a runnable, use its stream output
        if isinstance(output, Runnable):
            recursion_limit = config["recursion_limit"]
            if recursion_limit <= 0:
                raise RecursionError(
                    f"Recursion limit reached when invoking "
                    f"{self} with input {final}."
                )
            for chunk in output.stream(
                final,
                patch_config(
                    config,
                    callbacks=run_manager.get_child(),
                    recursion_limit=recursion_limit - 1,
                ),
            ):
                yield chunk
        elif not inspect.isgeneratorfunction(self.func):
            # Otherwise, just yield it
            yield cast(Output, output)

    def transform(
        self,
        input: Iterator[Input],
        config: Optional[RunnableConfig] = None,
        **kwargs: Optional[Any],
    ) -> Iterator[Output]:
        if hasattr(self, "func"):
            for output in self._transform_stream_with_config(
                input,
                self._transform,
                self._config(config, self.func),
                **kwargs,
            ):
                yield output
        else:
            raise TypeError(
                "Cannot stream a coroutine function synchronously."
                "Use `astream` instead."
            )

    def stream(
        self,
        input: Input,
        config: Optional[RunnableConfig] = None,
        **kwargs: Optional[Any],
    ) -> Iterator[Output]:
        return self.transform(iter([input]), config, **kwargs)

    async def _atransform(
        self,
        input: AsyncIterator[Input],
        run_manager: AsyncCallbackManagerForChainRun,
        config: RunnableConfig,
        **kwargs: Any,
    ) -> AsyncIterator[Output]:
        final: Input
        got_first_val = False
        async for ichunk in input:
            # By definitions, RunnableLambdas consume all input before emitting output.
            # If the input is not addable, then we'll assume that we can
            # only operate on the last chunk.
            # So we'll iterate until we get to the last chunk!
            if not got_first_val:
                final = ichunk
                got_first_val = True
            else:
                try:
                    final = final + ichunk  # type: ignore[operator]
                except TypeError:
                    final = ichunk

        if hasattr(self, "afunc"):
            afunc = self.afunc
        else:
            if inspect.isgeneratorfunction(self.func):
                raise TypeError(
                    "Cannot stream from a generator function asynchronously."
                    "Use .stream() instead."
                )

            def func(
                input: Input,
                run_manager: AsyncCallbackManagerForChainRun,
                config: RunnableConfig,
                **kwargs: Any,
            ) -> Output:
                return call_func_with_variable_args(
                    self.func, input, config, run_manager.get_sync(), **kwargs
                )

            @wraps(func)
            async def f(*args, **kwargs):  # type: ignore[no-untyped-def]
                return await run_in_executor(config, func, *args, **kwargs)

            afunc = f

        if inspect.isasyncgenfunction(afunc):
            output: Optional[Output] = None
            async for chunk in cast(
                AsyncIterator[Output],
                acall_func_with_variable_args(
                    cast(Callable, afunc),
                    cast(Input, final),
                    config,
                    run_manager,
                    **kwargs,
                ),
            ):
                yield chunk
                if output is None:
                    output = chunk
                else:
                    try:
                        output = output + chunk  # type: ignore[operator]
                    except TypeError:
                        output = chunk
        else:
            output = await acall_func_with_variable_args(
                cast(Callable, afunc), cast(Input, final), config, run_manager, **kwargs
            )

        # If the output is a runnable, use its astream output
        if isinstance(output, Runnable):
            recursion_limit = config["recursion_limit"]
            if recursion_limit <= 0:
                raise RecursionError(
                    f"Recursion limit reached when invoking "
                    f"{self} with input {final}."
                )
            async for chunk in output.astream(
                final,
                patch_config(
                    config,
                    callbacks=run_manager.get_child(),
                    recursion_limit=recursion_limit - 1,
                ),
            ):
                yield chunk
        elif not inspect.isasyncgenfunction(afunc):
            # Otherwise, just yield it
            yield cast(Output, output)

    async def atransform(
        self,
        input: AsyncIterator[Input],
        config: Optional[RunnableConfig] = None,
        **kwargs: Optional[Any],
    ) -> AsyncIterator[Output]:
        async for output in self._atransform_stream_with_config(
            input,
            self._atransform,
            self._config(config, self.afunc if hasattr(self, "afunc") else self.func),
            **kwargs,
        ):
            yield output

    async def astream(
        self,
        input: Input,
        config: Optional[RunnableConfig] = None,
        **kwargs: Optional[Any],
    ) -> AsyncIterator[Output]:
        async def input_aiter() -> AsyncIterator[Input]:
            yield input

        async for chunk in self.atransform(input_aiter(), config, **kwargs):
            yield chunk


class RunnableEachBase(RunnableSerializable[List[Input], List[Output]]):
    """Runnable that delegates calls to another Runnable
    with each element of the input sequence.

    Use only if creating a new RunnableEach subclass with different __init__ args.

    See documentation for RunnableEach for more details.
    """

    bound: Runnable[Input, Output]

    class Config:
        arbitrary_types_allowed = True

    @property
    def InputType(self) -> Any:
        return List[self.bound.InputType]  # type: ignore[name-defined]

    def get_input_schema(
        self, config: Optional[RunnableConfig] = None
    ) -> Type[BaseModel]:
        return create_model(
            self.get_name("Input"),
            __root__=(
                List[self.bound.get_input_schema(config)],  # type: ignore
                None,
            ),
        )

    @property
    def OutputType(self) -> Type[List[Output]]:
        return List[self.bound.OutputType]  # type: ignore[name-defined]

    def get_output_schema(
        self, config: Optional[RunnableConfig] = None
    ) -> Type[BaseModel]:
        schema = self.bound.get_output_schema(config)
        return create_model(
            self.get_name("Output"),
            __root__=(
                List[schema],  # type: ignore
                None,
            ),
        )

    @property
    def config_specs(self) -> List[ConfigurableFieldSpec]:
        return self.bound.config_specs

    def get_graph(self, config: Optional[RunnableConfig] = None) -> Graph:
        return self.bound.get_graph(config)

    @classmethod
    def is_lc_serializable(cls) -> bool:
        return True

    @classmethod
    def get_lc_namespace(cls) -> List[str]:
        """Get the namespace of the langchain object."""
        return ["langchain", "schema", "runnable"]

    def _invoke(
        self,
        inputs: List[Input],
        run_manager: CallbackManagerForChainRun,
        config: RunnableConfig,
        **kwargs: Any,
    ) -> List[Output]:
        return self.bound.batch(
            inputs, patch_config(config, callbacks=run_manager.get_child()), **kwargs
        )

    def invoke(
        self, input: List[Input], config: Optional[RunnableConfig] = None, **kwargs: Any
    ) -> List[Output]:
        return self._call_with_config(self._invoke, input, config, **kwargs)

    async def _ainvoke(
        self,
        inputs: List[Input],
        run_manager: AsyncCallbackManagerForChainRun,
        config: RunnableConfig,
        **kwargs: Any,
    ) -> List[Output]:
        return await self.bound.abatch(
            inputs, patch_config(config, callbacks=run_manager.get_child()), **kwargs
        )

    async def ainvoke(
        self, input: List[Input], config: Optional[RunnableConfig] = None, **kwargs: Any
    ) -> List[Output]:
        return await self._acall_with_config(self._ainvoke, input, config, **kwargs)

    async def astream_events(
        self,
        input: Input,
        config: Optional[RunnableConfig] = None,
        **kwargs: Optional[Any],
    ) -> AsyncIterator[StreamEvent]:
        for _ in range(1):
            raise NotImplementedError(
                "RunnableEach does not support astream_events yet."
            )
            yield


class RunnableEach(RunnableEachBase[Input, Output]):
    """Runnable that delegates calls to another Runnable
    with each element of the input sequence.

    It allows you to call multiple inputs with the bounded Runnable.

    RunnableEach makes it easy to run multiple inputs for the runnable.
    In the below example, we associate and run three inputs
    with a Runnable:

        .. code-block:: python

            from langchain_core.runnables.base import RunnableEach
            from langchain_openai import ChatOpenAI
            from langchain_core.prompts import ChatPromptTemplate
            from langchain_core.output_parsers import StrOutputParser
            prompt = ChatPromptTemplate.from_template("Tell me a short joke about
            {topic}")
            model = ChatOpenAI()
            output_parser = StrOutputParser()
            runnable = prompt | model | output_parser
            runnable_each = RunnableEach(bound=runnable)
            output = runnable_each.invoke([{'topic':'Computer Science'},
                                        {'topic':'Art'},
                                        {'topic':'Biology'}])
            print(output)  # noqa: T201
    """

    @classmethod
    def get_lc_namespace(cls) -> List[str]:
        """Get the namespace of the langchain object."""
        return ["langchain", "schema", "runnable"]

    def get_name(
        self, suffix: Optional[str] = None, *, name: Optional[str] = None
    ) -> str:
        name = name or self.name or f"RunnableEach<{self.bound.get_name()}>"
        return super().get_name(suffix, name=name)

    def bind(self, **kwargs: Any) -> RunnableEach[Input, Output]:
        return RunnableEach(bound=self.bound.bind(**kwargs))

    def with_config(
        self, config: Optional[RunnableConfig] = None, **kwargs: Any
    ) -> RunnableEach[Input, Output]:
        return RunnableEach(bound=self.bound.with_config(config, **kwargs))

    def with_listeners(
        self,
        *,
        on_start: Optional[Listener] = None,
        on_end: Optional[Listener] = None,
        on_error: Optional[Listener] = None,
    ) -> RunnableEach[Input, Output]:
        """
        Bind lifecycle listeners to a Runnable, returning a new Runnable.

        on_start: Called before the runnable starts running, with the Run object.
        on_end: Called after the runnable finishes running, with the Run object.
        on_error: Called if the runnable throws an error, with the Run object.

        The Run object contains information about the run, including its id,
        type, input, output, error, start_time, end_time, and any tags or metadata
        added to the run.
        """
        return RunnableEach(
            bound=self.bound.with_listeners(
                on_start=on_start, on_end=on_end, on_error=on_error
            )
        )


class RunnableBindingBase(RunnableSerializable[Input, Output]):
    """Runnable that delegates calls to another Runnable with a set of kwargs.

    Use only if creating a new RunnableBinding subclass with different __init__ args.

    See documentation for RunnableBinding for more details.
    """

    bound: Runnable[Input, Output]
    """The underlying runnable that this runnable delegates to."""

    kwargs: Mapping[str, Any] = Field(default_factory=dict)
    """kwargs to pass to the underlying runnable when running.

    For example, when the runnable binding is invoked the underlying
    runnable will be invoked with the same input but with these additional
    kwargs.
    """

    config: RunnableConfig = Field(default_factory=dict)
    """The config to bind to the underlying runnable."""

    config_factories: List[Callable[[RunnableConfig], RunnableConfig]] = Field(
        default_factory=list
    )
    """The config factories to bind to the underlying runnable."""

    # Union[Type[Input], BaseModel] + things like List[str]
    custom_input_type: Optional[Any] = None
    """Override the input type of the underlying runnable with a custom type.

    The type can be a pydantic model, or a type annotation (e.g., `List[str]`).
    """
    # Union[Type[Output], BaseModel] + things like List[str]
    custom_output_type: Optional[Any] = None
    """Override the output type of the underlying runnable with a custom type.

    The type can be a pydantic model, or a type annotation (e.g., `List[str]`).
    """

    class Config:
        arbitrary_types_allowed = True

    def __init__(
        self,
        *,
        bound: Runnable[Input, Output],
        kwargs: Optional[Mapping[str, Any]] = None,
        config: Optional[RunnableConfig] = None,
        config_factories: Optional[
            List[Callable[[RunnableConfig], RunnableConfig]]
        ] = None,
        custom_input_type: Optional[Union[Type[Input], BaseModel]] = None,
        custom_output_type: Optional[Union[Type[Output], BaseModel]] = None,
        **other_kwargs: Any,
    ) -> None:
        """Create a RunnableBinding from a runnable and kwargs.

        Args:
            bound: The underlying runnable that this runnable delegates calls to.
            kwargs: optional kwargs to pass to the underlying runnable, when running
                    the underlying runnable (e.g., via `invoke`, `batch`,
                    `transform`, or `stream` or async variants)
            config: config_factories:
            config_factories: optional list of config factories to apply to the
            custom_input_type: Specify to override the input type of the underlying
                               runnable with a custom type.
            custom_output_type: Specify to override the output type of the underlying
                runnable with a custom type.
            **other_kwargs: Unpacked into the base class.
        """
        super().__init__(  # type: ignore[call-arg]
            bound=bound,
            kwargs=kwargs or {},
            config=config or {},
            config_factories=config_factories or [],
            custom_input_type=custom_input_type,
            custom_output_type=custom_output_type,
            **other_kwargs,
        )
        # if we don't explicitly set config to the TypedDict here,
        # the pydantic init above will strip out any of the "extra"
        # fields even though total=False on the typed dict.
        self.config = config or {}

    def get_name(
        self, suffix: Optional[str] = None, *, name: Optional[str] = None
    ) -> str:
        return self.bound.get_name(suffix, name=name)

    @property
    def InputType(self) -> Type[Input]:
        return (
            cast(Type[Input], self.custom_input_type)
            if self.custom_input_type is not None
            else self.bound.InputType
        )

    @property
    def OutputType(self) -> Type[Output]:
        return (
            cast(Type[Output], self.custom_output_type)
            if self.custom_output_type is not None
            else self.bound.OutputType
        )

    def get_input_schema(
        self, config: Optional[RunnableConfig] = None
    ) -> Type[BaseModel]:
        if self.custom_input_type is not None:
            return super().get_input_schema(config)
        return self.bound.get_input_schema(merge_configs(self.config, config))

    def get_output_schema(
        self, config: Optional[RunnableConfig] = None
    ) -> Type[BaseModel]:
        if self.custom_output_type is not None:
            return super().get_output_schema(config)
        return self.bound.get_output_schema(merge_configs(self.config, config))

    @property
    def config_specs(self) -> List[ConfigurableFieldSpec]:
        return self.bound.config_specs

    def get_graph(self, config: Optional[RunnableConfig] = None) -> Graph:
        return self.bound.get_graph(config)

    @classmethod
    def is_lc_serializable(cls) -> bool:
        return True

    @classmethod
    def get_lc_namespace(cls) -> List[str]:
        """Get the namespace of the langchain object."""
        return ["langchain", "schema", "runnable"]

    def _merge_configs(self, *configs: Optional[RunnableConfig]) -> RunnableConfig:
        config = merge_configs(self.config, *configs)
        return merge_configs(config, *(f(config) for f in self.config_factories))

    def invoke(
        self,
        input: Input,
        config: Optional[RunnableConfig] = None,
        **kwargs: Optional[Any],
    ) -> Output:
        return self.bound.invoke(
            input,
            self._merge_configs(config),
            **{**self.kwargs, **kwargs},
        )

    async def ainvoke(
        self,
        input: Input,
        config: Optional[RunnableConfig] = None,
        **kwargs: Optional[Any],
    ) -> Output:
        return await self.bound.ainvoke(
            input,
            self._merge_configs(config),
            **{**self.kwargs, **kwargs},
        )

    def batch(
        self,
        inputs: List[Input],
        config: Optional[Union[RunnableConfig, List[RunnableConfig]]] = None,
        *,
        return_exceptions: bool = False,
        **kwargs: Optional[Any],
    ) -> List[Output]:
        if isinstance(config, list):
            configs = cast(
                List[RunnableConfig],
                [self._merge_configs(conf) for conf in config],
            )
        else:
            configs = [self._merge_configs(config) for _ in range(len(inputs))]
        return self.bound.batch(
            inputs,
            configs,
            return_exceptions=return_exceptions,
            **{**self.kwargs, **kwargs},
        )

    async def abatch(
        self,
        inputs: List[Input],
        config: Optional[Union[RunnableConfig, List[RunnableConfig]]] = None,
        *,
        return_exceptions: bool = False,
        **kwargs: Optional[Any],
    ) -> List[Output]:
        if isinstance(config, list):
            configs = cast(
                List[RunnableConfig],
                [self._merge_configs(conf) for conf in config],
            )
        else:
            configs = [self._merge_configs(config) for _ in range(len(inputs))]
        return await self.bound.abatch(
            inputs,
            configs,
            return_exceptions=return_exceptions,
            **{**self.kwargs, **kwargs},
        )

    @overload
    def batch_as_completed(
        self,
        inputs: List[Input],
        config: Optional[Union[RunnableConfig, List[RunnableConfig]]] = None,
        *,
        return_exceptions: Literal[False] = False,
        **kwargs: Any,
    ) -> Iterator[Tuple[int, Output]]:
        ...

    @overload
    def batch_as_completed(
        self,
        inputs: List[Input],
        config: Optional[Union[RunnableConfig, List[RunnableConfig]]] = None,
        *,
        return_exceptions: Literal[True],
        **kwargs: Any,
    ) -> Iterator[Tuple[int, Union[Output, Exception]]]:
        ...

    def batch_as_completed(
        self,
        inputs: List[Input],
        config: Optional[Union[RunnableConfig, List[RunnableConfig]]] = None,
        *,
        return_exceptions: bool = False,
        **kwargs: Optional[Any],
    ) -> Iterator[Tuple[int, Union[Output, Exception]]]:
        if isinstance(config, list):
            configs = cast(
                List[RunnableConfig],
                [self._merge_configs(conf) for conf in config],
            )
        else:
            configs = [self._merge_configs(config) for _ in range(len(inputs))]
        # lol mypy
        if return_exceptions:
            yield from self.bound.batch_as_completed(
                inputs,
                configs,
                return_exceptions=return_exceptions,
                **{**self.kwargs, **kwargs},
            )
        else:
            yield from self.bound.batch_as_completed(
                inputs,
                configs,
                return_exceptions=return_exceptions,
                **{**self.kwargs, **kwargs},
            )

    @overload
    def abatch_as_completed(
        self,
        inputs: List[Input],
        config: Optional[Union[RunnableConfig, List[RunnableConfig]]] = None,
        *,
        return_exceptions: Literal[False] = False,
        **kwargs: Optional[Any],
    ) -> AsyncIterator[Tuple[int, Output]]:
        ...

    @overload
    def abatch_as_completed(
        self,
        inputs: List[Input],
        config: Optional[Union[RunnableConfig, List[RunnableConfig]]] = None,
        *,
        return_exceptions: Literal[True],
        **kwargs: Optional[Any],
    ) -> AsyncIterator[Tuple[int, Union[Output, Exception]]]:
        ...

    async def abatch_as_completed(
        self,
        inputs: List[Input],
        config: Optional[Union[RunnableConfig, List[RunnableConfig]]] = None,
        *,
        return_exceptions: bool = False,
        **kwargs: Optional[Any],
    ) -> AsyncIterator[Tuple[int, Union[Output, Exception]]]:
        if isinstance(config, list):
            configs = cast(
                List[RunnableConfig],
                [self._merge_configs(conf) for conf in config],
            )
        else:
            configs = [self._merge_configs(config) for _ in range(len(inputs))]
        if return_exceptions:
            async for item in self.bound.abatch_as_completed(
                inputs,
                configs,
                return_exceptions=return_exceptions,
                **{**self.kwargs, **kwargs},
            ):
                yield item
        else:
            async for item in self.bound.abatch_as_completed(
                inputs,
                configs,
                return_exceptions=return_exceptions,
                **{**self.kwargs, **kwargs},
            ):
                yield item

    def stream(
        self,
        input: Input,
        config: Optional[RunnableConfig] = None,
        **kwargs: Optional[Any],
    ) -> Iterator[Output]:
        yield from self.bound.stream(
            input,
            self._merge_configs(config),
            **{**self.kwargs, **kwargs},
        )

    async def astream(
        self,
        input: Input,
        config: Optional[RunnableConfig] = None,
        **kwargs: Optional[Any],
    ) -> AsyncIterator[Output]:
        async for item in self.bound.astream(
            input,
            self._merge_configs(config),
            **{**self.kwargs, **kwargs},
        ):
            yield item

    async def astream_events(
        self,
        input: Input,
        config: Optional[RunnableConfig] = None,
        **kwargs: Optional[Any],
    ) -> AsyncIterator[StreamEvent]:
        async for item in self.bound.astream_events(
            input, self._merge_configs(config), **{**self.kwargs, **kwargs}
        ):
            yield item

    def transform(
        self,
        input: Iterator[Input],
        config: Optional[RunnableConfig] = None,
        **kwargs: Any,
    ) -> Iterator[Output]:
        yield from self.bound.transform(
            input,
            self._merge_configs(config),
            **{**self.kwargs, **kwargs},
        )

    async def atransform(
        self,
        input: AsyncIterator[Input],
        config: Optional[RunnableConfig] = None,
        **kwargs: Any,
    ) -> AsyncIterator[Output]:
        async for item in self.bound.atransform(
            input,
            self._merge_configs(config),
            **{**self.kwargs, **kwargs},
        ):
            yield item


RunnableBindingBase.update_forward_refs(RunnableConfig=RunnableConfig)


class RunnableBinding(RunnableBindingBase[Input, Output]):
    """Wrap a Runnable with additional functionality.

    A RunnableBinding can be thought of as a "runnable decorator" that
    preserves the essential features of Runnable; i.e., batching, streaming,
    and async support, while adding additional functionality.

    Any class that inherits from Runnable can be bound to a `RunnableBinding`.
    Runnables expose a standard set of methods for creating `RunnableBindings`
    or sub-classes of `RunnableBindings` (e.g., `RunnableRetry`,
    `RunnableWithFallbacks`) that add additional functionality.

    These methods include:
    - `bind`: Bind kwargs to pass to the underlying runnable when running it.
    - `with_config`: Bind config to pass to the underlying runnable when running it.
    - `with_listeners`:  Bind lifecycle listeners to the underlying runnable.
    - `with_types`: Override the input and output types of the underlying runnable.
    - `with_retry`: Bind a retry policy to the underlying runnable.
    - `with_fallbacks`: Bind a fallback policy to the underlying runnable.

    Example:

    `bind`: Bind kwargs to pass to the underlying runnable when running it.

        .. code-block:: python

            # Create a runnable binding that invokes the ChatModel with the
            # additional kwarg `stop=['-']` when running it.
            from langchain_community.chat_models import ChatOpenAI
            model = ChatOpenAI()
            model.invoke('Say "Parrot-MAGIC"', stop=['-']) # Should return `Parrot`
            # Using it the easy way via `bind` method which returns a new
            # RunnableBinding
            runnable_binding = model.bind(stop=['-'])
            runnable_binding.invoke('Say "Parrot-MAGIC"') # Should return `Parrot`

        Can also be done by instantiating a RunnableBinding directly (not recommended):

        .. code-block:: python

            from langchain_core.runnables import RunnableBinding
            runnable_binding = RunnableBinding(
                bound=model,
                kwargs={'stop': ['-']} # <-- Note the additional kwargs
            )
            runnable_binding.invoke('Say "Parrot-MAGIC"') # Should return `Parrot`
    """

    @classmethod
    def get_lc_namespace(cls) -> List[str]:
        """Get the namespace of the langchain object."""
        return ["langchain", "schema", "runnable"]

    def bind(self, **kwargs: Any) -> Runnable[Input, Output]:
        """Bind additional kwargs to a Runnable, returning a new Runnable.

        Args:
            **kwargs: The kwargs to bind to the Runnable.

        Returns:
            A new Runnable with the same type and config as the original,
            but with the additional kwargs bound.
        """
        return self.__class__(
            bound=self.bound,
            config=self.config,
            kwargs={**self.kwargs, **kwargs},
            custom_input_type=self.custom_input_type,
            custom_output_type=self.custom_output_type,
        )

    def with_config(
        self,
        config: Optional[RunnableConfig] = None,
        # Sadly Unpack is not well supported by mypy so this will have to be untyped
        **kwargs: Any,
    ) -> Runnable[Input, Output]:
        return self.__class__(
            bound=self.bound,
            kwargs=self.kwargs,
            config=cast(RunnableConfig, {**self.config, **(config or {}), **kwargs}),
            custom_input_type=self.custom_input_type,
            custom_output_type=self.custom_output_type,
        )

    def with_listeners(
        self,
        *,
        on_start: Optional[Listener] = None,
        on_end: Optional[Listener] = None,
        on_error: Optional[Listener] = None,
    ) -> Runnable[Input, Output]:
        """Bind lifecycle listeners to a Runnable, returning a new Runnable.

        Args:
            on_start: Called before the runnable starts running, with the Run object.
            on_end: Called after the runnable finishes running, with the Run object.
            on_error: Called if the runnable throws an error, with the Run object.

        Returns:
            The Run object contains information about the run, including its id,
            type, input, output, error, start_time, end_time, and any tags or metadata
            added to the run.
        """
        from langchain_core.tracers.root_listeners import RootListenersTracer

        return self.__class__(
            bound=self.bound,
            kwargs=self.kwargs,
            config=self.config,
            config_factories=[
                lambda config: {
                    "callbacks": [
                        RootListenersTracer(
                            config=config,
                            on_start=on_start,
                            on_end=on_end,
                            on_error=on_error,
                        )
                    ],
                }
            ],
            custom_input_type=self.custom_input_type,
            custom_output_type=self.custom_output_type,
        )

    def with_types(
        self,
        input_type: Optional[Union[Type[Input], BaseModel]] = None,
        output_type: Optional[Union[Type[Output], BaseModel]] = None,
    ) -> Runnable[Input, Output]:
        return self.__class__(
            bound=self.bound,
            kwargs=self.kwargs,
            config=self.config,
            custom_input_type=(
                input_type if input_type is not None else self.custom_input_type
            ),
            custom_output_type=(
                output_type if output_type is not None else self.custom_output_type
            ),
        )

    def with_retry(self, **kwargs: Any) -> Runnable[Input, Output]:
        return self.__class__(
            bound=self.bound.with_retry(**kwargs),
            kwargs=self.kwargs,
            config=self.config,
        )

    def __getattr__(self, name: str) -> Any:
        attr = getattr(self.bound, name)

<<<<<<< HEAD
        if callable(attr) and accepts_config(attr):

            @wraps(attr)
            def wrapper(*args: Any, **kwargs: Any) -> Any:
                return attr(
                    *args,
                    **kwargs,
                    config=merge_configs(self.config, kwargs.get("config")),
                )

            return wrapper
=======
        if callable(attr) and (
            config_param := inspect.signature(attr).parameters.get("config")
        ):
            if config_param.kind == inspect.Parameter.KEYWORD_ONLY:

                @wraps(attr)
                def wrapper(*args: Any, **kwargs: Any) -> Any:
                    return attr(
                        *args,
                        config=merge_configs(self.config, kwargs.pop("config", None)),
                        **kwargs,
                    )

                return wrapper
            elif config_param.kind == inspect.Parameter.POSITIONAL_OR_KEYWORD:
                idx = list(inspect.signature(attr).parameters).index("config")

                @wraps(attr)
                def wrapper(*args: Any, **kwargs: Any) -> Any:
                    if len(args) >= idx + 1:
                        argsl = list(args)
                        argsl[idx] = merge_configs(self.config, argsl[idx])
                        return attr(*argsl, **kwargs)
                    else:
                        return attr(
                            *args,
                            config=merge_configs(
                                self.config, kwargs.pop("config", None)
                            ),
                            **kwargs,
                        )

                return wrapper
>>>>>>> cd4c5428

        return attr


RunnableLike = Union[
    Runnable[Input, Output],
    Callable[[Input], Output],
    Callable[[Input], Awaitable[Output]],
    Callable[[Iterator[Input]], Iterator[Output]],
    Callable[[AsyncIterator[Input]], AsyncIterator[Output]],
    Mapping[str, Any],
]


def coerce_to_runnable(thing: RunnableLike) -> Runnable[Input, Output]:
    """Coerce a runnable-like object into a Runnable.

    Args:
        thing: A runnable-like object.

    Returns:
        A Runnable.
    """
    if isinstance(thing, Runnable):
        return thing
    elif inspect.isasyncgenfunction(thing) or inspect.isgeneratorfunction(thing):
        return RunnableGenerator(thing)
    elif callable(thing):
        return RunnableLambda(cast(Callable[[Input], Output], thing))
    elif isinstance(thing, dict):
        return cast(Runnable[Input, Output], RunnableParallel(thing))
    else:
        raise TypeError(
            f"Expected a Runnable, callable or dict."
            f"Instead got an unsupported type: {type(thing)}"
        )


@overload
def chain(
    func: Callable[[Input], Coroutine[Any, Any, Output]],
) -> Runnable[Input, Output]:
    ...


@overload
def chain(
    func: Callable[[Input], Iterator[Output]],
) -> Runnable[Input, Output]:
    ...


@overload
def chain(
    func: Callable[[Input], AsyncIterator[Output]],
) -> Runnable[Input, Output]:
    ...


@overload
def chain(
    func: Callable[[Input], Output],
) -> Runnable[Input, Output]:
    ...


def chain(
    func: Union[
        Callable[[Input], Output],
        Callable[[Input], Iterator[Output]],
        Callable[[Input], Coroutine[Any, Any, Output]],
        Callable[[Input], AsyncIterator[Output]],
    ],
) -> Runnable[Input, Output]:
    """Decorate a function to make it a Runnable.
    Sets the name of the runnable to the name of the function.
    Any runnables called by the function will be traced as dependencies.

    Args:
        func: A callable.

    Returns:
        A Runnable.

    Example:

    .. code-block:: python

        from langchain_core.runnables import chain
        from langchain_core.prompts import PromptTemplate
        from langchain_openai import OpenAI

        @chain
        def my_func(fields):
            prompt = PromptTemplate("Hello, {name}!")
            llm = OpenAI()
            formatted = prompt.invoke(**fields)

            for chunk in llm.stream(formatted):
                yield chunk
    """
    return RunnableLambda(func)<|MERGE_RESOLUTION|>--- conflicted
+++ resolved
@@ -4909,19 +4909,6 @@
     def __getattr__(self, name: str) -> Any:
         attr = getattr(self.bound, name)
 
-<<<<<<< HEAD
-        if callable(attr) and accepts_config(attr):
-
-            @wraps(attr)
-            def wrapper(*args: Any, **kwargs: Any) -> Any:
-                return attr(
-                    *args,
-                    **kwargs,
-                    config=merge_configs(self.config, kwargs.get("config")),
-                )
-
-            return wrapper
-=======
         if callable(attr) and (
             config_param := inspect.signature(attr).parameters.get("config")
         ):
@@ -4955,7 +4942,6 @@
                         )
 
                 return wrapper
->>>>>>> cd4c5428
 
         return attr
 
