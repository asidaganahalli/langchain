from __future__ import annotations

import asyncio
import functools
import logging
import uuid
from abc import ABC, abstractmethod
from concurrent.futures import ThreadPoolExecutor
from contextlib import asynccontextmanager, contextmanager
from contextvars import copy_context
from typing import (
    TYPE_CHECKING,
    Any,
    AsyncGenerator,
    Callable,
    Coroutine,
    Dict,
    Generator,
    List,
    Optional,
    Sequence,
    Type,
    TypeVar,
    Union,
    cast,
)
from uuid import UUID

from tenacity import RetryCallState

from langchain_core.callbacks.base import (
    BaseCallbackHandler,
    BaseCallbackManager,
    Callbacks,
    ChainManagerMixin,
    LLMManagerMixin,
    RetrieverManagerMixin,
    RunManagerMixin,
    ToolManagerMixin,
)
from langchain_core.messages import BaseMessage, get_buffer_string
from langchain_core.utils.env import env_var_is_set

if TYPE_CHECKING:
    from langchain_core.agents import AgentAction, AgentFinish
    from langchain_core.documents import Document
    from langchain_core.outputs import ChatGenerationChunk, GenerationChunk, LLMResult

logger = logging.getLogger(__name__)


def _get_debug() -> bool:
    from langchain_core.globals import get_debug

    return get_debug()


@contextmanager
def trace_as_chain_group(
    group_name: str,
    callback_manager: Optional[CallbackManager] = None,
    *,
    inputs: Optional[Dict[str, Any]] = None,
    project_name: Optional[str] = None,
    example_id: Optional[Union[str, UUID]] = None,
    run_id: Optional[UUID] = None,
    tags: Optional[List[str]] = None,
    metadata: Optional[Dict[str, Any]] = None,
) -> Generator[CallbackManagerForChainGroup, None, None]:
    """Get a callback manager for a chain group in a context manager.
    Useful for grouping different calls together as a single run even if
    they aren't composed in a single chain.

    Args:
        group_name (str): The name of the chain group.
        callback_manager (CallbackManager, optional): The callback manager to use.
        inputs (Dict[str, Any], optional): The inputs to the chain group.
        project_name (str, optional): The name of the project.
            Defaults to None.
        example_id (str or UUID, optional): The ID of the example.
            Defaults to None.
        run_id (UUID, optional): The ID of the run.
        tags (List[str], optional): The inheritable tags to apply to all runs.
            Defaults to None.
        metadata (Dict[str, Any], optional): The metadata to apply to all runs.
            Defaults to None.

    Note: must have LANGCHAIN_TRACING_V2 env var set to true to see the trace in LangSmith.

    Returns:
        CallbackManagerForChainGroup: The callback manager for the chain group.

    Example:
        .. code-block:: python

            llm_input = "Foo"
            with trace_as_chain_group("group_name", inputs={"input": llm_input}) as manager:
                # Use the callback manager for the chain group
                res = llm.invoke(llm_input, {"callbacks": manager})
                manager.on_chain_end({"output": res})
    """  # noqa: E501
    from langchain_core.tracers.context import _get_trace_callbacks

    cb = _get_trace_callbacks(
        project_name, example_id, callback_manager=callback_manager
    )
    cm = CallbackManager.configure(
        inheritable_callbacks=cb,
        inheritable_tags=tags,
        inheritable_metadata=metadata,
    )

    run_manager = cm.on_chain_start({"name": group_name}, inputs or {}, run_id=run_id)
    child_cm = run_manager.get_child()
    group_cm = CallbackManagerForChainGroup(
        child_cm.handlers,
        child_cm.inheritable_handlers,
        child_cm.parent_run_id,
        parent_run_manager=run_manager,
        tags=child_cm.tags,
        inheritable_tags=child_cm.inheritable_tags,
        metadata=child_cm.metadata,
        inheritable_metadata=child_cm.inheritable_metadata,
    )
    try:
        yield group_cm
    except Exception as e:
        if not group_cm.ended:
            run_manager.on_chain_error(e)
        raise e
    else:
        if not group_cm.ended:
            run_manager.on_chain_end({})


@asynccontextmanager
async def atrace_as_chain_group(
    group_name: str,
    callback_manager: Optional[AsyncCallbackManager] = None,
    *,
    inputs: Optional[Dict[str, Any]] = None,
    project_name: Optional[str] = None,
    example_id: Optional[Union[str, UUID]] = None,
    run_id: Optional[UUID] = None,
    tags: Optional[List[str]] = None,
    metadata: Optional[Dict[str, Any]] = None,
) -> AsyncGenerator[AsyncCallbackManagerForChainGroup, None]:
    """Get an async callback manager for a chain group in a context manager.
    Useful for grouping different async calls together as a single run even if
    they aren't composed in a single chain.

    Args:
        group_name (str): The name of the chain group.
        callback_manager (AsyncCallbackManager, optional): The async callback manager to use,
            which manages tracing and other callback behavior.
        project_name (str, optional): The name of the project.
            Defaults to None.
        example_id (str or UUID, optional): The ID of the example.
            Defaults to None.
        run_id (UUID, optional): The ID of the run.
        tags (List[str], optional): The inheritable tags to apply to all runs.
            Defaults to None.
        metadata (Dict[str, Any], optional): The metadata to apply to all runs.
            Defaults to None.
    Returns:
        AsyncCallbackManager: The async callback manager for the chain group.

    Note: must have LANGCHAIN_TRACING_V2 env var set to true to see the trace in LangSmith.

    Example:
        .. code-block:: python

            llm_input = "Foo"
            async with atrace_as_chain_group("group_name", inputs={"input": llm_input}) as manager:
                # Use the async callback manager for the chain group
                res = await llm.ainvoke(llm_input, {"callbacks": manager})
                await manager.on_chain_end({"output": res})
    """  # noqa: E501
    from langchain_core.tracers.context import _get_trace_callbacks

    cb = _get_trace_callbacks(
        project_name, example_id, callback_manager=callback_manager
    )
    cm = AsyncCallbackManager.configure(
        inheritable_callbacks=cb, inheritable_tags=tags, inheritable_metadata=metadata
    )

    run_manager = await cm.on_chain_start(
        {"name": group_name}, inputs or {}, run_id=run_id
    )
    child_cm = run_manager.get_child()
    group_cm = AsyncCallbackManagerForChainGroup(
        child_cm.handlers,
        child_cm.inheritable_handlers,
        child_cm.parent_run_id,
        parent_run_manager=run_manager,
        tags=child_cm.tags,
        inheritable_tags=child_cm.inheritable_tags,
        metadata=child_cm.metadata,
        inheritable_metadata=child_cm.inheritable_metadata,
    )
    try:
        yield group_cm
    except Exception as e:
        if not group_cm.ended:
            await run_manager.on_chain_error(e)
        raise e
    else:
        if not group_cm.ended:
            await run_manager.on_chain_end({})


Func = TypeVar("Func", bound=Callable)


def shielded(func: Func) -> Func:
    """
    Makes so an awaitable method is always shielded from cancellation
    """

    @functools.wraps(func)
    async def wrapped(*args: Any, **kwargs: Any) -> Any:
        return await asyncio.shield(func(*args, **kwargs))

    return cast(Func, wrapped)


def handle_event(
    handlers: List[BaseCallbackHandler],
    event_name: str,
    ignore_condition_name: Optional[str],
    *args: Any,
    **kwargs: Any,
) -> None:
    """Generic event handler for CallbackManager.

    Note: This function is used by langserve to handle events.

    Args:
        handlers: The list of handlers that will handle the event
        event_name: The name of the event (e.g., "on_llm_start")
        ignore_condition_name: Name of the attribute defined on handler
            that if True will cause the handler to be skipped for the given event
        *args: The arguments to pass to the event handler
        **kwargs: The keyword arguments to pass to the event handler
    """
    coros: List[Coroutine[Any, Any, Any]] = []

    try:
        message_strings: Optional[List[str]] = None
        for handler in handlers:
            try:
                if ignore_condition_name is None or not getattr(
                    handler, ignore_condition_name
                ):
                    event = getattr(handler, event_name)(*args, **kwargs)
                    if asyncio.iscoroutine(event):
                        coros.append(event)
            except NotImplementedError as e:
                if event_name == "on_chat_model_start":
                    if message_strings is None:
                        message_strings = [get_buffer_string(m) for m in args[1]]
                    handle_event(
                        [handler],
                        "on_llm_start",
                        "ignore_llm",
                        args[0],
                        message_strings,
                        *args[2:],
                        **kwargs,
                    )
                else:
                    handler_name = handler.__class__.__name__
                    logger.warning(
                        f"NotImplementedError in {handler_name}.{event_name}"
                        f" callback: {repr(e)}"
                    )
            except Exception as e:
                logger.warning(
                    f"Error in {handler.__class__.__name__}.{event_name} callback:"
                    f" {repr(e)}"
                )
                if handler.raise_error:
                    raise e
    finally:
        if coros:
            try:
                # Raises RuntimeError if there is no current event loop.
                asyncio.get_running_loop()
                loop_running = True
            except RuntimeError:
                loop_running = False

            if loop_running:
                # If we try to submit this coroutine to the running loop
                # we end up in a deadlock, as we'd have gotten here from a
                # running coroutine, which we cannot interrupt to run this one.
                # The solution is to create a new loop in a new thread.
                with ThreadPoolExecutor(1) as executor:
                    executor.submit(
                        cast(Callable, copy_context().run), _run_coros, coros
                    ).result()
            else:
                _run_coros(coros)


def _run_coros(coros: List[Coroutine[Any, Any, Any]]) -> None:
    if hasattr(asyncio, "Runner"):
        # Python 3.11+
        # Run the coroutines in a new event loop, taking care to
        # - install signal handlers
        # - run pending tasks scheduled by `coros`
        # - close asyncgens and executors
        # - close the loop
        with asyncio.Runner() as runner:
            # Run the coroutine, get the result
            for coro in coros:
                try:
                    runner.run(coro)
                except Exception as e:
                    logger.warning(f"Error in callback coroutine: {repr(e)}")

            # Run pending tasks scheduled by coros until they are all done
            while pending := asyncio.all_tasks(runner.get_loop()):
                runner.run(asyncio.wait(pending))
    else:
        # Before Python 3.11 we need to run each coroutine in a new event loop
        # as the Runner api is not available.
        for coro in coros:
            try:
                asyncio.run(coro)
            except Exception as e:
                logger.warning(f"Error in callback coroutine: {repr(e)}")


async def _ahandle_event_for_handler(
    handler: BaseCallbackHandler,
    event_name: str,
    ignore_condition_name: Optional[str],
    *args: Any,
    **kwargs: Any,
) -> None:
    try:
        if ignore_condition_name is None or not getattr(handler, ignore_condition_name):
            event = getattr(handler, event_name)
            if asyncio.iscoroutinefunction(event):
                await event(*args, **kwargs)
            else:
                if handler.run_inline:
                    event(*args, **kwargs)
                else:
                    await asyncio.get_event_loop().run_in_executor(
                        None,
                        cast(
                            Callable,
                            functools.partial(
                                copy_context().run, event, *args, **kwargs
                            ),
                        ),
                    )
    except NotImplementedError as e:
        if event_name == "on_chat_model_start":
            message_strings = [get_buffer_string(m) for m in args[1]]
            await _ahandle_event_for_handler(
                handler,
                "on_llm_start",
                "ignore_llm",
                args[0],
                message_strings,
                *args[2:],
                **kwargs,
            )
        else:
            logger.warning(
                f"NotImplementedError in {handler.__class__.__name__}.{event_name}"
                f" callback: {repr(e)}"
            )
    except Exception as e:
        logger.warning(
            f"Error in {handler.__class__.__name__}.{event_name} callback:"
            f" {repr(e)}"
        )
        if handler.raise_error:
            raise e


async def ahandle_event(
    handlers: List[BaseCallbackHandler],
    event_name: str,
    ignore_condition_name: Optional[str],
    *args: Any,
    **kwargs: Any,
) -> None:
    """Generic event handler for AsyncCallbackManager.

    Note: This function is used by langserve to handle events.

    Args:
        handlers: The list of handlers that will handle the event
        event_name: The name of the event (e.g., "on_llm_start")
        ignore_condition_name: Name of the attribute defined on handler
            that if True will cause the handler to be skipped for the given event
        *args: The arguments to pass to the event handler
        **kwargs: The keyword arguments to pass to the event handler
    """
    for handler in [h for h in handlers if h.run_inline]:
        await _ahandle_event_for_handler(
            handler, event_name, ignore_condition_name, *args, **kwargs
        )
    await asyncio.gather(
        *(
            _ahandle_event_for_handler(
                handler,
                event_name,
                ignore_condition_name,
                *args,
                **kwargs,
            )
            for handler in handlers
            if not handler.run_inline
        )
    )


BRM = TypeVar("BRM", bound="BaseRunManager")


class BaseRunManager(RunManagerMixin):
    """Base class for run manager (a bound callback manager)."""

    def __init__(
        self,
        *,
        run_id: UUID,
        handlers: List[BaseCallbackHandler],
        inheritable_handlers: List[BaseCallbackHandler],
        parent_run_id: Optional[UUID] = None,
        tags: Optional[List[str]] = None,
        inheritable_tags: Optional[List[str]] = None,
        metadata: Optional[Dict[str, Any]] = None,
        inheritable_metadata: Optional[Dict[str, Any]] = None,
    ) -> None:
        """Initialize the run manager.

        Args:
            run_id (UUID): The ID of the run.
            handlers (List[BaseCallbackHandler]): The list of handlers.
            inheritable_handlers (List[BaseCallbackHandler]):
                The list of inheritable handlers.
            parent_run_id (UUID, optional): The ID of the parent run.
                Defaults to None.
            tags (Optional[List[str]]): The list of tags.
            inheritable_tags (Optional[List[str]]): The list of inheritable tags.
            metadata (Optional[Dict[str, Any]]): The metadata.
            inheritable_metadata (Optional[Dict[str, Any]]): The inheritable metadata.
        """
        self.run_id = run_id
        self.handlers = handlers
        self.inheritable_handlers = inheritable_handlers
        self.parent_run_id = parent_run_id
        self.tags = tags or []
        self.inheritable_tags = inheritable_tags or []
        self.metadata = metadata or {}
        self.inheritable_metadata = inheritable_metadata or {}

    @classmethod
    def get_noop_manager(cls: Type[BRM]) -> BRM:
        """Return a manager that doesn't perform any operations.

        Returns:
            BaseRunManager: The noop manager.
        """
        return cls(
            run_id=uuid.uuid4(),
            handlers=[],
            inheritable_handlers=[],
            tags=[],
            inheritable_tags=[],
            metadata={},
            inheritable_metadata={},
        )


class RunManager(BaseRunManager):
    """Sync Run Manager."""

    def on_text(
        self,
        text: str,
        **kwargs: Any,
    ) -> Any:
        """Run when text is received.

        Args:
            text (str): The received text.

        Returns:
            Any: The result of the callback.
        """
        handle_event(
            self.handlers,
            "on_text",
            None,
            text,
            run_id=self.run_id,
            parent_run_id=self.parent_run_id,
            tags=self.tags,
            **kwargs,
        )

    def on_retry(
        self,
        retry_state: RetryCallState,
        **kwargs: Any,
    ) -> None:
        handle_event(
            self.handlers,
            "on_retry",
            "ignore_retry",
            retry_state,
            run_id=self.run_id,
            parent_run_id=self.parent_run_id,
            tags=self.tags,
            **kwargs,
        )


class ParentRunManager(RunManager):
    """Sync Parent Run Manager."""

    def get_child(self, tag: Optional[str] = None) -> CallbackManager:
        """Get a child callback manager.

        Args:
            tag (str, optional): The tag for the child callback manager.
                Defaults to None.

        Returns:
            CallbackManager: The child callback manager.
        """
        manager = CallbackManager(handlers=[], parent_run_id=self.run_id)
        manager.set_handlers(self.inheritable_handlers)
        manager.add_tags(self.inheritable_tags)
        manager.add_metadata(self.inheritable_metadata)
        if tag is not None:
            manager.add_tags([tag], False)
        return manager


class AsyncRunManager(BaseRunManager, ABC):
    """Async Run Manager."""

    @abstractmethod
    def get_sync(self) -> RunManager:
        """Get the equivalent sync RunManager.

        Returns:
            RunManager: The sync RunManager.
        """

    async def on_text(
        self,
        text: str,
        **kwargs: Any,
    ) -> Any:
        """Run when text is received.

        Args:
            text (str): The received text.

        Returns:
            Any: The result of the callback.
        """
        await ahandle_event(
            self.handlers,
            "on_text",
            None,
            text,
            run_id=self.run_id,
            parent_run_id=self.parent_run_id,
            tags=self.tags,
            **kwargs,
        )

    async def on_retry(
        self,
        retry_state: RetryCallState,
        **kwargs: Any,
    ) -> None:
        await ahandle_event(
            self.handlers,
            "on_retry",
            "ignore_retry",
            retry_state,
            run_id=self.run_id,
            parent_run_id=self.parent_run_id,
            tags=self.tags,
            **kwargs,
        )


class AsyncParentRunManager(AsyncRunManager):
    """Async Parent Run Manager."""

    def get_child(self, tag: Optional[str] = None) -> AsyncCallbackManager:
        """Get a child callback manager.

        Args:
            tag (str, optional): The tag for the child callback manager.
                Defaults to None.

        Returns:
            AsyncCallbackManager: The child callback manager.
        """
        manager = AsyncCallbackManager(handlers=[], parent_run_id=self.run_id)
        manager.set_handlers(self.inheritable_handlers)
        manager.add_tags(self.inheritable_tags)
        manager.add_metadata(self.inheritable_metadata)
        if tag is not None:
            manager.add_tags([tag], False)
        return manager


class CallbackManagerForLLMRun(RunManager, LLMManagerMixin):
    """Callback manager for LLM run."""

    def on_llm_new_token(
        self,
        token: str,
        *,
        chunk: Optional[Union[GenerationChunk, ChatGenerationChunk]] = None,
        **kwargs: Any,
    ) -> None:
        """Run when LLM generates a new token.

        Args:
            token (str): The new token.
        """
        handle_event(
            self.handlers,
            "on_llm_new_token",
            "ignore_llm",
            token=token,
            run_id=self.run_id,
            parent_run_id=self.parent_run_id,
            tags=self.tags,
            chunk=chunk,
            **kwargs,
        )

    def on_llm_end(self, response: LLMResult, **kwargs: Any) -> None:
        """Run when LLM ends running.

        Args:
            response (LLMResult): The LLM result.
        """
        handle_event(
            self.handlers,
            "on_llm_end",
            "ignore_llm",
            response,
            run_id=self.run_id,
            parent_run_id=self.parent_run_id,
            tags=self.tags,
            **kwargs,
        )

    def on_llm_error(
        self,
        error: BaseException,
        **kwargs: Any,
    ) -> None:
        """Run when LLM errors.

        Args:
            error (Exception or KeyboardInterrupt): The error.
            kwargs (Any): Additional keyword arguments.
                - response (LLMResult): The response which was generated before
                    the error occurred.
        """
        handle_event(
            self.handlers,
            "on_llm_error",
            "ignore_llm",
            error,
            run_id=self.run_id,
            parent_run_id=self.parent_run_id,
            tags=self.tags,
            **kwargs,
        )


class AsyncCallbackManagerForLLMRun(AsyncRunManager, LLMManagerMixin):
    """Async callback manager for LLM run."""

    def get_sync(self) -> CallbackManagerForLLMRun:
        """Get the equivalent sync RunManager.

        Returns:
            CallbackManagerForLLMRun: The sync RunManager.
        """
        return CallbackManagerForLLMRun(
            run_id=self.run_id,
            handlers=self.handlers,
            inheritable_handlers=self.inheritable_handlers,
            parent_run_id=self.parent_run_id,
            tags=self.tags,
            inheritable_tags=self.inheritable_tags,
            metadata=self.metadata,
            inheritable_metadata=self.inheritable_metadata,
        )

    @shielded
    async def on_llm_new_token(
        self,
        token: str,
        *,
        chunk: Optional[Union[GenerationChunk, ChatGenerationChunk]] = None,
        **kwargs: Any,
    ) -> None:
        """Run when LLM generates a new token.

        Args:
            token (str): The new token.
        """
        await ahandle_event(
            self.handlers,
            "on_llm_new_token",
            "ignore_llm",
            token,
            chunk=chunk,
            run_id=self.run_id,
            parent_run_id=self.parent_run_id,
            tags=self.tags,
            **kwargs,
        )

    @shielded
    async def on_llm_end(self, response: LLMResult, **kwargs: Any) -> None:
        """Run when LLM ends running.

        Args:
            response (LLMResult): The LLM result.
        """
        await ahandle_event(
            self.handlers,
            "on_llm_end",
            "ignore_llm",
            response,
            run_id=self.run_id,
            parent_run_id=self.parent_run_id,
            tags=self.tags,
            **kwargs,
        )

    @shielded
    async def on_llm_error(
        self,
        error: BaseException,
        **kwargs: Any,
    ) -> None:
        """Run when LLM errors.

        Args:
            error (Exception or KeyboardInterrupt): The error.
            kwargs (Any): Additional keyword arguments.
                - response (LLMResult): The response which was generated before
                    the error occurred.



        """
        await ahandle_event(
            self.handlers,
            "on_llm_error",
            "ignore_llm",
            error,
            run_id=self.run_id,
            parent_run_id=self.parent_run_id,
            tags=self.tags,
            **kwargs,
        )


class CallbackManagerForChainRun(ParentRunManager, ChainManagerMixin):
    """Callback manager for chain run."""

    def on_chain_end(self, outputs: Union[Dict[str, Any], Any], **kwargs: Any) -> None:
        """Run when chain ends running.

        Args:
            outputs (Union[Dict[str, Any], Any]): The outputs of the chain.
        """
        handle_event(
            self.handlers,
            "on_chain_end",
            "ignore_chain",
            outputs,
            run_id=self.run_id,
            parent_run_id=self.parent_run_id,
            tags=self.tags,
            **kwargs,
        )

    def on_chain_error(
        self,
        error: BaseException,
        **kwargs: Any,
    ) -> None:
        """Run when chain errors.

        Args:
            error (Exception or KeyboardInterrupt): The error.
        """
        handle_event(
            self.handlers,
            "on_chain_error",
            "ignore_chain",
            error,
            run_id=self.run_id,
            parent_run_id=self.parent_run_id,
            tags=self.tags,
            **kwargs,
        )

    def on_agent_action(self, action: AgentAction, **kwargs: Any) -> Any:
        """Run when agent action is received.

        Args:
            action (AgentAction): The agent action.

        Returns:
            Any: The result of the callback.
        """
        handle_event(
            self.handlers,
            "on_agent_action",
            "ignore_agent",
            action,
            run_id=self.run_id,
            parent_run_id=self.parent_run_id,
            tags=self.tags,
            **kwargs,
        )

    def on_agent_finish(self, finish: AgentFinish, **kwargs: Any) -> Any:
        """Run when agent finish is received.

        Args:
            finish (AgentFinish): The agent finish.

        Returns:
            Any: The result of the callback.
        """
        handle_event(
            self.handlers,
            "on_agent_finish",
            "ignore_agent",
            finish,
            run_id=self.run_id,
            parent_run_id=self.parent_run_id,
            tags=self.tags,
            **kwargs,
        )


class AsyncCallbackManagerForChainRun(AsyncParentRunManager, ChainManagerMixin):
    """Async callback manager for chain run."""

    def get_sync(self) -> CallbackManagerForChainRun:
        """Get the equivalent sync RunManager.

        Returns:
            CallbackManagerForChainRun: The sync RunManager.
        """
        return CallbackManagerForChainRun(
            run_id=self.run_id,
            handlers=self.handlers,
            inheritable_handlers=self.inheritable_handlers,
            parent_run_id=self.parent_run_id,
            tags=self.tags,
            inheritable_tags=self.inheritable_tags,
            metadata=self.metadata,
            inheritable_metadata=self.inheritable_metadata,
        )

    @shielded
    async def on_chain_end(
        self, outputs: Union[Dict[str, Any], Any], **kwargs: Any
    ) -> None:
        """Run when chain ends running.

        Args:
            outputs (Union[Dict[str, Any], Any]): The outputs of the chain.
        """
        await ahandle_event(
            self.handlers,
            "on_chain_end",
            "ignore_chain",
            outputs,
            run_id=self.run_id,
            parent_run_id=self.parent_run_id,
            tags=self.tags,
            **kwargs,
        )

    @shielded
    async def on_chain_error(
        self,
        error: BaseException,
        **kwargs: Any,
    ) -> None:
        """Run when chain errors.

        Args:
            error (Exception or KeyboardInterrupt): The error.
        """
        await ahandle_event(
            self.handlers,
            "on_chain_error",
            "ignore_chain",
            error,
            run_id=self.run_id,
            parent_run_id=self.parent_run_id,
            tags=self.tags,
            **kwargs,
        )

    @shielded
    async def on_agent_action(self, action: AgentAction, **kwargs: Any) -> Any:
        """Run when agent action is received.

        Args:
            action (AgentAction): The agent action.

        Returns:
            Any: The result of the callback.
        """
        await ahandle_event(
            self.handlers,
            "on_agent_action",
            "ignore_agent",
            action,
            run_id=self.run_id,
            parent_run_id=self.parent_run_id,
            tags=self.tags,
            **kwargs,
        )

    @shielded
    async def on_agent_finish(self, finish: AgentFinish, **kwargs: Any) -> Any:
        """Run when agent finish is received.

        Args:
            finish (AgentFinish): The agent finish.

        Returns:
            Any: The result of the callback.
        """
        await ahandle_event(
            self.handlers,
            "on_agent_finish",
            "ignore_agent",
            finish,
            run_id=self.run_id,
            parent_run_id=self.parent_run_id,
            tags=self.tags,
            **kwargs,
        )


class CallbackManagerForToolRun(ParentRunManager, ToolManagerMixin):
    """Callback manager for tool run."""

    def on_tool_end(
        self,
        output: Any,
        **kwargs: Any,
    ) -> None:
        """Run when tool ends running.

        Args:
            output (Any): The output of the tool.
        """
        handle_event(
            self.handlers,
            "on_tool_end",
            "ignore_agent",
            output,
            run_id=self.run_id,
            parent_run_id=self.parent_run_id,
            tags=self.tags,
            **kwargs,
        )

    def on_tool_error(
        self,
        error: BaseException,
        **kwargs: Any,
    ) -> None:
        """Run when tool errors.

        Args:
            error (Exception or KeyboardInterrupt): The error.
        """
        handle_event(
            self.handlers,
            "on_tool_error",
            "ignore_agent",
            error,
            run_id=self.run_id,
            parent_run_id=self.parent_run_id,
            tags=self.tags,
            **kwargs,
        )


class AsyncCallbackManagerForToolRun(AsyncParentRunManager, ToolManagerMixin):
    """Async callback manager for tool run."""

    def get_sync(self) -> CallbackManagerForToolRun:
        """Get the equivalent sync RunManager.

        Returns:
            CallbackManagerForToolRun: The sync RunManager.
        """
        return CallbackManagerForToolRun(
            run_id=self.run_id,
            handlers=self.handlers,
            inheritable_handlers=self.inheritable_handlers,
            parent_run_id=self.parent_run_id,
            tags=self.tags,
            inheritable_tags=self.inheritable_tags,
            metadata=self.metadata,
            inheritable_metadata=self.inheritable_metadata,
        )

    @shielded
    async def on_tool_end(self, output: Any, **kwargs: Any) -> None:
        """Run when tool ends running.

        Args:
            output (Any): The output of the tool.
        """
        output = str(output)
        await ahandle_event(
            self.handlers,
            "on_tool_end",
            "ignore_agent",
            output,
            run_id=self.run_id,
            parent_run_id=self.parent_run_id,
            tags=self.tags,
            **kwargs,
        )

    @shielded
    async def on_tool_error(
        self,
        error: BaseException,
        **kwargs: Any,
    ) -> None:
        """Run when tool errors.

        Args:
            error (Exception or KeyboardInterrupt): The error.
        """
        await ahandle_event(
            self.handlers,
            "on_tool_error",
            "ignore_agent",
            error,
            run_id=self.run_id,
            parent_run_id=self.parent_run_id,
            tags=self.tags,
            **kwargs,
        )


class CallbackManagerForRetrieverRun(ParentRunManager, RetrieverManagerMixin):
    """Callback manager for retriever run."""

    def on_retriever_end(
        self,
        documents: Sequence[Document],
        **kwargs: Any,
    ) -> None:
        """Run when retriever ends running."""
        handle_event(
            self.handlers,
            "on_retriever_end",
            "ignore_retriever",
            documents,
            run_id=self.run_id,
            parent_run_id=self.parent_run_id,
            tags=self.tags,
            **kwargs,
        )

    def on_retriever_error(
        self,
        error: BaseException,
        **kwargs: Any,
    ) -> None:
        """Run when retriever errors."""
        handle_event(
            self.handlers,
            "on_retriever_error",
            "ignore_retriever",
            error,
            run_id=self.run_id,
            parent_run_id=self.parent_run_id,
            tags=self.tags,
            **kwargs,
        )


class AsyncCallbackManagerForRetrieverRun(
    AsyncParentRunManager,
    RetrieverManagerMixin,
):
    """Async callback manager for retriever run."""

    def get_sync(self) -> CallbackManagerForRetrieverRun:
        """Get the equivalent sync RunManager.

        Returns:
            CallbackManagerForRetrieverRun: The sync RunManager.
        """
        return CallbackManagerForRetrieverRun(
            run_id=self.run_id,
            handlers=self.handlers,
            inheritable_handlers=self.inheritable_handlers,
            parent_run_id=self.parent_run_id,
            tags=self.tags,
            inheritable_tags=self.inheritable_tags,
            metadata=self.metadata,
            inheritable_metadata=self.inheritable_metadata,
        )

    @shielded
    async def on_retriever_end(
        self, documents: Sequence[Document], **kwargs: Any
    ) -> None:
        """Run when retriever ends running."""
        await ahandle_event(
            self.handlers,
            "on_retriever_end",
            "ignore_retriever",
            documents,
            run_id=self.run_id,
            parent_run_id=self.parent_run_id,
            tags=self.tags,
            **kwargs,
        )

    @shielded
    async def on_retriever_error(
        self,
        error: BaseException,
        **kwargs: Any,
    ) -> None:
        """Run when retriever errors."""
        await ahandle_event(
            self.handlers,
            "on_retriever_error",
            "ignore_retriever",
            error,
            run_id=self.run_id,
            parent_run_id=self.parent_run_id,
            tags=self.tags,
            **kwargs,
        )


class CallbackManager(BaseCallbackManager):
    """Callback manager that handles callbacks from LangChain."""

    def on_llm_start(
        self,
        serialized: Dict[str, Any],
        prompts: List[str],
        run_id: Optional[UUID] = None,
        **kwargs: Any,
    ) -> List[CallbackManagerForLLMRun]:
        """Run when LLM starts running.

        Args:
            serialized (Dict[str, Any]): The serialized LLM.
            prompts (List[str]): The list of prompts.
            run_id (UUID, optional): The ID of the run. Defaults to None.

        Returns:
            List[CallbackManagerForLLMRun]: A callback manager for each
                prompt as an LLM run.
        """
        managers = []
        for i, prompt in enumerate(prompts):
            # Can't have duplicate runs with the same run ID (if provided)
            run_id_ = run_id if i == 0 and run_id is not None else uuid.uuid4()
            handle_event(
                self.handlers,
                "on_llm_start",
                "ignore_llm",
                serialized,
                [prompt],
                run_id=run_id_,
                parent_run_id=self.parent_run_id,
                tags=self.tags,
                metadata=self.metadata,
                **kwargs,
            )

            managers.append(
                CallbackManagerForLLMRun(
                    run_id=run_id_,
                    handlers=self.handlers,
                    inheritable_handlers=self.inheritable_handlers,
                    parent_run_id=self.parent_run_id,
                    tags=self.tags,
                    inheritable_tags=self.inheritable_tags,
                    metadata=self.metadata,
                    inheritable_metadata=self.inheritable_metadata,
                )
            )

        return managers

    def on_chat_model_start(
        self,
        serialized: Dict[str, Any],
        messages: List[List[BaseMessage]],
        run_id: Optional[UUID] = None,
        **kwargs: Any,
    ) -> List[CallbackManagerForLLMRun]:
        """Run when LLM starts running.

        Args:
            serialized (Dict[str, Any]): The serialized LLM.
            messages (List[List[BaseMessage]]): The list of messages.
            run_id (UUID, optional): The ID of the run. Defaults to None.

        Returns:
            List[CallbackManagerForLLMRun]: A callback manager for each
                list of messages as an LLM run.
        """

        managers = []
        for message_list in messages:
            if run_id is not None:
                run_id_ = run_id
                run_id = None
            else:
                run_id_ = uuid.uuid4()
            handle_event(
                self.handlers,
                "on_chat_model_start",
                "ignore_chat_model",
                serialized,
                [message_list],
                run_id=run_id_,
                parent_run_id=self.parent_run_id,
                tags=self.tags,
                metadata=self.metadata,
                **kwargs,
            )

            managers.append(
                CallbackManagerForLLMRun(
                    run_id=run_id_,
                    handlers=self.handlers,
                    inheritable_handlers=self.inheritable_handlers,
                    parent_run_id=self.parent_run_id,
                    tags=self.tags,
                    inheritable_tags=self.inheritable_tags,
                    metadata=self.metadata,
                    inheritable_metadata=self.inheritable_metadata,
                )
            )

        return managers

    def on_chain_start(
        self,
        serialized: Dict[str, Any],
        inputs: Union[Dict[str, Any], Any],
        run_id: Optional[UUID] = None,
        **kwargs: Any,
    ) -> CallbackManagerForChainRun:
        """Run when chain starts running.

        Args:
            serialized (Dict[str, Any]): The serialized chain.
            inputs (Union[Dict[str, Any], Any]): The inputs to the chain.
            run_id (UUID, optional): The ID of the run. Defaults to None.

        Returns:
            CallbackManagerForChainRun: The callback manager for the chain run.
        """
        if run_id is None:
            run_id = uuid.uuid4()
        handle_event(
            self.handlers,
            "on_chain_start",
            "ignore_chain",
            serialized,
            inputs,
            run_id=run_id,
            parent_run_id=self.parent_run_id,
            tags=self.tags,
            metadata=self.metadata,
            **kwargs,
        )

        return CallbackManagerForChainRun(
            run_id=run_id,
            handlers=self.handlers,
            inheritable_handlers=self.inheritable_handlers,
            parent_run_id=self.parent_run_id,
            tags=self.tags,
            inheritable_tags=self.inheritable_tags,
            metadata=self.metadata,
            inheritable_metadata=self.inheritable_metadata,
        )

    def on_tool_start(
        self,
        serialized: Dict[str, Any],
        input_str: str,
        run_id: Optional[UUID] = None,
        parent_run_id: Optional[UUID] = None,
        inputs: Optional[Dict[str, Any]] = None,
        **kwargs: Any,
    ) -> CallbackManagerForToolRun:
        """Run when tool starts running.

        Args:
            serialized: Serialized representation of the tool.
            input_str: The  input to the tool as a string.
                Non-string inputs are cast to strings.
            run_id: ID for the run. Defaults to None.
            parent_run_id: The ID of the parent run. Defaults to None.
            inputs: The original input to the tool if provided.
                Recommended for usage instead of input_str when the original
                input is needed.
                If provided, the inputs are expected to be formatted as a dict.
                The keys will correspond to the named-arguments in the tool.

        Returns:
            CallbackManagerForToolRun: The callback manager for the tool run.
        """
        if run_id is None:
            run_id = uuid.uuid4()

        handle_event(
            self.handlers,
            "on_tool_start",
            "ignore_agent",
            serialized,
            input_str,
            run_id=run_id,
            parent_run_id=self.parent_run_id,
            tags=self.tags,
            metadata=self.metadata,
            inputs=inputs,
            **kwargs,
        )

        return CallbackManagerForToolRun(
            run_id=run_id,
            handlers=self.handlers,
            inheritable_handlers=self.inheritable_handlers,
            parent_run_id=self.parent_run_id,
            tags=self.tags,
            inheritable_tags=self.inheritable_tags,
            metadata=self.metadata,
            inheritable_metadata=self.inheritable_metadata,
        )

    def on_retriever_start(
        self,
        serialized: Dict[str, Any],
        query: str,
        run_id: Optional[UUID] = None,
        parent_run_id: Optional[UUID] = None,
        **kwargs: Any,
    ) -> CallbackManagerForRetrieverRun:
        """Run when retriever starts running."""
        if run_id is None:
            run_id = uuid.uuid4()

        handle_event(
            self.handlers,
            "on_retriever_start",
            "ignore_retriever",
            serialized,
            query,
            run_id=run_id,
            parent_run_id=self.parent_run_id,
            tags=self.tags,
            metadata=self.metadata,
            **kwargs,
        )

        return CallbackManagerForRetrieverRun(
            run_id=run_id,
            handlers=self.handlers,
            inheritable_handlers=self.inheritable_handlers,
            parent_run_id=self.parent_run_id,
            tags=self.tags,
            inheritable_tags=self.inheritable_tags,
            metadata=self.metadata,
            inheritable_metadata=self.inheritable_metadata,
        )

    @classmethod
    def configure(
        cls,
        inheritable_callbacks: Callbacks = None,
        local_callbacks: Callbacks = None,
        verbose: bool = False,
        inheritable_tags: Optional[List[str]] = None,
        local_tags: Optional[List[str]] = None,
        inheritable_metadata: Optional[Dict[str, Any]] = None,
        local_metadata: Optional[Dict[str, Any]] = None,
    ) -> CallbackManager:
        """Configure the callback manager.

        Args:
            inheritable_callbacks (Optional[Callbacks], optional): The inheritable
                callbacks. Defaults to None.
            local_callbacks (Optional[Callbacks], optional): The local callbacks.
                Defaults to None.
            verbose (bool, optional): Whether to enable verbose mode. Defaults to False.
            inheritable_tags (Optional[List[str]], optional): The inheritable tags.
                Defaults to None.
            local_tags (Optional[List[str]], optional): The local tags.
                Defaults to None.
            inheritable_metadata (Optional[Dict[str, Any]], optional): The inheritable
                metadata. Defaults to None.
            local_metadata (Optional[Dict[str, Any]], optional): The local metadata.
                Defaults to None.

        Returns:
            CallbackManager: The configured callback manager.
        """
        return _configure(
            cls,
            inheritable_callbacks,
            local_callbacks,
            verbose,
            inheritable_tags,
            local_tags,
            inheritable_metadata,
            local_metadata,
        )


class CallbackManagerForChainGroup(CallbackManager):
    """Callback manager for the chain group."""

    def __init__(
        self,
        handlers: List[BaseCallbackHandler],
        inheritable_handlers: Optional[List[BaseCallbackHandler]] = None,
        parent_run_id: Optional[UUID] = None,
        *,
        parent_run_manager: CallbackManagerForChainRun,
        **kwargs: Any,
    ) -> None:
        super().__init__(
            handlers,
            inheritable_handlers,
            parent_run_id,
            **kwargs,
        )
        self.parent_run_manager = parent_run_manager
        self.ended = False

    def copy(self) -> CallbackManagerForChainGroup:
        return self.__class__(
            handlers=self.handlers,
            inheritable_handlers=self.inheritable_handlers,
            parent_run_id=self.parent_run_id,
            tags=self.tags,
            inheritable_tags=self.inheritable_tags,
            metadata=self.metadata,
            inheritable_metadata=self.inheritable_metadata,
            parent_run_manager=self.parent_run_manager,
        )

    def on_chain_end(self, outputs: Union[Dict[str, Any], Any], **kwargs: Any) -> None:
        """Run when traced chain group ends.

        Args:
            outputs (Union[Dict[str, Any], Any]): The outputs of the chain.
        """
        self.ended = True
        return self.parent_run_manager.on_chain_end(outputs, **kwargs)

    def on_chain_error(
        self,
        error: BaseException,
        **kwargs: Any,
    ) -> None:
        """Run when chain errors.

        Args:
            error (Exception or KeyboardInterrupt): The error.
        """
        self.ended = True
        return self.parent_run_manager.on_chain_error(error, **kwargs)


class AsyncCallbackManager(BaseCallbackManager):
    """Async callback manager that handles callbacks from LangChain."""

    @property
    def is_async(self) -> bool:
        """Return whether the handler is async."""
        return True

    async def on_llm_start(
        self,
        serialized: Dict[str, Any],
        prompts: List[str],
        run_id: Optional[UUID] = None,
        **kwargs: Any,
    ) -> List[AsyncCallbackManagerForLLMRun]:
        """Run when LLM starts running.

        Args:
            serialized (Dict[str, Any]): The serialized LLM.
            prompts (List[str]): The list of prompts.
            run_id (UUID, optional): The ID of the run. Defaults to None.

        Returns:
            List[AsyncCallbackManagerForLLMRun]: The list of async
                callback managers, one for each LLM Run corresponding
                to each prompt.
        """

        tasks = []
        managers = []

        for prompt in prompts:
            if run_id is not None:
                run_id_ = run_id
                run_id = None
            else:
                run_id_ = uuid.uuid4()

            tasks.append(
                ahandle_event(
                    self.handlers,
                    "on_llm_start",
                    "ignore_llm",
                    serialized,
                    [prompt],
                    run_id=run_id_,
                    parent_run_id=self.parent_run_id,
                    tags=self.tags,
                    metadata=self.metadata,
                    **kwargs,
                )
            )

            managers.append(
                AsyncCallbackManagerForLLMRun(
                    run_id=run_id_,
                    handlers=self.handlers,
                    inheritable_handlers=self.inheritable_handlers,
                    parent_run_id=self.parent_run_id,
                    tags=self.tags,
                    inheritable_tags=self.inheritable_tags,
                    metadata=self.metadata,
                    inheritable_metadata=self.inheritable_metadata,
                )
            )

        await asyncio.gather(*tasks)

        return managers

    async def on_chat_model_start(
        self,
        serialized: Dict[str, Any],
        messages: List[List[BaseMessage]],
        run_id: Optional[UUID] = None,
        **kwargs: Any,
    ) -> List[AsyncCallbackManagerForLLMRun]:
        """Run when LLM starts running.

        Args:
            serialized (Dict[str, Any]): The serialized LLM.
            messages (List[List[BaseMessage]]): The list of messages.
            run_id (UUID, optional): The ID of the run. Defaults to None.

        Returns:
            List[AsyncCallbackManagerForLLMRun]: The list of
                async callback managers, one for each LLM Run
                corresponding to each inner  message list.
        """
        tasks = []
        managers = []

        for message_list in messages:
            if run_id is not None:
                run_id_ = run_id
                run_id = None
            else:
                run_id_ = uuid.uuid4()

            tasks.append(
                ahandle_event(
                    self.handlers,
                    "on_chat_model_start",
                    "ignore_chat_model",
                    serialized,
                    [message_list],
                    run_id=run_id_,
                    parent_run_id=self.parent_run_id,
                    tags=self.tags,
                    metadata=self.metadata,
                    **kwargs,
                )
            )

            managers.append(
                AsyncCallbackManagerForLLMRun(
                    run_id=run_id_,
                    handlers=self.handlers,
                    inheritable_handlers=self.inheritable_handlers,
                    parent_run_id=self.parent_run_id,
                    tags=self.tags,
                    inheritable_tags=self.inheritable_tags,
                    metadata=self.metadata,
                    inheritable_metadata=self.inheritable_metadata,
                )
            )

        await asyncio.gather(*tasks)
        return managers

    async def on_chain_start(
        self,
        serialized: Dict[str, Any],
        inputs: Union[Dict[str, Any], Any],
        run_id: Optional[UUID] = None,
        **kwargs: Any,
    ) -> AsyncCallbackManagerForChainRun:
        """Run when chain starts running.

        Args:
            serialized (Dict[str, Any]): The serialized chain.
            inputs (Union[Dict[str, Any], Any]): The inputs to the chain.
            run_id (UUID, optional): The ID of the run. Defaults to None.

        Returns:
            AsyncCallbackManagerForChainRun: The async callback manager
                for the chain run.
        """
        if run_id is None:
            run_id = uuid.uuid4()

        await ahandle_event(
            self.handlers,
            "on_chain_start",
            "ignore_chain",
            serialized,
            inputs,
            run_id=run_id,
            parent_run_id=self.parent_run_id,
            tags=self.tags,
            metadata=self.metadata,
            **kwargs,
        )

        return AsyncCallbackManagerForChainRun(
            run_id=run_id,
            handlers=self.handlers,
            inheritable_handlers=self.inheritable_handlers,
            parent_run_id=self.parent_run_id,
            tags=self.tags,
            inheritable_tags=self.inheritable_tags,
            metadata=self.metadata,
            inheritable_metadata=self.inheritable_metadata,
        )

    async def on_tool_start(
        self,
        serialized: Dict[str, Any],
        input_str: str,
        run_id: Optional[UUID] = None,
        parent_run_id: Optional[UUID] = None,
        **kwargs: Any,
    ) -> AsyncCallbackManagerForToolRun:
        """Run when tool starts running.

        Args:
            serialized (Dict[str, Any]): The serialized tool.
            input_str (str): The input to the tool.
            run_id (UUID, optional): The ID of the run. Defaults to None.
            parent_run_id (UUID, optional): The ID of the parent run.
                Defaults to None.

        Returns:
            AsyncCallbackManagerForToolRun: The async callback manager
                for the tool run.
        """
        if run_id is None:
            run_id = uuid.uuid4()

        await ahandle_event(
            self.handlers,
            "on_tool_start",
            "ignore_agent",
            serialized,
            input_str,
            run_id=run_id,
            parent_run_id=self.parent_run_id,
            tags=self.tags,
            metadata=self.metadata,
            **kwargs,
        )

        return AsyncCallbackManagerForToolRun(
            run_id=run_id,
            handlers=self.handlers,
            inheritable_handlers=self.inheritable_handlers,
            parent_run_id=self.parent_run_id,
            tags=self.tags,
            inheritable_tags=self.inheritable_tags,
            metadata=self.metadata,
            inheritable_metadata=self.inheritable_metadata,
        )

    async def on_retriever_start(
        self,
        serialized: Dict[str, Any],
        query: str,
        run_id: Optional[UUID] = None,
        parent_run_id: Optional[UUID] = None,
        **kwargs: Any,
    ) -> AsyncCallbackManagerForRetrieverRun:
        """Run when retriever starts running."""
        if run_id is None:
            run_id = uuid.uuid4()

        await ahandle_event(
            self.handlers,
            "on_retriever_start",
            "ignore_retriever",
            serialized,
            query,
            run_id=run_id,
            parent_run_id=self.parent_run_id,
            tags=self.tags,
            metadata=self.metadata,
            **kwargs,
        )

        return AsyncCallbackManagerForRetrieverRun(
            run_id=run_id,
            handlers=self.handlers,
            inheritable_handlers=self.inheritable_handlers,
            parent_run_id=self.parent_run_id,
            tags=self.tags,
            inheritable_tags=self.inheritable_tags,
            metadata=self.metadata,
            inheritable_metadata=self.inheritable_metadata,
        )

    @classmethod
    def configure(
        cls,
        inheritable_callbacks: Callbacks = None,
        local_callbacks: Callbacks = None,
        verbose: bool = False,
        inheritable_tags: Optional[List[str]] = None,
        local_tags: Optional[List[str]] = None,
        inheritable_metadata: Optional[Dict[str, Any]] = None,
        local_metadata: Optional[Dict[str, Any]] = None,
    ) -> AsyncCallbackManager:
        """Configure the async callback manager.

        Args:
            inheritable_callbacks (Optional[Callbacks], optional): The inheritable
                callbacks. Defaults to None.
            local_callbacks (Optional[Callbacks], optional): The local callbacks.
                Defaults to None.
            verbose (bool, optional): Whether to enable verbose mode. Defaults to False.
            inheritable_tags (Optional[List[str]], optional): The inheritable tags.
                Defaults to None.
            local_tags (Optional[List[str]], optional): The local tags.
                Defaults to None.
            inheritable_metadata (Optional[Dict[str, Any]], optional): The inheritable
                metadata. Defaults to None.
            local_metadata (Optional[Dict[str, Any]], optional): The local metadata.
                Defaults to None.

        Returns:
            AsyncCallbackManager: The configured async callback manager.
        """
        return _configure(
            cls,
            inheritable_callbacks,
            local_callbacks,
            verbose,
            inheritable_tags,
            local_tags,
            inheritable_metadata,
            local_metadata,
        )


class AsyncCallbackManagerForChainGroup(AsyncCallbackManager):
    """Async callback manager for the chain group."""

    def __init__(
        self,
        handlers: List[BaseCallbackHandler],
        inheritable_handlers: Optional[List[BaseCallbackHandler]] = None,
        parent_run_id: Optional[UUID] = None,
        *,
        parent_run_manager: AsyncCallbackManagerForChainRun,
        **kwargs: Any,
    ) -> None:
        super().__init__(
            handlers,
            inheritable_handlers,
            parent_run_id,
            **kwargs,
        )
        self.parent_run_manager = parent_run_manager
        self.ended = False

    def copy(self) -> AsyncCallbackManagerForChainGroup:
        return self.__class__(
            handlers=self.handlers,
            inheritable_handlers=self.inheritable_handlers,
            parent_run_id=self.parent_run_id,
            tags=self.tags,
            inheritable_tags=self.inheritable_tags,
            metadata=self.metadata,
            inheritable_metadata=self.inheritable_metadata,
            parent_run_manager=self.parent_run_manager,
        )

    async def on_chain_end(
        self, outputs: Union[Dict[str, Any], Any], **kwargs: Any
    ) -> None:
        """Run when traced chain group ends.

        Args:
            outputs (Union[Dict[str, Any], Any]): The outputs of the chain.
        """
        self.ended = True
        await self.parent_run_manager.on_chain_end(outputs, **kwargs)

    async def on_chain_error(
        self,
        error: BaseException,
        **kwargs: Any,
    ) -> None:
        """Run when chain errors.

        Args:
            error (Exception or KeyboardInterrupt): The error.
        """
        self.ended = True
        await self.parent_run_manager.on_chain_error(error, **kwargs)


T = TypeVar("T", CallbackManager, AsyncCallbackManager)


H = TypeVar("H", bound=BaseCallbackHandler, covariant=True)


def _configure(
    callback_manager_cls: Type[T],
    inheritable_callbacks: Callbacks = None,
    local_callbacks: Callbacks = None,
    verbose: bool = False,
    inheritable_tags: Optional[List[str]] = None,
    local_tags: Optional[List[str]] = None,
    inheritable_metadata: Optional[Dict[str, Any]] = None,
    local_metadata: Optional[Dict[str, Any]] = None,
) -> T:
    """Configure the callback manager.

    Args:
        callback_manager_cls (Type[T]): The callback manager class.
        inheritable_callbacks (Optional[Callbacks], optional): The inheritable
            callbacks. Defaults to None.
        local_callbacks (Optional[Callbacks], optional): The local callbacks.
            Defaults to None.
        verbose (bool, optional): Whether to enable verbose mode. Defaults to False.
        inheritable_tags (Optional[List[str]], optional): The inheritable tags.
            Defaults to None.
        local_tags (Optional[List[str]], optional): The local tags. Defaults to None.
        inheritable_metadata (Optional[Dict[str, Any]], optional): The inheritable
            metadata. Defaults to None.
        local_metadata (Optional[Dict[str, Any]], optional): The local metadata.
            Defaults to None.

    Returns:
        T: The configured callback manager.
    """
    from langsmith.run_helpers import get_run_tree_context

    from langchain_core.tracers.context import (
        _configure_hooks,
        _get_tracer_project,
        _tracing_v2_is_enabled,
        tracing_v2_callback_var,
    )

    run_tree = get_run_tree_context()
    parent_run_id = None if run_tree is None else getattr(run_tree, "id")
    callback_manager = callback_manager_cls(handlers=[], parent_run_id=parent_run_id)
    if inheritable_callbacks or local_callbacks:
        if isinstance(inheritable_callbacks, list) or inheritable_callbacks is None:
            inheritable_callbacks_ = inheritable_callbacks or []
            callback_manager = callback_manager_cls(
                handlers=inheritable_callbacks_.copy(),
                inheritable_handlers=inheritable_callbacks_.copy(),
                parent_run_id=parent_run_id,
            )
        else:
            callback_manager = callback_manager_cls(
                handlers=inheritable_callbacks.handlers.copy(),
                inheritable_handlers=inheritable_callbacks.inheritable_handlers.copy(),
                parent_run_id=inheritable_callbacks.parent_run_id,
                tags=inheritable_callbacks.tags.copy(),
                inheritable_tags=inheritable_callbacks.inheritable_tags.copy(),
                metadata=inheritable_callbacks.metadata.copy(),
                inheritable_metadata=inheritable_callbacks.inheritable_metadata.copy(),
            )
        local_handlers_ = (
            local_callbacks
            if isinstance(local_callbacks, list)
            else (local_callbacks.handlers if local_callbacks else [])
        )
        for handler in local_handlers_:
            callback_manager.add_handler(handler, False)
    if inheritable_tags or local_tags:
        callback_manager.add_tags(inheritable_tags or [])
        callback_manager.add_tags(local_tags or [], False)
    if inheritable_metadata or local_metadata:
        callback_manager.add_metadata(inheritable_metadata or {})
        callback_manager.add_metadata(local_metadata or {}, False)

    v1_tracing_enabled_ = env_var_is_set("LANGCHAIN_TRACING") or env_var_is_set(
        "LANGCHAIN_HANDLER"
    )

    tracer_v2 = tracing_v2_callback_var.get()
    tracing_v2_enabled_ = _tracing_v2_is_enabled()

    if v1_tracing_enabled_ and not tracing_v2_enabled_:
        # if both are enabled, can silently ignore the v1 tracer
        raise RuntimeError(
            "Tracing using LangChainTracerV1 is no longer supported. "
            "Please set the LANGCHAIN_TRACING_V2 environment variable to enable "
            "tracing instead."
        )

    tracer_project = _get_tracer_project()
    debug = _get_debug()
<<<<<<< HEAD
    if verbose or debug or tracing_enabled_ or tracing_v2_enabled_:
        from langchain_core.callbacks.stdout import StdOutCallbackHandler
=======
    if verbose or debug or tracing_v2_enabled_:
>>>>>>> 73ebe782
        from langchain_core.tracers.langchain import LangChainTracer
        from langchain_core.tracers.stdout import ConsoleCallbackHandler

        if verbose and not any(
            isinstance(handler, StdOutCallbackHandler)
            for handler in callback_manager.handlers
        ):
            if debug:
                pass
            else:
                callback_manager.add_handler(StdOutCallbackHandler(), False)
        if debug and not any(
            isinstance(handler, ConsoleCallbackHandler)
            for handler in callback_manager.handlers
        ):
            callback_manager.add_handler(ConsoleCallbackHandler(), True)
        if tracing_v2_enabled_ and not any(
            isinstance(handler, LangChainTracer)
            for handler in callback_manager.handlers
        ):
            if tracer_v2:
                callback_manager.add_handler(tracer_v2, True)
            else:
                try:
                    handler = LangChainTracer(project_name=tracer_project)
                    callback_manager.add_handler(handler, True)
                except Exception as e:
                    logger.warning(
                        "Unable to load requested LangChainTracer."
                        " To disable this warning,"
                        " unset the LANGCHAIN_TRACING_V2 environment variables.",
                        e,
                    )
    for var, inheritable, handler_class, env_var in _configure_hooks:
        create_one = (
            env_var is not None
            and env_var_is_set(env_var)
            and handler_class is not None
        )
        if var.get() is not None or create_one:
            var_handler = var.get() or cast(Type[BaseCallbackHandler], handler_class)()
            if handler_class is None:
                if not any(
                    handler is var_handler  # direct pointer comparison
                    for handler in callback_manager.handlers
                ):
                    callback_manager.add_handler(var_handler, inheritable)
            else:
                if not any(
                    isinstance(handler, handler_class)
                    for handler in callback_manager.handlers
                ):
                    callback_manager.add_handler(var_handler, inheritable)
    return callback_manager<|MERGE_RESOLUTION|>--- conflicted
+++ resolved
@@ -1969,12 +1969,8 @@
 
     tracer_project = _get_tracer_project()
     debug = _get_debug()
-<<<<<<< HEAD
-    if verbose or debug or tracing_enabled_ or tracing_v2_enabled_:
+    if verbose or debug or tracing_v2_enabled_:
         from langchain_core.callbacks.stdout import StdOutCallbackHandler
-=======
-    if verbose or debug or tracing_v2_enabled_:
->>>>>>> 73ebe782
         from langchain_core.tracers.langchain import LangChainTracer
         from langchain_core.tracers.stdout import ConsoleCallbackHandler
 
