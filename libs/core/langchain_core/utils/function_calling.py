"""Methods for creating function specs in the style of OpenAI Functions"""
from __future__ import annotations

import inspect
from typing import (
    TYPE_CHECKING,
    Any,
    Callable,
    Dict,
    List,
    Literal,
    Optional,
    Tuple,
    Type,
    Union,
    cast,
)

from typing_extensions import TypedDict

from langchain_core._api import deprecated
from langchain_core.pydantic_v1 import BaseModel
from langchain_core.utils.json_schema import dereference_refs

if TYPE_CHECKING:
    from langchain_core.tools import BaseTool

PYTHON_TO_JSON_TYPES = {
    "str": "string",
    "int": "integer",
    "float": "number",
    "bool": "boolean",
}


class FunctionDescription(TypedDict):
    """Representation of a callable function to send to an LLM."""

    name: str
    """The name of the function."""
    description: str
    """A description of the function."""
    parameters: dict
    """The parameters of the function."""


class ToolDescription(TypedDict):
    """Representation of a callable function to the OpenAI API."""

    type: Literal["function"]
    function: FunctionDescription


def _rm_titles(kv: dict) -> dict:
    new_kv = {}
    for k, v in kv.items():
        if k == "title":
            continue
        elif isinstance(v, dict):
            new_kv[k] = _rm_titles(v)
        else:
            new_kv[k] = v
    return new_kv


@deprecated(
    "0.1.16",
    alternative="langchain_core.utils.function_calling.convert_to_openai_function()",
    removal="0.2.0",
)
def convert_pydantic_to_openai_function(
    model: Type[BaseModel],
    *,
    name: Optional[str] = None,
    description: Optional[str] = None,
    rm_titles: bool = True,
) -> FunctionDescription:
    """Converts a Pydantic model to a function description for the OpenAI API."""
    schema = dereference_refs(model.schema())
    schema.pop("definitions", None)
    title = schema.pop("title", "")
    default_description = schema.pop("description", "")
    return {
        "name": name or title,
        "description": description or default_description,
        "parameters": _rm_titles(schema) if rm_titles else schema,
    }


<<<<<<< HEAD
def convert_pydantic_to_gigachat_function(
    model: Type[BaseModel],
    *,
    name: Optional[str] = None,
    description: Optional[str] = None,
) -> FunctionDescription:
    """Converts a Pydantic model to a function description for the GigaChat API."""
    schema = dereference_refs(model.schema())
    schema.pop("definitions", None)
    if "properties" in schema:
        for key in schema["properties"]:
            if "type" not in schema["properties"][key]:
                schema["properties"][key]["type"] = "object"
            if "description" not in schema["properties"][key]:
                schema["properties"][key]["description"] = ""
    return {
        "name": name or schema["title"],
        "description": description or schema["description"],
        "parameters": schema,
    }


=======
@deprecated(
    "0.1.16",
    alternative="langchain_core.utils.function_calling.convert_to_openai_tool()",
    removal="0.2.0",
)
>>>>>>> c37ca458
def convert_pydantic_to_openai_tool(
    model: Type[BaseModel],
    *,
    name: Optional[str] = None,
    description: Optional[str] = None,
) -> ToolDescription:
    """Converts a Pydantic model to a function description for the OpenAI API."""
    function = convert_pydantic_to_openai_function(
        model, name=name, description=description
    )
    return {"type": "function", "function": function}


def _get_python_function_name(function: Callable) -> str:
    """Get the name of a Python function."""
    return function.__name__


def _parse_python_function_docstring(function: Callable) -> Tuple[str, dict]:
    """Parse the function and argument descriptions from the docstring of a function.

    Assumes the function docstring follows Google Python style guide.
    """
    docstring = inspect.getdoc(function)
    if docstring:
        docstring_blocks = docstring.split("\n\n")
        descriptors = []
        args_block = None
        past_descriptors = False
        for block in docstring_blocks:
            if block.startswith("Args:"):
                args_block = block
                break
            elif block.startswith("Returns:") or block.startswith("Example:"):
                # Don't break in case Args come after
                past_descriptors = True
            elif not past_descriptors:
                descriptors.append(block)
            else:
                continue
        description = " ".join(descriptors)
    else:
        description = ""
        args_block = None
    arg_descriptions = {}
    if args_block:
        arg = None
        for line in args_block.split("\n")[1:]:
            if ":" in line:
                arg, desc = line.split(":", maxsplit=1)
                arg_descriptions[arg.strip()] = desc.strip()
            elif arg:
                arg_descriptions[arg.strip()] += " " + line.strip()
    return description, arg_descriptions


def _get_python_function_arguments(function: Callable, arg_descriptions: dict) -> dict:
    """Get JsonSchema describing a Python functions arguments.

    Assumes all function arguments are of primitive types (int, float, str, bool) or
    are subclasses of pydantic.BaseModel.
    """
    properties = {}
    annotations = inspect.getfullargspec(function).annotations
    for arg, arg_type in annotations.items():
        if arg == "return":
            continue
        if isinstance(arg_type, type) and issubclass(arg_type, BaseModel):
            # Mypy error:
            # "type" has no attribute "schema"
            properties[arg] = arg_type.schema()  # type: ignore[attr-defined]
        elif (
            hasattr(arg_type, "__name__")
            and getattr(arg_type, "__name__") in PYTHON_TO_JSON_TYPES
        ):
            properties[arg] = {"type": PYTHON_TO_JSON_TYPES[arg_type.__name__]}
        elif (
            hasattr(arg_type, "__dict__")
            and getattr(arg_type, "__dict__").get("__origin__", None) == Literal
        ):
            properties[arg] = {
                "enum": list(arg_type.__args__),  # type: ignore
                "type": PYTHON_TO_JSON_TYPES[arg_type.__args__[0].__class__.__name__],  # type: ignore
            }
        if arg in arg_descriptions:
            if arg not in properties:
                properties[arg] = {}
            properties[arg]["description"] = arg_descriptions[arg]
    return properties


def _get_python_function_required_args(function: Callable) -> List[str]:
    """Get the required arguments for a Python function."""
    spec = inspect.getfullargspec(function)
    required = spec.args[: -len(spec.defaults)] if spec.defaults else spec.args
    required += [k for k in spec.kwonlyargs if k not in (spec.kwonlydefaults or {})]

    is_class = type(function) is type
    if is_class and required[0] == "self":
        required = required[1:]
    return required


@deprecated(
    "0.1.16",
    alternative="langchain_core.utils.function_calling.convert_to_openai_function()",
    removal="0.2.0",
)
def convert_python_function_to_openai_function(
    function: Callable,
) -> Dict[str, Any]:
    """Convert a Python function to an OpenAI function-calling API compatible dict.

    Assumes the Python function has type hints and a docstring with a description. If
        the docstring has Google Python style argument descriptions, these will be
        included as well.
    """
    description, arg_descriptions = _parse_python_function_docstring(function)
    return {
        "name": _get_python_function_name(function),
        "description": description,
        "parameters": {
            "type": "object",
            "properties": _get_python_function_arguments(function, arg_descriptions),
            "required": _get_python_function_required_args(function),
        },
    }


@deprecated(
    "0.1.16",
    alternative="langchain_core.utils.function_calling.convert_to_openai_function()",
    removal="0.2.0",
)
def format_tool_to_openai_function(tool: BaseTool) -> FunctionDescription:
    """Format tool into the OpenAI function API."""
    if tool.args_schema:
        return convert_pydantic_to_openai_function(
            tool.args_schema, name=tool.name, description=tool.description
        )
    else:
        return {
            "name": tool.name,
            "description": tool.description,
            "parameters": {
                # This is a hack to get around the fact that some tools
                # do not expose an args_schema, and expect an argument
                # which is a string.
                # And Open AI does not support an array type for the
                # parameters.
                "properties": {
                    "__arg1": {"title": "__arg1", "type": "string"},
                },
                "required": ["__arg1"],
                "type": "object",
            },
        }


@deprecated(
    "0.1.16",
    alternative="langchain_core.utils.function_calling.convert_to_openai_tool()",
    removal="0.2.0",
)
def format_tool_to_openai_tool(tool: BaseTool) -> ToolDescription:
    """Format tool into the OpenAI function API."""
    function = format_tool_to_openai_function(tool)
    return {"type": "function", "function": function}


def convert_to_openai_function(
    function: Union[Dict[str, Any], Type[BaseModel], Callable, BaseTool],
) -> Dict[str, Any]:
    """Convert a raw function/class to an OpenAI function.

    Args:
        function: Either a dictionary, a pydantic.BaseModel class, or a Python function.
            If a dictionary is passed in, it is assumed to already be a valid OpenAI
            function.

    Returns:
        A dict version of the passed in function which is compatible with the
            OpenAI function-calling API.
    """
    from langchain_core.tools import BaseTool

    if isinstance(function, dict):
        return function
    elif isinstance(function, type) and issubclass(function, BaseModel):
        return cast(Dict, convert_pydantic_to_openai_function(function))
    elif isinstance(function, BaseTool):
        return format_tool_to_openai_function(function)
    elif callable(function):
        return convert_python_function_to_openai_function(function)
    else:
        raise ValueError(
            f"Unsupported function type {type(function)}. Functions must be passed in"
            f" as Dict, pydantic.BaseModel, or Callable."
        )


def convert_to_openai_tool(
    tool: Union[Dict[str, Any], Type[BaseModel], Callable, BaseTool],
) -> Dict[str, Any]:
    """Convert a raw function/class to an OpenAI tool.

    Args:
        tool: Either a dictionary, a pydantic.BaseModel class, Python function, or
            BaseTool. If a dictionary is passed in, it is assumed to already be a valid
            OpenAI tool or OpenAI function.

    Returns:
        A dict version of the passed in tool which is compatible with the
            OpenAI tool-calling API.
    """
    if isinstance(tool, dict) and "type" in tool:
        return tool
    function = convert_to_openai_function(tool)
    return {"type": "function", "function": function}<|MERGE_RESOLUTION|>--- conflicted
+++ resolved
@@ -87,7 +87,6 @@
     }
 
 
-<<<<<<< HEAD
 def convert_pydantic_to_gigachat_function(
     model: Type[BaseModel],
     *,
@@ -110,13 +109,11 @@
     }
 
 
-=======
 @deprecated(
     "0.1.16",
     alternative="langchain_core.utils.function_calling.convert_to_openai_tool()",
     removal="0.2.0",
 )
->>>>>>> c37ca458
 def convert_pydantic_to_openai_tool(
     model: Type[BaseModel],
     *,
