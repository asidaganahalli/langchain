"""Test XMLOutputParser"""
<<<<<<< HEAD

=======
>>>>>>> cd4c5428
import importlib
from typing import AsyncIterator, Iterable

import pytest

from langchain_core.exceptions import OutputParserException
from langchain_core.output_parsers.xml import XMLOutputParser

DATA = """
 <foo>
    <bar>
        <baz></baz>
        <baz>slim.shady</baz>
    </bar>
    <baz>tag</baz>
</foo>"""

WITH_XML_HEADER = f"""<?xml version="1.0" encoding="UTF-8"?>
{DATA}"""


IN_XML_TAGS_WITH_XML_HEADER = f"""
```xml
{WITH_XML_HEADER}
```
"""

IN_XML_TAGS_WITH_HEADER_AND_TRAILING_JUNK = f"""
Some random text
```xml
{WITH_XML_HEADER}
```
More random text
"""


DEF_RESULT_EXPECTED = {
    "foo": [
        {"bar": [{"baz": None}, {"baz": "slim.shady"}]},
        {"baz": "tag"},
    ],
}


async def _test_parser(parser: XMLOutputParser, content: str) -> None:
    """Test parser."""
    assert parser.parse(content) == DEF_RESULT_EXPECTED
    assert await parser.aparse(content) == DEF_RESULT_EXPECTED

    assert list(parser.transform(iter(content))) == [
        {"foo": [{"bar": [{"baz": None}]}]},
        {"foo": [{"bar": [{"baz": "slim.shady"}]}]},
        {"foo": [{"baz": "tag"}]},
    ]

    chunks = [chunk async for chunk in parser.atransform(_as_iter(content))]

    assert list(chunks) == [
        {"foo": [{"bar": [{"baz": None}]}]},
        {"foo": [{"bar": [{"baz": "slim.shady"}]}]},
        {"foo": [{"baz": "tag"}]},
    ]


ROOT_LEVEL_ONLY = """<?xml version="1.0" encoding="UTF-8"?>
<body>Text of the body.</body>
"""

ROOT_LEVEL_ONLY_EXPECTED = {"body": "Text of the body."}


async def _as_iter(iterable: Iterable[str]) -> AsyncIterator[str]:
    for item in iterable:
        yield item


async def test_root_only_xml_output_parser() -> None:
    """Test XMLOutputParser when xml only contains the root level tag"""
    xml_parser = XMLOutputParser(parser="xml")
    assert xml_parser.parse(ROOT_LEVEL_ONLY) == {"body": "Text of the body."}
    assert await xml_parser.aparse(ROOT_LEVEL_ONLY) == {"body": "Text of the body."}
    assert list(xml_parser.transform(iter(ROOT_LEVEL_ONLY))) == [
        {"body": "Text of the body."}
    ]
    chunks = [chunk async for chunk in xml_parser.atransform(_as_iter(ROOT_LEVEL_ONLY))]
    assert chunks == [{"body": "Text of the body."}]


@pytest.mark.parametrize(
    "content",
    [
        DATA,  # has no xml header
        WITH_XML_HEADER,
        IN_XML_TAGS_WITH_XML_HEADER,
        IN_XML_TAGS_WITH_HEADER_AND_TRAILING_JUNK,
    ],
)
async def test_xml_output_parser(content: str) -> None:
    """Test XMLOutputParser."""
    xml_parser = XMLOutputParser(parser="xml")
    await _test_parser(xml_parser, content)


@pytest.mark.skipif(
    importlib.util.find_spec("defusedxml") is None,
    reason="defusedxml is not installed",
)
@pytest.mark.parametrize(
    "content",
    [
        DATA,  # has no xml header
        WITH_XML_HEADER,
        IN_XML_TAGS_WITH_XML_HEADER,
        IN_XML_TAGS_WITH_HEADER_AND_TRAILING_JUNK,
    ],
)
async def test_xml_output_parser_defused(content: str) -> None:
    """Test XMLOutputParser."""
    xml_parser = XMLOutputParser(parser="defusedxml")
    await _test_parser(xml_parser, content)


@pytest.mark.parametrize("result", ["foo></foo>", "<foo></foo", "foo></foo", "foofoo"])
def test_xml_output_parser_fail(result: str) -> None:
    """Test XMLOutputParser where complete output is not in XML format."""

    xml_parser = XMLOutputParser(parser="xml")

    with pytest.raises(OutputParserException) as e:
        xml_parser.parse(result)
    assert "Failed to parse" in str(e)


MALICIOUS_XML = """<?xml version="1.0"?>
<!DOCTYPE lolz [<!ENTITY lol "lol"><!ELEMENT lolz (#PCDATA)>
 <!ENTITY lol1 "&lol;&lol;&lol;&lol;&lol;&lol;&lol;&lol;&lol;&lol;">
 <!ENTITY lol2 "&lol1;&lol1;&lol1;&lol1;&lol1;&lol1;&lol1;&lol1;&lol1;&lol1;">
 <!ENTITY lol3 "&lol2;&lol2;&lol2;&lol2;&lol2;&lol2;&lol2;&lol2;&lol2;&lol2;">
 <!ENTITY lol4 "&lol3;&lol3;&lol3;&lol3;&lol3;&lol3;&lol3;&lol3;&lol3;&lol3;">
 <!ENTITY lol5 "&lol4;&lol4;&lol4;&lol4;&lol4;&lol4;&lol4;&lol4;&lol4;&lol4;">
 <!ENTITY lol6 "&lol5;&lol5;&lol5;&lol5;&lol5;&lol5;&lol5;&lol5;&lol5;&lol5;">
 <!ENTITY lol7 "&lol6;&lol6;&lol6;&lol6;&lol6;&lol6;&lol6;&lol6;&lol6;&lol6;">
 <!ENTITY lol8 "&lol7;&lol7;&lol7;&lol7;&lol7;&lol7;&lol7;&lol7;&lol7;&lol7;">
 <!ENTITY lol9 "&lol8;&lol8;&lol8;&lol8;&lol8;&lol8;&lol8;&lol8;&lol8;&lol8;">
]>
<lolz>&lol9;</lolz>"""


async def tests_billion_laughs_attack() -> None:
    # Testing with standard XML parser since it's safe to use in
    # newer versions of Python
    parser = XMLOutputParser(parser="xml")
    with pytest.raises(OutputParserException):
        parser.parse(MALICIOUS_XML)

    with pytest.raises(OutputParserException):
        await parser.aparse(MALICIOUS_XML)<|MERGE_RESOLUTION|>--- conflicted
+++ resolved
@@ -1,8 +1,4 @@
 """Test XMLOutputParser"""
-<<<<<<< HEAD
-
-=======
->>>>>>> cd4c5428
 import importlib
 from typing import AsyncIterator, Iterable
 
