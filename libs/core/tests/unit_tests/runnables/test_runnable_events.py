"""Module that contains tests for runnable.astream_events API."""
<<<<<<< HEAD

=======
>>>>>>> cd4c5428
import sys
from itertools import cycle
from typing import Any, AsyncIterator, Dict, List, Sequence, cast

import pytest

from langchain_core.callbacks import CallbackManagerForRetrieverRun, Callbacks
from langchain_core.chat_history import BaseChatMessageHistory
from langchain_core.documents import Document
from langchain_core.language_models import FakeStreamingListLLM, GenericFakeChatModel
from langchain_core.messages import (
    AIMessage,
    AIMessageChunk,
    BaseMessage,
    HumanMessage,
    SystemMessage,
)
from langchain_core.prompt_values import ChatPromptValue
from langchain_core.prompts import ChatPromptTemplate, MessagesPlaceholder
from langchain_core.pydantic_v1 import BaseModel
from langchain_core.retrievers import BaseRetriever
from langchain_core.runnables import (
    ConfigurableField,
    Runnable,
    RunnableConfig,
    RunnableLambda,
)
from langchain_core.runnables.history import RunnableWithMessageHistory
from langchain_core.runnables.schema import StreamEvent
from langchain_core.tools import tool
from tests.unit_tests.stubs import AnyStr


def _with_nulled_run_id(events: Sequence[StreamEvent]) -> List[StreamEvent]:
    """Removes the run ids from events."""
    return cast(List[StreamEvent], [{**event, "run_id": ""} for event in events])


async def _as_async_iterator(iterable: List) -> AsyncIterator:
    """Converts an iterable into an async iterator."""
    for item in iterable:
        yield item


async def _collect_events(events: AsyncIterator[StreamEvent]) -> List[StreamEvent]:
    """Collect the events and remove the run ids."""
    materialized_events = [event async for event in events]
    events_ = _with_nulled_run_id(materialized_events)
    for event in events_:
        event["tags"] = sorted(event["tags"])
    return events_


async def test_event_stream_with_simple_function_tool() -> None:
    """Test the event stream with a function and tool"""

    def foo(x: int) -> dict:
        """Foo"""
        return {"x": 5}

    @tool
    def get_docs(x: int) -> List[Document]:
        """Hello Doc"""
        return [Document(page_content="hello")]

    chain = RunnableLambda(foo) | get_docs
    events = await _collect_events(chain.astream_events({}, version="v1"))
    assert events == [
        {
            "event": "on_chain_start",
            "run_id": "",
            "name": "RunnableSequence",
            "tags": [],
            "metadata": {},
            "data": {"input": {}},
        },
        {
            "event": "on_chain_start",
            "name": "foo",
            "run_id": "",
            "tags": ["seq:step:1"],
            "metadata": {},
            "data": {},
        },
        {
            "event": "on_chain_stream",
            "name": "foo",
            "run_id": "",
            "tags": ["seq:step:1"],
            "metadata": {},
            "data": {"chunk": {"x": 5}},
        },
        {
            "event": "on_chain_end",
            "name": "foo",
            "run_id": "",
            "tags": ["seq:step:1"],
            "metadata": {},
            "data": {"input": {}, "output": {"x": 5}},
        },
        {
            "event": "on_tool_start",
            "name": "get_docs",
            "run_id": "",
            "tags": ["seq:step:2"],
            "metadata": {},
            "data": {"input": {"x": 5}},
        },
        {
            "event": "on_tool_end",
            "name": "get_docs",
            "run_id": "",
            "tags": ["seq:step:2"],
            "metadata": {},
            "data": {"input": {"x": 5}, "output": [Document(page_content="hello")]},
        },
        {
            "event": "on_chain_stream",
            "run_id": "",
            "tags": [],
            "metadata": {},
            "name": "RunnableSequence",
            "data": {"chunk": [Document(page_content="hello")]},
        },
        {
            "event": "on_chain_end",
            "name": "RunnableSequence",
            "run_id": "",
            "tags": [],
            "metadata": {},
            "data": {"output": [Document(page_content="hello")]},
        },
    ]


async def test_event_stream_with_single_lambda() -> None:
    """Test the event stream with a tool."""

    def reverse(s: str) -> str:
        """Reverse a string."""
        return s[::-1]

    chain = RunnableLambda(func=reverse)

    events = await _collect_events(chain.astream_events("hello", version="v1"))
    assert events == [
        {
            "data": {"input": "hello"},
            "event": "on_chain_start",
            "metadata": {},
            "name": "reverse",
            "run_id": "",
            "tags": [],
        },
        {
            "data": {"chunk": "olleh"},
            "event": "on_chain_stream",
            "metadata": {},
            "name": "reverse",
            "run_id": "",
            "tags": [],
        },
        {
            "data": {"output": "olleh"},
            "event": "on_chain_end",
            "metadata": {},
            "name": "reverse",
            "run_id": "",
            "tags": [],
        },
    ]


async def test_event_stream_with_triple_lambda() -> None:
    def reverse(s: str) -> str:
        """Reverse a string."""
        return s[::-1]

    r = RunnableLambda(func=reverse)

    chain = (
        r.with_config({"run_name": "1"})
        | r.with_config({"run_name": "2"})
        | r.with_config({"run_name": "3"})
    )
    events = await _collect_events(chain.astream_events("hello", version="v1"))
    assert events == [
        {
            "data": {"input": "hello"},
            "event": "on_chain_start",
            "metadata": {},
            "name": "RunnableSequence",
            "run_id": "",
            "tags": [],
        },
        {
            "data": {},
            "event": "on_chain_start",
            "metadata": {},
            "name": "1",
            "run_id": "",
            "tags": ["seq:step:1"],
        },
        {
            "data": {"chunk": "olleh"},
            "event": "on_chain_stream",
            "metadata": {},
            "name": "1",
            "run_id": "",
            "tags": ["seq:step:1"],
        },
        {
            "data": {},
            "event": "on_chain_start",
            "metadata": {},
            "name": "2",
            "run_id": "",
            "tags": ["seq:step:2"],
        },
        {
            "data": {"input": "hello", "output": "olleh"},
            "event": "on_chain_end",
            "metadata": {},
            "name": "1",
            "run_id": "",
            "tags": ["seq:step:1"],
        },
        {
            "data": {"chunk": "hello"},
            "event": "on_chain_stream",
            "metadata": {},
            "name": "2",
            "run_id": "",
            "tags": ["seq:step:2"],
        },
        {
            "data": {},
            "event": "on_chain_start",
            "metadata": {},
            "name": "3",
            "run_id": "",
            "tags": ["seq:step:3"],
        },
        {
            "data": {"input": "olleh", "output": "hello"},
            "event": "on_chain_end",
            "metadata": {},
            "name": "2",
            "run_id": "",
            "tags": ["seq:step:2"],
        },
        {
            "data": {"chunk": "olleh"},
            "event": "on_chain_stream",
            "metadata": {},
            "name": "3",
            "run_id": "",
            "tags": ["seq:step:3"],
        },
        {
            "data": {"chunk": "olleh"},
            "event": "on_chain_stream",
            "metadata": {},
            "name": "RunnableSequence",
            "run_id": "",
            "tags": [],
        },
        {
            "data": {"input": "hello", "output": "olleh"},
            "event": "on_chain_end",
            "metadata": {},
            "name": "3",
            "run_id": "",
            "tags": ["seq:step:3"],
        },
        {
            "data": {"output": "olleh"},
            "event": "on_chain_end",
            "metadata": {},
            "name": "RunnableSequence",
            "run_id": "",
            "tags": [],
        },
    ]


async def test_event_stream_with_triple_lambda_test_filtering() -> None:
    """Test filtering based on tags / names"""

    def reverse(s: str) -> str:
        """Reverse a string."""
        return s[::-1]

    r = RunnableLambda(func=reverse)

    chain = (
        r.with_config({"run_name": "1"})
        | r.with_config({"run_name": "2", "tags": ["my_tag"]})
        | r.with_config({"run_name": "3", "tags": ["my_tag"]})
    )
    events = await _collect_events(
        chain.astream_events("hello", include_names=["1"], version="v1")
    )
    assert events == [
        {
            "data": {},
            "event": "on_chain_start",
            "metadata": {},
            "name": "1",
            "run_id": "",
            "tags": ["seq:step:1"],
        },
        {
            "data": {"chunk": "olleh"},
            "event": "on_chain_stream",
            "metadata": {},
            "name": "1",
            "run_id": "",
            "tags": ["seq:step:1"],
        },
        {
            "data": {"input": "hello", "output": "olleh"},
            "event": "on_chain_end",
            "metadata": {},
            "name": "1",
            "run_id": "",
            "tags": ["seq:step:1"],
        },
    ]

    events = await _collect_events(
        chain.astream_events(
            "hello", include_tags=["my_tag"], exclude_names=["2"], version="v1"
        )
    )
    assert events == [
        {
            "data": {},
            "event": "on_chain_start",
            "metadata": {},
            "name": "3",
            "run_id": "",
            "tags": ["my_tag", "seq:step:3"],
        },
        {
            "data": {"chunk": "olleh"},
            "event": "on_chain_stream",
            "metadata": {},
            "name": "3",
            "run_id": "",
            "tags": ["my_tag", "seq:step:3"],
        },
        {
            "data": {"input": "hello", "output": "olleh"},
            "event": "on_chain_end",
            "metadata": {},
            "name": "3",
            "run_id": "",
            "tags": ["my_tag", "seq:step:3"],
        },
    ]


async def test_event_stream_with_lambdas_from_lambda() -> None:
    as_lambdas = RunnableLambda(lambda x: {"answer": "goodbye"}).with_config(
        {"run_name": "my_lambda"}
    )
    events = await _collect_events(
        as_lambdas.astream_events({"question": "hello"}, version="v1")
    )
    assert events == [
        {
            "data": {"input": {"question": "hello"}},
            "event": "on_chain_start",
            "metadata": {},
            "name": "my_lambda",
            "run_id": "",
            "tags": [],
        },
        {
            "data": {"chunk": {"answer": "goodbye"}},
            "event": "on_chain_stream",
            "metadata": {},
            "name": "my_lambda",
            "run_id": "",
            "tags": [],
        },
        {
            "data": {"output": {"answer": "goodbye"}},
            "event": "on_chain_end",
            "metadata": {},
            "name": "my_lambda",
            "run_id": "",
            "tags": [],
        },
    ]


async def test_astream_events_from_model() -> None:
    """Test the output of a model."""
    infinite_cycle = cycle([AIMessage(content="hello world!")])
    # When streaming GenericFakeChatModel breaks AIMessage into chunks based on spaces
    model = (
        GenericFakeChatModel(messages=infinite_cycle)
        .with_config(
            {
                "metadata": {"a": "b"},
                "tags": ["my_model"],
                "run_name": "my_model",
            }
        )
        .bind(stop="<stop_token>")
    )
    events = await _collect_events(model.astream_events("hello", version="v1"))
    assert events == [
        {
            "data": {"input": "hello"},
            "event": "on_chat_model_start",
            "metadata": {"a": "b"},
            "name": "my_model",
            "run_id": "",
            "tags": ["my_model"],
        },
        {
            "data": {"chunk": AIMessageChunk(content="hello", id=AnyStr())},
<<<<<<< HEAD
=======
            "event": "on_chat_model_stream",
            "metadata": {"a": "b"},
            "name": "my_model",
            "run_id": "",
            "tags": ["my_model"],
        },
        {
            "data": {"chunk": AIMessageChunk(content=" ", id=AnyStr())},
            "event": "on_chat_model_stream",
            "metadata": {"a": "b"},
            "name": "my_model",
            "run_id": "",
            "tags": ["my_model"],
        },
        {
            "data": {"chunk": AIMessageChunk(content="world!", id=AnyStr())},
            "event": "on_chat_model_stream",
            "metadata": {"a": "b"},
            "name": "my_model",
            "run_id": "",
            "tags": ["my_model"],
        },
        {
            "data": {"output": AIMessageChunk(content="hello world!", id=AnyStr())},
            "event": "on_chat_model_end",
            "metadata": {"a": "b"},
            "name": "my_model",
            "run_id": "",
            "tags": ["my_model"],
        },
    ]

    @RunnableLambda
    def i_dont_stream(input: Any, config: RunnableConfig) -> Any:
        if sys.version_info >= (3, 11):
            return model.invoke(input)
        else:
            return model.invoke(input, config)

    events = await _collect_events(i_dont_stream.astream_events("hello", version="v1"))
    assert events == [
        {
            "data": {"input": "hello"},
            "event": "on_chain_start",
            "metadata": {},
            "name": "i_dont_stream",
            "run_id": "",
            "tags": [],
        },
        {
            "data": {"input": {"messages": [[HumanMessage(content="hello")]]}},
            "event": "on_chat_model_start",
            "metadata": {"a": "b"},
            "name": "my_model",
            "run_id": "",
            "tags": ["my_model"],
        },
        {
            "data": {"chunk": AIMessageChunk(content="hello", id=AnyStr())},
            "event": "on_chat_model_stream",
            "metadata": {"a": "b"},
            "name": "my_model",
            "run_id": "",
            "tags": ["my_model"],
        },
        {
            "data": {"chunk": AIMessageChunk(content=" ", id=AnyStr())},
            "event": "on_chat_model_stream",
            "metadata": {"a": "b"},
            "name": "my_model",
            "run_id": "",
            "tags": ["my_model"],
        },
        {
            "data": {"chunk": AIMessageChunk(content="world!", id=AnyStr())},
            "event": "on_chat_model_stream",
            "metadata": {"a": "b"},
            "name": "my_model",
            "run_id": "",
            "tags": ["my_model"],
        },
        {
            "data": {
                "input": {"messages": [[HumanMessage(content="hello")]]},
                "output": {
                    "generations": [
                        [
                            {
                                "generation_info": None,
                                "message": AIMessage(
                                    content="hello world!", id=AnyStr()
                                ),
                                "text": "hello world!",
                                "type": "ChatGeneration",
                            }
                        ]
                    ],
                    "llm_output": None,
                    "run": None,
                },
            },
            "event": "on_chat_model_end",
            "metadata": {"a": "b"},
            "name": "my_model",
            "run_id": "",
            "tags": ["my_model"],
        },
        {
            "data": {"chunk": AIMessage(content="hello world!", id=AnyStr())},
            "event": "on_chain_stream",
            "metadata": {},
            "name": "i_dont_stream",
            "run_id": "",
            "tags": [],
        },
        {
            "data": {"output": AIMessage(content="hello world!", id=AnyStr())},
            "event": "on_chain_end",
            "metadata": {},
            "name": "i_dont_stream",
            "run_id": "",
            "tags": [],
        },
    ]

    @RunnableLambda
    async def ai_dont_stream(input: Any, config: RunnableConfig) -> Any:
        if sys.version_info >= (3, 11):
            return await model.ainvoke(input)
        else:
            return await model.ainvoke(input, config)

    events = await _collect_events(ai_dont_stream.astream_events("hello", version="v1"))
    assert events == [
        {
            "data": {"input": "hello"},
            "event": "on_chain_start",
            "metadata": {},
            "name": "ai_dont_stream",
            "run_id": "",
            "tags": [],
        },
        {
            "data": {"input": {"messages": [[HumanMessage(content="hello")]]}},
            "event": "on_chat_model_start",
            "metadata": {"a": "b"},
            "name": "my_model",
            "run_id": "",
            "tags": ["my_model"],
        },
        {
            "data": {"chunk": AIMessageChunk(content="hello", id=AnyStr())},
>>>>>>> cd4c5428
            "event": "on_chat_model_stream",
            "metadata": {"a": "b"},
            "name": "my_model",
            "run_id": "",
            "tags": ["my_model"],
        },
        {
            "data": {"chunk": AIMessageChunk(content=" ", id=AnyStr())},
            "event": "on_chat_model_stream",
            "metadata": {"a": "b"},
            "name": "my_model",
            "run_id": "",
            "tags": ["my_model"],
        },
        {
            "data": {"chunk": AIMessageChunk(content="world!", id=AnyStr())},
            "event": "on_chat_model_stream",
            "metadata": {"a": "b"},
            "name": "my_model",
            "run_id": "",
            "tags": ["my_model"],
        },
        {
<<<<<<< HEAD
            "data": {"output": AIMessageChunk(content="hello world!", id=AnyStr())},
=======
            "data": {
                "input": {"messages": [[HumanMessage(content="hello")]]},
                "output": {
                    "generations": [
                        [
                            {
                                "generation_info": None,
                                "message": AIMessage(
                                    content="hello world!", id=AnyStr()
                                ),
                                "text": "hello world!",
                                "type": "ChatGeneration",
                            }
                        ]
                    ],
                    "llm_output": None,
                    "run": None,
                },
            },
>>>>>>> cd4c5428
            "event": "on_chat_model_end",
            "metadata": {"a": "b"},
            "name": "my_model",
            "run_id": "",
            "tags": ["my_model"],
        },
        {
            "data": {"chunk": AIMessage(content="hello world!", id=AnyStr())},
            "event": "on_chain_stream",
            "metadata": {},
            "name": "ai_dont_stream",
            "run_id": "",
            "tags": [],
        },
        {
            "data": {"output": AIMessage(content="hello world!", id=AnyStr())},
            "event": "on_chain_end",
            "metadata": {},
            "name": "ai_dont_stream",
            "run_id": "",
            "tags": [],
        },
    ]

    @RunnableLambda
    def i_dont_stream(input: Any, config: RunnableConfig) -> Any:
        if sys.version_info >= (3, 11):
            return model.invoke(input)
        else:
            return model.invoke(input, config)

    events = await _collect_events(i_dont_stream.astream_events("hello", version="v1"))
    assert events == [
        {
            "data": {"input": "hello"},
            "event": "on_chain_start",
            "metadata": {},
            "name": "i_dont_stream",
            "run_id": "",
            "tags": [],
        },
        {
            "data": {"input": {"messages": [[HumanMessage(content="hello")]]}},
            "event": "on_chat_model_start",
            "metadata": {"a": "b"},
            "name": "my_model",
            "run_id": "",
            "tags": ["my_model"],
        },
        {
            "data": {"chunk": AIMessageChunk(content="hello", id=AnyStr())},
            "event": "on_chat_model_stream",
            "metadata": {"a": "b"},
            "name": "my_model",
            "run_id": "",
            "tags": ["my_model"],
        },
        {
            "data": {"chunk": AIMessageChunk(content=" ", id=AnyStr())},
            "event": "on_chat_model_stream",
            "metadata": {"a": "b"},
            "name": "my_model",
            "run_id": "",
            "tags": ["my_model"],
        },
        {
            "data": {"chunk": AIMessageChunk(content="world!", id=AnyStr())},
            "event": "on_chat_model_stream",
            "metadata": {"a": "b"},
            "name": "my_model",
            "run_id": "",
            "tags": ["my_model"],
        },
        {
            "data": {
                "input": {"messages": [[HumanMessage(content="hello")]]},
                "output": {
                    "generations": [
                        [
                            {
                                "generation_info": None,
                                "message": AIMessage(
                                    content="hello world!", id=AnyStr()
                                ),
                                "text": "hello world!",
                                "type": "ChatGeneration",
                            }
                        ]
                    ],
                    "llm_output": None,
                    "run": None,
                },
            },
            "event": "on_chat_model_end",
            "metadata": {"a": "b"},
            "name": "my_model",
            "run_id": "",
            "tags": ["my_model"],
        },
        {
            "data": {"chunk": AIMessage(content="hello world!", id=AnyStr())},
            "event": "on_chain_stream",
            "metadata": {},
            "name": "i_dont_stream",
            "run_id": "",
            "tags": [],
        },
        {
            "data": {"output": AIMessage(content="hello world!", id=AnyStr())},
            "event": "on_chain_end",
            "metadata": {},
            "name": "i_dont_stream",
            "run_id": "",
            "tags": [],
        },
    ]

    @RunnableLambda
    async def ai_dont_stream(input: Any, config: RunnableConfig) -> Any:
        if sys.version_info >= (3, 11):
            return await model.ainvoke(input)
        else:
            return await model.ainvoke(input, config)

    events = await _collect_events(ai_dont_stream.astream_events("hello", version="v1"))
    assert events == [
        {
            "data": {"input": "hello"},
            "event": "on_chain_start",
            "metadata": {},
            "name": "ai_dont_stream",
            "run_id": "",
            "tags": [],
        },
        {
            "data": {"input": {"messages": [[HumanMessage(content="hello")]]}},
            "event": "on_chat_model_start",
            "metadata": {"a": "b"},
            "name": "my_model",
            "run_id": "",
            "tags": ["my_model"],
        },
        {
            "data": {"chunk": AIMessageChunk(content="hello", id=AnyStr())},
            "event": "on_chat_model_stream",
            "metadata": {"a": "b"},
            "name": "my_model",
            "run_id": "",
            "tags": ["my_model"],
        },
        {
            "data": {"chunk": AIMessageChunk(content=" ", id=AnyStr())},
            "event": "on_chat_model_stream",
            "metadata": {"a": "b"},
            "name": "my_model",
            "run_id": "",
            "tags": ["my_model"],
        },
        {
            "data": {"chunk": AIMessageChunk(content="world!", id=AnyStr())},
            "event": "on_chat_model_stream",
            "metadata": {"a": "b"},
            "name": "my_model",
            "run_id": "",
            "tags": ["my_model"],
        },
        {
            "data": {
                "input": {"messages": [[HumanMessage(content="hello")]]},
                "output": {
                    "generations": [
                        [
                            {
                                "generation_info": None,
                                "message": AIMessage(
                                    content="hello world!", id=AnyStr()
                                ),
                                "text": "hello world!",
                                "type": "ChatGeneration",
                            }
                        ]
                    ],
                    "llm_output": None,
                    "run": None,
                },
            },
            "event": "on_chat_model_end",
            "metadata": {"a": "b"},
            "name": "my_model",
            "run_id": "",
            "tags": ["my_model"],
        },
        {
            "data": {"chunk": AIMessage(content="hello world!", id=AnyStr())},
            "event": "on_chain_stream",
            "metadata": {},
            "name": "ai_dont_stream",
            "run_id": "",
            "tags": [],
        },
        {
            "data": {"output": AIMessage(content="hello world!", id=AnyStr())},
            "event": "on_chain_end",
            "metadata": {},
            "name": "ai_dont_stream",
            "run_id": "",
            "tags": [],
        },
    ]


async def test_event_stream_with_simple_chain() -> None:
    """Test as event stream."""
    template = ChatPromptTemplate.from_messages(
        [("system", "You are Cat Agent 007"), ("human", "{question}")]
    ).with_config({"run_name": "my_template", "tags": ["my_template"]})

    infinite_cycle = cycle(
        [
            AIMessage(content="hello world!", id="ai1"),
            AIMessage(content="goodbye world!", id="ai2"),
        ]
    )
    # When streaming GenericFakeChatModel breaks AIMessage into chunks based on spaces
    model = (
        GenericFakeChatModel(messages=infinite_cycle)
        .with_config(
            {
                "metadata": {"a": "b"},
                "tags": ["my_model"],
                "run_name": "my_model",
            }
        )
        .bind(stop="<stop_token>")
    )

    chain = (template | model).with_config(
        {
            "metadata": {"foo": "bar"},
            "tags": ["my_chain"],
            "run_name": "my_chain",
        }
    )

    events = await _collect_events(
        chain.astream_events({"question": "hello"}, version="v1")
    )
    assert events == [
        {
            "data": {"input": {"question": "hello"}},
            "event": "on_chain_start",
            "metadata": {"foo": "bar"},
            "name": "my_chain",
            "run_id": "",
            "tags": ["my_chain"],
        },
        {
            "data": {"input": {"question": "hello"}},
            "event": "on_prompt_start",
            "metadata": {"foo": "bar"},
            "name": "my_template",
            "run_id": "",
            "tags": ["my_chain", "my_template", "seq:step:1"],
        },
        {
            "data": {
                "input": {"question": "hello"},
                "output": ChatPromptValue(
                    messages=[
                        SystemMessage(content="You are Cat Agent 007"),
                        HumanMessage(content="hello"),
                    ]
                ),
            },
            "event": "on_prompt_end",
            "metadata": {"foo": "bar"},
            "name": "my_template",
            "run_id": "",
            "tags": ["my_chain", "my_template", "seq:step:1"],
        },
        {
            "data": {
                "input": {
                    "messages": [
                        [
                            SystemMessage(content="You are Cat Agent 007"),
                            HumanMessage(content="hello"),
                        ]
                    ]
                }
            },
            "event": "on_chat_model_start",
            "metadata": {"a": "b", "foo": "bar"},
            "name": "my_model",
            "run_id": "",
            "tags": ["my_chain", "my_model", "seq:step:2"],
        },
        {
            "data": {"chunk": AIMessageChunk(content="hello", id="ai1")},
            "event": "on_chat_model_stream",
            "metadata": {"a": "b", "foo": "bar"},
            "name": "my_model",
            "run_id": "",
            "tags": ["my_chain", "my_model", "seq:step:2"],
        },
        {
            "data": {"chunk": AIMessageChunk(content="hello", id="ai1")},
            "event": "on_chain_stream",
            "metadata": {"foo": "bar"},
            "name": "my_chain",
            "run_id": "",
            "tags": ["my_chain"],
        },
        {
            "data": {"chunk": AIMessageChunk(content=" ", id="ai1")},
            "event": "on_chat_model_stream",
            "metadata": {"a": "b", "foo": "bar"},
            "name": "my_model",
            "run_id": "",
            "tags": ["my_chain", "my_model", "seq:step:2"],
        },
        {
            "data": {"chunk": AIMessageChunk(content=" ", id="ai1")},
            "event": "on_chain_stream",
            "metadata": {"foo": "bar"},
            "name": "my_chain",
            "run_id": "",
            "tags": ["my_chain"],
        },
        {
            "data": {"chunk": AIMessageChunk(content="world!", id="ai1")},
            "event": "on_chat_model_stream",
            "metadata": {"a": "b", "foo": "bar"},
            "name": "my_model",
            "run_id": "",
            "tags": ["my_chain", "my_model", "seq:step:2"],
        },
        {
            "data": {"chunk": AIMessageChunk(content="world!", id="ai1")},
            "event": "on_chain_stream",
            "metadata": {"foo": "bar"},
            "name": "my_chain",
            "run_id": "",
            "tags": ["my_chain"],
        },
        {
            "data": {
                "input": {
                    "messages": [
                        [
                            SystemMessage(content="You are Cat Agent 007"),
                            HumanMessage(content="hello"),
                        ]
                    ]
                },
                "output": {
                    "generations": [
                        [
                            {
                                "generation_info": None,
                                "message": AIMessageChunk(
                                    content="hello world!", id="ai1"
                                ),
                                "text": "hello world!",
                                "type": "ChatGenerationChunk",
                            }
                        ]
                    ],
                    "llm_output": None,
                    "run": None,
                },
            },
            "event": "on_chat_model_end",
            "metadata": {"a": "b", "foo": "bar"},
            "name": "my_model",
            "run_id": "",
            "tags": ["my_chain", "my_model", "seq:step:2"],
        },
        {
            "data": {"output": AIMessageChunk(content="hello world!", id="ai1")},
            "event": "on_chain_end",
            "metadata": {"foo": "bar"},
            "name": "my_chain",
            "run_id": "",
            "tags": ["my_chain"],
        },
    ]


async def test_event_streaming_with_tools() -> None:
    """Test streaming events with different tool definitions."""

    @tool
    def parameterless() -> str:
        """A tool that does nothing."""
        return "hello"

    @tool
    def with_callbacks(callbacks: Callbacks) -> str:
        """A tool that does nothing."""
        return "world"

    @tool
    def with_parameters(x: int, y: str) -> dict:
        """A tool that does nothing."""
        return {"x": x, "y": y}

    @tool
    def with_parameters_and_callbacks(x: int, y: str, callbacks: Callbacks) -> dict:
        """A tool that does nothing."""
        return {"x": x, "y": y}

    # type ignores below because the tools don't appear to be runnables to type checkers
    # we can remove as soon as that's fixed
    events = await _collect_events(parameterless.astream_events({}, version="v1"))  # type: ignore
    assert events == [
        {
            "data": {"input": {}},
            "event": "on_tool_start",
            "metadata": {},
            "name": "parameterless",
            "run_id": "",
            "tags": [],
        },
        {
            "data": {"chunk": "hello"},
            "event": "on_tool_stream",
            "metadata": {},
            "name": "parameterless",
            "run_id": "",
            "tags": [],
        },
        {
            "data": {"output": "hello"},
            "event": "on_tool_end",
            "metadata": {},
            "name": "parameterless",
            "run_id": "",
            "tags": [],
        },
    ]

    events = await _collect_events(with_callbacks.astream_events({}, version="v1"))  # type: ignore
    assert events == [
        {
            "data": {"input": {}},
            "event": "on_tool_start",
            "metadata": {},
            "name": "with_callbacks",
            "run_id": "",
            "tags": [],
        },
        {
            "data": {"chunk": "world"},
            "event": "on_tool_stream",
            "metadata": {},
            "name": "with_callbacks",
            "run_id": "",
            "tags": [],
        },
        {
            "data": {"output": "world"},
            "event": "on_tool_end",
            "metadata": {},
            "name": "with_callbacks",
            "run_id": "",
            "tags": [],
        },
    ]
    events = await _collect_events(
        with_parameters.astream_events({"x": 1, "y": "2"}, version="v1")  # type: ignore
    )
    assert events == [
        {
            "data": {"input": {"x": 1, "y": "2"}},
            "event": "on_tool_start",
            "metadata": {},
            "name": "with_parameters",
            "run_id": "",
            "tags": [],
        },
        {
            "data": {"chunk": {"x": 1, "y": "2"}},
            "event": "on_tool_stream",
            "metadata": {},
            "name": "with_parameters",
            "run_id": "",
            "tags": [],
        },
        {
            "data": {"output": {"x": 1, "y": "2"}},
            "event": "on_tool_end",
            "metadata": {},
            "name": "with_parameters",
            "run_id": "",
            "tags": [],
        },
    ]

    events = await _collect_events(
        with_parameters_and_callbacks.astream_events({"x": 1, "y": "2"}, version="v1")  # type: ignore
    )
    assert events == [
        {
            "data": {"input": {"x": 1, "y": "2"}},
            "event": "on_tool_start",
            "metadata": {},
            "name": "with_parameters_and_callbacks",
            "run_id": "",
            "tags": [],
        },
        {
            "data": {"chunk": {"x": 1, "y": "2"}},
            "event": "on_tool_stream",
            "metadata": {},
            "name": "with_parameters_and_callbacks",
            "run_id": "",
            "tags": [],
        },
        {
            "data": {"output": {"x": 1, "y": "2"}},
            "event": "on_tool_end",
            "metadata": {},
            "name": "with_parameters_and_callbacks",
            "run_id": "",
            "tags": [],
        },
    ]


class HardCodedRetriever(BaseRetriever):
    documents: List[Document]

    def _get_relevant_documents(
        self, query: str, *, run_manager: CallbackManagerForRetrieverRun
    ) -> List[Document]:
        return self.documents


async def test_event_stream_with_retriever() -> None:
    """Test the event stream with a retriever."""
    retriever = HardCodedRetriever(
        documents=[
            Document(
                page_content="hello world!",
                metadata={"foo": "bar"},
            ),
            Document(
                page_content="goodbye world!",
                metadata={"food": "spare"},
            ),
        ]
    )
    events = await _collect_events(
        retriever.astream_events({"query": "hello"}, version="v1")
    )
    assert events == [
        {
            "data": {
                "input": {"query": "hello"},
            },
            "event": "on_retriever_start",
            "metadata": {},
            "name": "HardCodedRetriever",
            "run_id": "",
            "tags": [],
        },
        {
            "data": {
                "chunk": [
                    Document(page_content="hello world!", metadata={"foo": "bar"}),
                    Document(page_content="goodbye world!", metadata={"food": "spare"}),
                ]
            },
            "event": "on_retriever_stream",
            "metadata": {},
            "name": "HardCodedRetriever",
            "run_id": "",
            "tags": [],
        },
        {
            "data": {
                "output": [
                    Document(page_content="hello world!", metadata={"foo": "bar"}),
                    Document(page_content="goodbye world!", metadata={"food": "spare"}),
                ],
            },
            "event": "on_retriever_end",
            "metadata": {},
            "name": "HardCodedRetriever",
            "run_id": "",
            "tags": [],
        },
    ]


async def test_event_stream_with_retriever_and_formatter() -> None:
    """Test the event stream with a retriever."""
    retriever = HardCodedRetriever(
        documents=[
            Document(
                page_content="hello world!",
                metadata={"foo": "bar"},
            ),
            Document(
                page_content="goodbye world!",
                metadata={"food": "spare"},
            ),
        ]
    )

    def format_docs(docs: List[Document]) -> str:
        """Format the docs."""
        return ", ".join([doc.page_content for doc in docs])

    chain = retriever | format_docs
    events = await _collect_events(chain.astream_events("hello", version="v1"))
    assert events == [
        {
            "data": {"input": "hello"},
            "event": "on_chain_start",
            "metadata": {},
            "name": "RunnableSequence",
            "run_id": "",
            "tags": [],
        },
        {
            "data": {"input": {"query": "hello"}},
            "event": "on_retriever_start",
            "metadata": {},
            "name": "Retriever",
            "run_id": "",
            "tags": ["seq:step:1"],
        },
        {
            "data": {
                "input": {"query": "hello"},
                "output": {
                    "documents": [
                        Document(page_content="hello world!", metadata={"foo": "bar"}),
                        Document(
                            page_content="goodbye world!", metadata={"food": "spare"}
                        ),
                    ]
                },
            },
            "event": "on_retriever_end",
            "metadata": {},
            "name": "Retriever",
            "run_id": "",
            "tags": ["seq:step:1"],
        },
        {
            "data": {},
            "event": "on_chain_start",
            "metadata": {},
            "name": "format_docs",
            "run_id": "",
            "tags": ["seq:step:2"],
        },
        {
            "data": {"chunk": "hello world!, goodbye world!"},
            "event": "on_chain_stream",
            "metadata": {},
            "name": "format_docs",
            "run_id": "",
            "tags": ["seq:step:2"],
        },
        {
            "data": {"chunk": "hello world!, goodbye world!"},
            "event": "on_chain_stream",
            "metadata": {},
            "name": "RunnableSequence",
            "run_id": "",
            "tags": [],
        },
        {
            "data": {
                "input": [
                    Document(page_content="hello world!", metadata={"foo": "bar"}),
                    Document(page_content="goodbye world!", metadata={"food": "spare"}),
                ],
                "output": "hello world!, goodbye world!",
            },
            "event": "on_chain_end",
            "metadata": {},
            "name": "format_docs",
            "run_id": "",
            "tags": ["seq:step:2"],
        },
        {
            "data": {"output": "hello world!, goodbye world!"},
            "event": "on_chain_end",
            "metadata": {},
            "name": "RunnableSequence",
            "run_id": "",
            "tags": [],
        },
    ]


async def test_event_stream_on_chain_with_tool() -> None:
    """Test the event stream with a tool."""

    @tool
    def concat(a: str, b: str) -> str:
        """A tool that does nothing."""
        return a + b

    def reverse(s: str) -> str:
        """Reverse a string."""
        return s[::-1]

    # For whatever reason type annotations fail here because reverse
    # does not appear to be a runnable
    chain = concat | reverse  # type: ignore

    events = await _collect_events(
        chain.astream_events({"a": "hello", "b": "world"}, version="v1")
    )
    assert events == [
        {
            "data": {"input": {"a": "hello", "b": "world"}},
            "event": "on_chain_start",
            "metadata": {},
            "name": "RunnableSequence",
            "run_id": "",
            "tags": [],
        },
        {
            "data": {"input": {"a": "hello", "b": "world"}},
            "event": "on_tool_start",
            "metadata": {},
            "name": "concat",
            "run_id": "",
            "tags": ["seq:step:1"],
        },
        {
            "data": {"input": {"a": "hello", "b": "world"}, "output": "helloworld"},
            "event": "on_tool_end",
            "metadata": {},
            "name": "concat",
            "run_id": "",
            "tags": ["seq:step:1"],
        },
        {
            "data": {},
            "event": "on_chain_start",
            "metadata": {},
            "name": "reverse",
            "run_id": "",
            "tags": ["seq:step:2"],
        },
        {
            "data": {"chunk": "dlrowolleh"},
            "event": "on_chain_stream",
            "metadata": {},
            "name": "reverse",
            "run_id": "",
            "tags": ["seq:step:2"],
        },
        {
            "data": {"chunk": "dlrowolleh"},
            "event": "on_chain_stream",
            "metadata": {},
            "name": "RunnableSequence",
            "run_id": "",
            "tags": [],
        },
        {
            "data": {"input": "helloworld", "output": "dlrowolleh"},
            "event": "on_chain_end",
            "metadata": {},
            "name": "reverse",
            "run_id": "",
            "tags": ["seq:step:2"],
        },
        {
            "data": {"output": "dlrowolleh"},
            "event": "on_chain_end",
            "metadata": {},
            "name": "RunnableSequence",
            "run_id": "",
            "tags": [],
        },
    ]


async def test_event_stream_with_retry() -> None:
    """Test the event stream with a tool."""

    def success(inputs: str) -> str:
        return "success"

    def fail(inputs: str) -> None:
        """Simple func."""
        raise Exception("fail")

    chain = RunnableLambda(success) | RunnableLambda(fail).with_retry(
        stop_after_attempt=1,
    )
    iterable = chain.astream_events("q", version="v1")

    events = []

    for _ in range(10):
        try:
            next_chunk = await iterable.__anext__()
            events.append(next_chunk)
        except Exception:
            break

    events = _with_nulled_run_id(events)
    for event in events:
        event["tags"] = sorted(event["tags"])

    assert events == [
        {
            "data": {"input": "q"},
            "event": "on_chain_start",
            "metadata": {},
            "name": "RunnableSequence",
            "run_id": "",
            "tags": [],
        },
        {
            "data": {},
            "event": "on_chain_start",
            "metadata": {},
            "name": "success",
            "run_id": "",
            "tags": ["seq:step:1"],
        },
        {
            "data": {"chunk": "success"},
            "event": "on_chain_stream",
            "metadata": {},
            "name": "success",
            "run_id": "",
            "tags": ["seq:step:1"],
        },
        {
            "data": {},
            "event": "on_chain_start",
            "metadata": {},
            "name": "fail",
            "run_id": "",
            "tags": ["seq:step:2"],
        },
        {
            "data": {"input": "q", "output": "success"},
            "event": "on_chain_end",
            "metadata": {},
            "name": "success",
            "run_id": "",
            "tags": ["seq:step:1"],
        },
        {
            "data": {"input": "success", "output": None},
            "event": "on_chain_end",
            "metadata": {},
            "name": "fail",
            "run_id": "",
            "tags": ["seq:step:2"],
        },
    ]


async def test_with_llm() -> None:
    """Test with regular llm."""
    prompt = ChatPromptTemplate.from_messages(
        [("system", "You are Cat Agent 007"), ("human", "{question}")]
    ).with_config({"run_name": "my_template", "tags": ["my_template"]})
    llm = FakeStreamingListLLM(responses=["abc"])

    chain = prompt | llm
    events = await _collect_events(
        chain.astream_events({"question": "hello"}, version="v1")
    )
    assert events == [
        {
            "data": {"input": {"question": "hello"}},
            "event": "on_chain_start",
            "metadata": {},
            "name": "RunnableSequence",
            "run_id": "",
            "tags": [],
        },
        {
            "data": {"input": {"question": "hello"}},
            "event": "on_prompt_start",
            "metadata": {},
            "name": "my_template",
            "run_id": "",
            "tags": ["my_template", "seq:step:1"],
        },
        {
            "data": {
                "input": {"question": "hello"},
                "output": ChatPromptValue(
                    messages=[
                        SystemMessage(content="You are Cat Agent 007"),
                        HumanMessage(content="hello"),
                    ]
                ),
            },
            "event": "on_prompt_end",
            "metadata": {},
            "name": "my_template",
            "run_id": "",
            "tags": ["my_template", "seq:step:1"],
        },
        {
            "data": {
                "input": {"prompts": ["System: You are Cat Agent 007\n" "Human: hello"]}
            },
            "event": "on_llm_start",
            "metadata": {},
            "name": "FakeStreamingListLLM",
            "run_id": "",
            "tags": ["seq:step:2"],
        },
        {
            "data": {
                "input": {
                    "prompts": ["System: You are Cat Agent 007\n" "Human: hello"]
                },
                "output": {
                    "generations": [
                        [{"generation_info": None, "text": "abc", "type": "Generation"}]
                    ],
                    "llm_output": None,
                    "run": None,
                },
            },
            "event": "on_llm_end",
            "metadata": {},
            "name": "FakeStreamingListLLM",
            "run_id": "",
            "tags": ["seq:step:2"],
        },
        {
            "data": {"chunk": "a"},
            "event": "on_chain_stream",
            "metadata": {},
            "name": "RunnableSequence",
            "run_id": "",
            "tags": [],
        },
        {
            "data": {"chunk": "b"},
            "event": "on_chain_stream",
            "metadata": {},
            "name": "RunnableSequence",
            "run_id": "",
            "tags": [],
        },
        {
            "data": {"chunk": "c"},
            "event": "on_chain_stream",
            "metadata": {},
            "name": "RunnableSequence",
            "run_id": "",
            "tags": [],
        },
        {
            "data": {"output": "abc"},
            "event": "on_chain_end",
            "metadata": {},
            "name": "RunnableSequence",
            "run_id": "",
            "tags": [],
        },
    ]


async def test_runnable_each() -> None:
    """Test runnable each astream_events."""

    async def add_one(x: int) -> int:
        return x + 1

    add_one_map = RunnableLambda(add_one).map()  # type: ignore
    assert await add_one_map.ainvoke([1, 2, 3]) == [2, 3, 4]

    with pytest.raises(NotImplementedError):
        async for _ in add_one_map.astream_events([1, 2, 3], version="v1"):
            pass


async def test_events_astream_config() -> None:
    """Test that astream events support accepting config"""
    infinite_cycle = cycle([AIMessage(content="hello world!", id="ai1")])
    good_world_on_repeat = cycle([AIMessage(content="Goodbye world", id="ai2")])
    model = GenericFakeChatModel(messages=infinite_cycle).configurable_fields(
        messages=ConfigurableField(
            id="messages",
            name="Messages",
            description="Messages return by the LLM",
        )
    )

    model_02 = model.with_config({"configurable": {"messages": good_world_on_repeat}})
    assert model_02.invoke("hello") == AIMessage(content="Goodbye world", id="ai2")

    events = await _collect_events(model_02.astream_events("hello", version="v1"))
    assert events == [
        {
            "data": {"input": "hello"},
            "event": "on_chat_model_start",
            "metadata": {},
            "name": "RunnableConfigurableFields",
            "run_id": "",
            "tags": [],
        },
        {
            "data": {"chunk": AIMessageChunk(content="Goodbye", id="ai2")},
            "event": "on_chat_model_stream",
            "metadata": {},
            "name": "RunnableConfigurableFields",
            "run_id": "",
            "tags": [],
        },
        {
            "data": {"chunk": AIMessageChunk(content=" ", id="ai2")},
            "event": "on_chat_model_stream",
            "metadata": {},
            "name": "RunnableConfigurableFields",
            "run_id": "",
            "tags": [],
        },
        {
            "data": {"chunk": AIMessageChunk(content="world", id="ai2")},
            "event": "on_chat_model_stream",
            "metadata": {},
            "name": "RunnableConfigurableFields",
            "run_id": "",
            "tags": [],
        },
        {
            "data": {"output": AIMessageChunk(content="Goodbye world", id="ai2")},
            "event": "on_chat_model_end",
            "metadata": {},
            "name": "RunnableConfigurableFields",
            "run_id": "",
            "tags": [],
        },
    ]


async def test_runnable_with_message_history() -> None:
    class InMemoryHistory(BaseChatMessageHistory, BaseModel):
        """In memory implementation of chat message history."""

        # Attention: for the tests use an Any type to work-around a pydantic issue
        # where it re-instantiates a list, so mutating the list doesn't end up mutating
        # the content in the store!

        # Using Any type here rather than List[BaseMessage] due to pydantic issue!
        messages: Any

        def add_message(self, message: BaseMessage) -> None:
            """Add a self-created message to the store."""
            self.messages.append(message)

        def clear(self) -> None:
            self.messages = []

    # Here we use a global variable to store the chat message history.
    # This will make it easier to inspect it to see the underlying results.
    store: Dict = {}

    def get_by_session_id(session_id: str) -> BaseChatMessageHistory:
        """Get a chat message history"""
        if session_id not in store:
            store[session_id] = []
        return InMemoryHistory(messages=store[session_id])

    infinite_cycle = cycle(
        [AIMessage(content="hello", id="ai3"), AIMessage(content="world", id="ai4")]
    )

    prompt = ChatPromptTemplate.from_messages(
        [
            ("system", "You are a cat"),
            MessagesPlaceholder(variable_name="history"),
            ("human", "{question}"),
        ]
    )
    model = GenericFakeChatModel(messages=infinite_cycle)

    chain: Runnable = prompt | model
    with_message_history = RunnableWithMessageHistory(
        chain,
        get_session_history=get_by_session_id,
        input_messages_key="question",
        history_messages_key="history",
    )
    await with_message_history.with_config(
        {"configurable": {"session_id": "session-123"}}
    ).ainvoke({"question": "hello"})

    assert store == {
        "session-123": [
            HumanMessage(content="hello"),
            AIMessage(content="hello", id="ai3"),
        ]
    }

    with_message_history.with_config(
        {"configurable": {"session_id": "session-123"}}
    ).invoke({"question": "meow"})
    assert store == {
        "session-123": [
            HumanMessage(content="hello"),
            AIMessage(content="hello", id="ai3"),
            HumanMessage(content="meow"),
            AIMessage(content="world", id="ai4"),
        ]
    }<|MERGE_RESOLUTION|>--- conflicted
+++ resolved
@@ -1,8 +1,4 @@
 """Module that contains tests for runnable.astream_events API."""
-<<<<<<< HEAD
-
-=======
->>>>>>> cd4c5428
 import sys
 from itertools import cycle
 from typing import Any, AsyncIterator, Dict, List, Sequence, cast
@@ -428,8 +424,6 @@
         },
         {
             "data": {"chunk": AIMessageChunk(content="hello", id=AnyStr())},
-<<<<<<< HEAD
-=======
             "event": "on_chat_model_stream",
             "metadata": {"a": "b"},
             "name": "my_model",
@@ -582,7 +576,6 @@
         },
         {
             "data": {"chunk": AIMessageChunk(content="hello", id=AnyStr())},
->>>>>>> cd4c5428
             "event": "on_chat_model_stream",
             "metadata": {"a": "b"},
             "name": "my_model",
@@ -606,9 +599,6 @@
             "tags": ["my_model"],
         },
         {
-<<<<<<< HEAD
-            "data": {"output": AIMessageChunk(content="hello world!", id=AnyStr())},
-=======
             "data": {
                 "input": {"messages": [[HumanMessage(content="hello")]]},
                 "output": {
@@ -628,7 +618,6 @@
                     "run": None,
                 },
             },
->>>>>>> cd4c5428
             "event": "on_chat_model_end",
             "metadata": {"a": "b"},
             "name": "my_model",
