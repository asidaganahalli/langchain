--- conflicted
+++ resolved
@@ -75,11 +75,8 @@
           ES_API_KEY: ${{ secrets.ES_API_KEY }}
           GITHUB_TOKEN: ${{ secrets.GITHUB_TOKEN }} # for airbyte
           MONGODB_ATLAS_URI: ${{ secrets.MONGODB_ATLAS_URI }}
-<<<<<<< HEAD
           UNIFY_API_KEY: ${{ secrets.UNIFY_API_KEY }}
-=======
           VOYAGE_API_KEY: ${{ secrets.VOYAGE_API_KEY }}
->>>>>>> b20c2640
         run: |
           make integration_tests
 
