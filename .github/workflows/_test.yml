name: test

on:
  workflow_call:
    inputs:
      working-directory:
        required: true
        type: string
        description: "From which folder this pipeline executes"
      langchain-location:
        required: false
        type: string
        description: "Relative path to the langchain library folder"

env:
  POETRY_VERSION: "1.7.1"

jobs:
  build:
    defaults:
      run:
        working-directory: ${{ inputs.working-directory }}
    runs-on: ubuntu-latest
    strategy:
      matrix:
        python-version:
          - "3.8"
          - "3.9"
          - "3.10"
          - "3.11"
<<<<<<< HEAD
        sqlalchemy-version:
          - "latest"
        include:
          - sqlalchemy-version: "1.4"
            python-version: "3.11"
    name: "make test #${{ matrix.python-version }}${{ matrix.sqlalchemy-version != 'latest' && format(' sqlalchemy {0}', matrix.sqlalchemy-version) || '' }}"
=======
          - "3.12"
    name: "make test #${{ matrix.python-version }}"
>>>>>>> 892bd4c2
    steps:
      - uses: actions/checkout@v4

      - name: Set up Python ${{ matrix.python-version }} + Poetry ${{ env.POETRY_VERSION }}
        uses: "./.github/actions/poetry_setup"
        with:
          python-version: ${{ matrix.python-version }}
          poetry-version: ${{ env.POETRY_VERSION }}
          working-directory: ${{ inputs.working-directory }}
          cache-key: core

      - name: Install dependencies
        shell: bash
        run: poetry install --with test

      - name: Install langchain editable
        working-directory: ${{ inputs.working-directory }}
        if: ${{ inputs.langchain-location }}
        env:
          LANGCHAIN_LOCATION: ${{ inputs.langchain-location }}
        run: |
          poetry run pip install -e "$LANGCHAIN_LOCATION"

      - name: Overwrite sqlalchemy version to ${{ matrix.sqlalchemy-version }}
        if: ${{ matrix.sqlalchemy-version != 'latest' }}
        run: |
          poetry run pip install sqlalchemy~=${{ matrix.sqlalchemy-version }}

      - name: Run core tests
        shell: bash
        run: |
          make test

      - name: Ensure the tests did not create any additional files
        shell: bash
        run: |
          set -eu

          STATUS="$(git status)"
          echo "$STATUS"

          # grep will exit non-zero if the target message isn't found,
          # and `set -e` above will cause the step to fail.
          echo "$STATUS" | grep 'nothing to commit, working tree clean'<|MERGE_RESOLUTION|>--- conflicted
+++ resolved
@@ -28,17 +28,13 @@
           - "3.9"
           - "3.10"
           - "3.11"
-<<<<<<< HEAD
+          - "3.12"
         sqlalchemy-version:
           - "latest"
         include:
           - sqlalchemy-version: "1.4"
-            python-version: "3.11"
+            python-version: "3.12"
     name: "make test #${{ matrix.python-version }}${{ matrix.sqlalchemy-version != 'latest' && format(' sqlalchemy {0}', matrix.sqlalchemy-version) || '' }}"
-=======
-          - "3.12"
-    name: "make test #${{ matrix.python-version }}"
->>>>>>> 892bd4c2
     steps:
       - uses: actions/checkout@v4
 
