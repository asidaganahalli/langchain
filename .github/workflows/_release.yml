name: release
run-name: Release ${{ inputs.working-directory }} by @${{ github.actor }}
on:
  workflow_call:
    inputs:
      working-directory:
        required: true
        type: string
        description: "From which folder this pipeline executes"
  workflow_dispatch:
    inputs:
      working-directory:
        required: true
        type: string
        default: 'libs/langchain'

env:
  PYTHON_VERSION: "3.11"
  POETRY_VERSION: "1.7.1"

jobs:
  build:
    if: github.ref == 'refs/heads/master'
    environment: Scheduled testing
    runs-on: ubuntu-latest

    outputs:
      pkg-name: ${{ steps.check-version.outputs.pkg-name }}
      version: ${{ steps.check-version.outputs.version }}

    steps:
      - uses: actions/checkout@v4

      - name: Set up Python + Poetry ${{ env.POETRY_VERSION }}
        uses: "./.github/actions/poetry_setup"
        with:
          python-version: ${{ env.PYTHON_VERSION }}
          poetry-version: ${{ env.POETRY_VERSION }}
          working-directory: ${{ inputs.working-directory }}
          cache-key: release

      # We want to keep this build stage *separate* from the release stage,
      # so that there's no sharing of permissions between them.
      # The release stage has trusted publishing and GitHub repo contents write access,
      # and we want to keep the scope of that access limited just to the release job.
      # Otherwise, a malicious `build` step (e.g. via a compromised dependency)
      # could get access to our GitHub or PyPI credentials.
      #
      # Per the trusted publishing GitHub Action:
      # > It is strongly advised to separate jobs for building [...]
      # > from the publish job.
      # https://github.com/pypa/gh-action-pypi-publish#non-goals
      - name: Build project for distribution
        run: poetry build
        working-directory: ${{ inputs.working-directory }}

      - name: Upload build
        uses: actions/upload-artifact@v3
        with:
          name: dist
          path: ${{ inputs.working-directory }}/dist/

      - name: Check Version
        id: check-version
        shell: bash
        working-directory: ${{ inputs.working-directory }}
        run: |
          echo pkg-name="$(poetry version | cut -d ' ' -f 1)" >> $GITHUB_OUTPUT
          echo version="$(poetry version --short)" >> $GITHUB_OUTPUT

  test-pypi-publish:
    needs:
      - build
    uses:
      ./.github/workflows/_test_release.yml
    with:
      working-directory: ${{ inputs.working-directory }}
    secrets: inherit

  pre-release-checks:
    needs:
      - build
      - test-pypi-publish
    runs-on: ubuntu-latest
    steps:
      - uses: actions/checkout@v4

      # We explicitly *don't* set up caching here. This ensures our tests are
      # maximally sensitive to catching breakage.
      #
      # For example, here's a way that caching can cause a falsely-passing test:
      # - Make the langchain package manifest no longer list a dependency package
      #   as a requirement. This means it won't be installed by `pip install`,
      #   and attempting to use it would cause a crash.
      # - That dependency used to be required, so it may have been cached.
      #   When restoring the venv packages from cache, that dependency gets included.
      # - Tests pass, because the dependency is present even though it wasn't specified.
      # - The package is published, and it breaks on the missing dependency when
      #   used in the real world.

      - name: Set up Python + Poetry ${{ env.POETRY_VERSION }}
        uses: "./.github/actions/poetry_setup"
        with:
          python-version: ${{ env.PYTHON_VERSION }}
          poetry-version: ${{ env.POETRY_VERSION }}
          working-directory: ${{ inputs.working-directory }}

      - name: Import published package
        shell: bash
        working-directory: ${{ inputs.working-directory }}
        env:
          PKG_NAME: ${{ needs.build.outputs.pkg-name }}
          VERSION: ${{ needs.build.outputs.version }}
        # Here we use:
        # - The default regular PyPI index as the *primary* index, meaning 
        #   that it takes priority (https://pypi.org/simple)
        # - The test PyPI index as an extra index, so that any dependencies that
        #   are not found on test PyPI can be resolved and installed anyway.
        #   (https://test.pypi.org/simple). This will include the PKG_NAME==VERSION
        #   package because VERSION will not have been uploaded to regular PyPI yet.
        # - attempt install again after 5 seconds if it fails because there is
        #   sometimes a delay in availability on test pypi
        run: |
          poetry run pip install \
            --extra-index-url https://test.pypi.org/simple/ \
            "$PKG_NAME==$VERSION" || \
          ( \
            sleep 5 && \
            poetry run pip install \
              --extra-index-url https://test.pypi.org/simple/ \
              "$PKG_NAME==$VERSION" \
          )

          # Replace all dashes in the package name with underscores,
          # since that's how Python imports packages with dashes in the name.
          IMPORT_NAME="$(echo "$PKG_NAME" | sed s/-/_/g)"

          poetry run python -c "import $IMPORT_NAME; print(dir($IMPORT_NAME))"

      - name: Import test dependencies
        run: poetry install --with test,test_integration
        working-directory: ${{ inputs.working-directory }}

      # Overwrite the local version of the package with the test PyPI version.
      - name: Import published package (again)
        working-directory: ${{ inputs.working-directory }}
        shell: bash
        env:
          PKG_NAME: ${{ needs.build.outputs.pkg-name }}
          VERSION: ${{ needs.build.outputs.version }}
        run: |
          poetry run pip install \
            --extra-index-url https://test.pypi.org/simple/ \
            "$PKG_NAME==$VERSION"

      - name: Run unit tests
        run: make tests
        working-directory: ${{ inputs.working-directory }}

      - name: 'Authenticate to Google Cloud'
        id: 'auth'
        uses: google-github-actions/auth@v2
        with:
          credentials_json: '${{ secrets.GOOGLE_CREDENTIALS }}'

      - name: Run integration tests
        if: ${{ startsWith(inputs.working-directory, 'libs/partners/') }}
        env:
          GOOGLE_API_KEY: ${{ secrets.GOOGLE_API_KEY }}
          ANTHROPIC_API_KEY: ${{ secrets.ANTHROPIC_API_KEY }}
          MISTRAL_API_KEY: ${{ secrets.MISTRAL_API_KEY }}
          TOGETHER_API_KEY: ${{ secrets.TOGETHER_API_KEY }}
          OPENAI_API_KEY: ${{ secrets.OPENAI_API_KEY }}
          NVIDIA_API_KEY: ${{ secrets.NVIDIA_API_KEY }}
          GOOGLE_SEARCH_API_KEY: ${{ secrets.GOOGLE_SEARCH_API_KEY }}
          GOOGLE_CSE_ID: ${{ secrets.GOOGLE_CSE_ID }}
          EXA_API_KEY: ${{ secrets.EXA_API_KEY }}
          NOMIC_API_KEY: ${{ secrets.NOMIC_API_KEY }}
          PINECONE_API_KEY: ${{ secrets.PINECONE_API_KEY }}
          PINECONE_ENVIRONMENT: ${{ secrets.PINECONE_ENVIRONMENT }}
        run: make integration_tests
        working-directory: ${{ inputs.working-directory }}

      - name: Get minimum versions
<<<<<<< HEAD
        id: check-version
        working-directory: ${{ inputs.working-directory }}
=======
        id: min-version
>>>>>>> deb02de0
        run: |
          poetry run pip install packaging
          min_versions="$(poetry run python $GITHUB_WORKSPACE/.github/scripts/get_min_versions.py pyproject.toml)"
          echo "min-versions=$min_versions" >> "$GITHUB_OUTPUT"
          echo "min-versions=$min_versions"

      - name: Run unit tests with minimum dependency versions
        env:
          MIN_VERSIONS: ${{ steps.min-version.outputs.min-versions }}
        run: |
          poetry run pip install $MIN_VERSIONS
          make tests
        working-directory: ${{ inputs.working-directory }}

  publish:
    needs:
      - build
      - test-pypi-publish
      - pre-release-checks
    runs-on: ubuntu-latest
    permissions:
      # This permission is used for trusted publishing:
      # https://blog.pypi.org/posts/2023-04-20-introducing-trusted-publishers/
      #
      # Trusted publishing has to also be configured on PyPI for each package:
      # https://docs.pypi.org/trusted-publishers/adding-a-publisher/
      id-token: write

    defaults:
      run:
        working-directory: ${{ inputs.working-directory }}

    steps:
      - uses: actions/checkout@v4

      - name: Set up Python + Poetry ${{ env.POETRY_VERSION }}
        uses: "./.github/actions/poetry_setup"
        with:
          python-version: ${{ env.PYTHON_VERSION }}
          poetry-version: ${{ env.POETRY_VERSION }}
          working-directory: ${{ inputs.working-directory }}
          cache-key: release

      - uses: actions/download-artifact@v3
        with:
          name: dist
          path: ${{ inputs.working-directory }}/dist/

      - name: Publish package distributions to PyPI
        uses: pypa/gh-action-pypi-publish@release/v1
        with:
          packages-dir: ${{ inputs.working-directory }}/dist/
          verbose: true
          print-hash: true

  mark-release:
    needs:
      - build
      - test-pypi-publish
      - pre-release-checks
      - publish
    runs-on: ubuntu-latest
    permissions:
      # This permission is needed by `ncipollo/release-action` to
      # create the GitHub release.
      contents: write

    defaults:
      run:
        working-directory: ${{ inputs.working-directory }}

    steps:
      - uses: actions/checkout@v4

      - name: Set up Python + Poetry ${{ env.POETRY_VERSION }}
        uses: "./.github/actions/poetry_setup"
        with:
          python-version: ${{ env.PYTHON_VERSION }}
          poetry-version: ${{ env.POETRY_VERSION }}
          working-directory: ${{ inputs.working-directory }}
          cache-key: release

      - uses: actions/download-artifact@v3
        with:
          name: dist
          path: ${{ inputs.working-directory }}/dist/

      - name: Create Release
        uses: ncipollo/release-action@v1
        if: ${{ inputs.working-directory == 'libs/langchain' }}
        with:
          artifacts: "dist/*"
          token: ${{ secrets.GITHUB_TOKEN }}
          draft: false
          generateReleaseNotes: true
          tag: v${{ needs.build.outputs.version }}
          commit: master<|MERGE_RESOLUTION|>--- conflicted
+++ resolved
@@ -182,12 +182,8 @@
         working-directory: ${{ inputs.working-directory }}
 
       - name: Get minimum versions
-<<<<<<< HEAD
-        id: check-version
-        working-directory: ${{ inputs.working-directory }}
-=======
+        working-directory: ${{ inputs.working-directory }}
         id: min-version
->>>>>>> deb02de0
         run: |
           poetry run pip install packaging
           min_versions="$(poetry run python $GITHUB_WORKSPACE/.github/scripts/get_min_versions.py pyproject.toml)"
