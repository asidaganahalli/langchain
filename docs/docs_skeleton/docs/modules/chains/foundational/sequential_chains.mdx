# Sequential



The next step after calling a language model is to make a series of calls to a language model. This is particularly useful when you want to take the output from one call and use it as the input to another.

<<<<<<< HEAD
In this notebook we will walk through some examples for how to do this, using sequential chains. Sequential chains allow you to connect multiple chains and compose them into pipelines that execute some specific scenario.. There are two types of sequential chains:
=======
In this notebook we will walk through some examples of how to do this, using sequential chains. Sequential chains allow you to connect multiple chains and compose them into pipelines that execute some specific scenario. There are two types of sequential chains:
>>>>>>> ee8653f6

- `SimpleSequentialChain`: The simplest form of sequential chains, where each step has a singular input/output, and the output of one step is the input to the next.
- `SequentialChain`: A more general form of sequential chains, allowing for multiple inputs/outputs.

import Example from "@snippets/modules/chains/foundational/sequential_chains.mdx"

<Example/><|MERGE_RESOLUTION|>--- conflicted
+++ resolved
@@ -4,11 +4,7 @@
 
 The next step after calling a language model is to make a series of calls to a language model. This is particularly useful when you want to take the output from one call and use it as the input to another.
 
-<<<<<<< HEAD
-In this notebook we will walk through some examples for how to do this, using sequential chains. Sequential chains allow you to connect multiple chains and compose them into pipelines that execute some specific scenario.. There are two types of sequential chains:
-=======
 In this notebook we will walk through some examples of how to do this, using sequential chains. Sequential chains allow you to connect multiple chains and compose them into pipelines that execute some specific scenario. There are two types of sequential chains:
->>>>>>> ee8653f6
 
 - `SimpleSequentialChain`: The simplest form of sequential chains, where each step has a singular input/output, and the output of one step is the input to the next.
 - `SequentialChain`: A more general form of sequential chains, allowing for multiple inputs/outputs.
