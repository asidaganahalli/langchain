{
  "cells": [
    {
      "cell_type": "markdown",
      "id": "c94240f5",
      "metadata": {},
      "source": [
        "# GraphSparqlQAChain\n",
        "\n",
        "Graph databases are an excellent choice for applications based on network-like models. To standardize the syntax and semantics of such graphs, the W3C recommends Semantic Web Technologies, cp. [Semantic Web](https://www.w3.org/standards/semanticweb/). [SPARQL](https://www.w3.org/TR/sparql11-query/) serves as a query language analogously to SQL or Cypher for these graphs. This notebook demonstrates the application of LLMs as a natural language interface to a graph database by generating SPARQL.\\\n",
        "Disclaimer: To date, SPARQL query generation via LLMs is still a bit unstable. Be especially careful with UPDATE queries, which alter the graph."
      ]
    },
    {
<<<<<<< HEAD
     "name": "stdout",
     "output_type": "stream",
     "text": [
      "\n",
      "\n",
      "\u001b[1m> Entering new GraphSparqlQAChain chain...\u001b[0m\n",
      "Identified intent:\n",
      "\u001b[32;1m\u001b[1;3mSELECT\u001b[0m\n",
      "Generated SPARQL:\n",
      "\u001b[32;1m\u001b[1;3mPREFIX foaf: <http://xmlns.com/foaf/0.1/>\n",
      "SELECT ?homepage\n",
      "WHERE {\n",
      "    ?person foaf:name \"Tim Berners-Lee\" .\n",
      "    ?person foaf:workplaceHomepage ?homepage .\n",
      "}\u001b[0m\n",
      "Full Context:\n",
      "\u001b[32;1m\u001b[1;3m[]\u001b[0m\n",
      "\n",
      "\u001b[1m> Finished chain.\u001b[0m\n"
     ]
=======
      "cell_type": "markdown",
      "id": "dbc0ee68",
      "metadata": {},
      "source": [
        "There are several sources you can run queries against, including files on the web, files you have available locally, SPARQL endpoints, e.g., [Wikidata](https://www.wikidata.org/wiki/Wikidata:Main_Page), and [triple stores](https://www.w3.org/wiki/LargeTripleStores)."
      ]
>>>>>>> 74c28df3
    },
    {
      "cell_type": "code",
      "execution_count": 1,
      "id": "62812aad",
      "metadata": {
        "pycharm": {
          "is_executing": true
        }
      },
      "outputs": [],
      "source": [
        "from langchain.chat_models import ChatOpenAI\n",
        "from langchain.chains import GraphSparqlQAChain\n",
        "from langchain.graphs import RdfGraph"
      ]
    },
    {
<<<<<<< HEAD
     "name": "stdout",
     "output_type": "stream",
     "text": [
      "\n",
      "\n",
      "\u001b[1m> Entering new GraphSparqlQAChain chain...\u001b[0m\n",
      "Identified intent:\n",
      "\u001b[32;1m\u001b[1;3mUPDATE\u001b[0m\n",
      "Generated SPARQL:\n",
      "\u001b[32;1m\u001b[1;3mPREFIX foaf: <http://xmlns.com/foaf/0.1/>\n",
      "INSERT {\n",
      "    ?person foaf:workplaceHomepage <http://www.w3.org/foo/bar/> .\n",
      "}\n",
      "WHERE {\n",
      "    ?person foaf:name \"Timothy Berners-Lee\" .\n",
      "}\u001b[0m\n",
      "\n",
      "\u001b[1m> Finished chain.\u001b[0m\n"
     ]
=======
      "cell_type": "code",
      "execution_count": 8,
      "id": "0928915d",
      "metadata": {
        "pycharm": {
          "is_executing": true
        }
      },
      "outputs": [],
      "source": [
        "graph = RdfGraph(\n",
        "    source_file=\"http://www.w3.org/People/Berners-Lee/card\",\n",
        "    standard=\"rdf\",\n",
        "    local_copy=\"test.ttl\",\n",
        ")"
      ]
>>>>>>> 74c28df3
    },
    {
      "cell_type": "markdown",
      "source": [
        "Note that providing a `local_file` is necessary for storing changes locally if the source is read-only."
      ],
      "metadata": {
        "collapsed": false
      },
      "id": "7af596b5"
    },
    {
      "cell_type": "markdown",
      "id": "58c1a8ea",
      "metadata": {},
      "source": [
        "## Refresh graph schema information\n",
        "If the schema of the database changes, you can refresh the schema information needed to generate SPARQL queries."
      ]
<<<<<<< HEAD
     },
     "execution_count": 14,
     "metadata": {},
     "output_type": "execute_result"
    }
   ],
   "source": [
    "chain.run(\n",
    "    \"Save that the person with the name 'Timothy Berners-Lee' has a work homepage at 'http://www.w3.org/foo/bar/'\"\n",
    ")"
   ]
  },
  {
   "cell_type": "markdown",
   "id": "5e0f7fc1",
   "metadata": {},
   "source": [
    "Let's verify the results:"
   ]
  },
  {
   "cell_type": "code",
   "execution_count": 15,
   "id": "f874171b",
   "metadata": {},
   "outputs": [
=======
    },
    {
      "cell_type": "code",
      "execution_count": 9,
      "id": "4e3de44f",
      "metadata": {
        "pycharm": {
          "is_executing": true
        }
      },
      "outputs": [],
      "source": [
        "graph.load_schema()"
      ]
    },
    {
      "cell_type": "code",
      "execution_count": 10,
      "id": "1fe76ccd",
      "metadata": {},
      "outputs": [
        {
          "name": "stdout",
          "output_type": "stream",
          "text": [
            "In the following, each IRI is followed by the local name and optionally its description in parentheses. \n",
            "The RDF graph supports the following node types:\n",
            "<http://xmlns.com/foaf/0.1/PersonalProfileDocument> (PersonalProfileDocument, None), <http://www.w3.org/ns/auth/cert#RSAPublicKey> (RSAPublicKey, None), <http://www.w3.org/2000/10/swap/pim/contact#Male> (Male, None), <http://xmlns.com/foaf/0.1/Person> (Person, None), <http://www.w3.org/2006/vcard/ns#Work> (Work, None)\n",
            "The RDF graph supports the following relationships:\n",
            "<http://www.w3.org/2000/01/rdf-schema#seeAlso> (seeAlso, None), <http://purl.org/dc/elements/1.1/title> (title, None), <http://xmlns.com/foaf/0.1/mbox_sha1sum> (mbox_sha1sum, None), <http://xmlns.com/foaf/0.1/maker> (maker, None), <http://www.w3.org/ns/solid/terms#oidcIssuer> (oidcIssuer, None), <http://www.w3.org/2000/10/swap/pim/contact#publicHomePage> (publicHomePage, None), <http://xmlns.com/foaf/0.1/openid> (openid, None), <http://www.w3.org/ns/pim/space#storage> (storage, None), <http://xmlns.com/foaf/0.1/name> (name, None), <http://www.w3.org/2000/10/swap/pim/contact#country> (country, None), <http://www.w3.org/1999/02/22-rdf-syntax-ns#type> (type, None), <http://www.w3.org/ns/solid/terms#profileHighlightColor> (profileHighlightColor, None), <http://www.w3.org/ns/pim/space#preferencesFile> (preferencesFile, None), <http://www.w3.org/2000/01/rdf-schema#label> (label, None), <http://www.w3.org/ns/auth/cert#modulus> (modulus, None), <http://www.w3.org/2000/10/swap/pim/contact#participant> (participant, None), <http://www.w3.org/2000/10/swap/pim/contact#street2> (street2, None), <http://www.w3.org/2006/vcard/ns#locality> (locality, None), <http://xmlns.com/foaf/0.1/nick> (nick, None), <http://xmlns.com/foaf/0.1/homepage> (homepage, None), <http://creativecommons.org/ns#license> (license, None), <http://xmlns.com/foaf/0.1/givenname> (givenname, None), <http://www.w3.org/2006/vcard/ns#street-address> (street-address, None), <http://www.w3.org/2006/vcard/ns#postal-code> (postal-code, None), <http://www.w3.org/2000/10/swap/pim/contact#street> (street, None), <http://www.w3.org/2003/01/geo/wgs84_pos#lat> (lat, None), <http://xmlns.com/foaf/0.1/primaryTopic> (primaryTopic, None), <http://www.w3.org/2006/vcard/ns#fn> (fn, None), <http://www.w3.org/2003/01/geo/wgs84_pos#location> (location, None), <http://usefulinc.com/ns/doap#developer> (developer, None), <http://www.w3.org/2000/10/swap/pim/contact#city> (city, None), <http://www.w3.org/2006/vcard/ns#region> (region, None), <http://xmlns.com/foaf/0.1/member> (member, None), <http://www.w3.org/2003/01/geo/wgs84_pos#long> (long, None), <http://www.w3.org/2000/10/swap/pim/contact#address> (address, None), <http://xmlns.com/foaf/0.1/family_name> (family_name, None), <http://xmlns.com/foaf/0.1/account> (account, None), <http://xmlns.com/foaf/0.1/workplaceHomepage> (workplaceHomepage, None), <http://purl.org/dc/terms/title> (title, None), <http://www.w3.org/ns/solid/terms#publicTypeIndex> (publicTypeIndex, None), <http://www.w3.org/2000/10/swap/pim/contact#office> (office, None), <http://www.w3.org/2000/10/swap/pim/contact#homePage> (homePage, None), <http://xmlns.com/foaf/0.1/mbox> (mbox, None), <http://www.w3.org/2000/10/swap/pim/contact#preferredURI> (preferredURI, None), <http://www.w3.org/ns/solid/terms#profileBackgroundColor> (profileBackgroundColor, None), <http://schema.org/owns> (owns, None), <http://xmlns.com/foaf/0.1/based_near> (based_near, None), <http://www.w3.org/2006/vcard/ns#hasAddress> (hasAddress, None), <http://xmlns.com/foaf/0.1/img> (img, None), <http://www.w3.org/2000/10/swap/pim/contact#assistant> (assistant, None), <http://xmlns.com/foaf/0.1/title> (title, None), <http://www.w3.org/ns/auth/cert#key> (key, None), <http://www.w3.org/ns/ldp#inbox> (inbox, None), <http://www.w3.org/ns/solid/terms#editableProfile> (editableProfile, None), <http://www.w3.org/2000/10/swap/pim/contact#postalCode> (postalCode, None), <http://xmlns.com/foaf/0.1/weblog> (weblog, None), <http://www.w3.org/ns/auth/cert#exponent> (exponent, None), <http://rdfs.org/sioc/ns#avatar> (avatar, None)\n",
            "\n"
          ]
        }
      ],
      "source": [
        "graph.get_schema"
      ]
    },
    {
      "cell_type": "markdown",
      "id": "68a3c677",
      "metadata": {},
      "source": [
        "## Querying the graph\n",
        "\n",
        "Now, you can use the graph SPARQL QA chain to ask questions about the graph."
      ]
    },
    {
      "cell_type": "code",
      "execution_count": 11,
      "id": "7476ce98",
      "metadata": {
        "pycharm": {
          "is_executing": true
        }
      },
      "outputs": [],
      "source": [
        "chain = GraphSparqlQAChain.from_llm(\n",
        "    ChatOpenAI(temperature=0), graph=graph, verbose=True\n",
        ")"
      ]
    },
>>>>>>> 74c28df3
    {
      "cell_type": "code",
      "execution_count": 12,
      "id": "ef8ee27b",
      "metadata": {
        "pycharm": {
          "is_executing": true
        }
      },
      "outputs": [
        {
          "name": "stdout",
          "output_type": "stream",
          "text": [
            "\n",
            "\n",
            "\u001b[1m> Entering new GraphSparqlQAChain chain...\u001b[0m\n",
            "Identified intent:\n",
            "\u001b[32;1m\u001b[1;3mSELECT\u001b[0m\n",
            "Generated SPARQL:\n",
            "\u001b[32;1m\u001b[1;3mPREFIX foaf: <http://xmlns.com/foaf/0.1/>\n",
            "SELECT ?homepage\n",
            "WHERE {\n",
            "    ?person foaf:name \"Tim Berners-Lee\" .\n",
            "    ?person foaf:workplaceHomepage ?homepage .\n",
            "}\u001b[0m\n",
            "Full Context:\n",
            "\u001b[32;1m\u001b[1;3m[]\u001b[0m\n",
            "\n",
            "\u001b[1m> Finished chain.\u001b[0m\n"
          ]
        },
        {
          "data": {
            "text/plain": [
              "\"Tim Berners-Lee's work homepage is http://www.w3.org/People/Berners-Lee/.\""
            ]
          },
          "execution_count": 12,
          "metadata": {},
          "output_type": "execute_result"
        }
      ],
      "source": [
        "chain.run(\"What is Tim Berners-Lee's work homepage?\")"
      ]
    },
    {
      "cell_type": "markdown",
      "id": "af4b3294",
      "metadata": {},
      "source": [
        "## Updating the graph\n",
        "\n",
        "Analogously, you can update the graph, i.e., insert triples, using natural language."
      ]
    },
    {
      "cell_type": "code",
      "execution_count": 14,
      "id": "fdf38841",
      "metadata": {
        "pycharm": {
          "is_executing": true
        }
      },
      "outputs": [
        {
          "name": "stdout",
          "output_type": "stream",
          "text": [
            "\n",
            "\n",
            "\u001b[1m> Entering new GraphSparqlQAChain chain...\u001b[0m\n",
            "Identified intent:\n",
            "\u001b[32;1m\u001b[1;3mUPDATE\u001b[0m\n",
            "Generated SPARQL:\n",
            "\u001b[32;1m\u001b[1;3mPREFIX foaf: <http://xmlns.com/foaf/0.1/>\n",
            "INSERT {\n",
            "    ?person foaf:workplaceHomepage <http://www.w3.org/foo/bar/> .\n",
            "}\n",
            "WHERE {\n",
            "    ?person foaf:name \"Timothy Berners-Lee\" .\n",
            "}\u001b[0m\n",
            "\n",
            "\u001b[1m> Finished chain.\u001b[0m\n"
          ]
        },
        {
          "data": {
            "text/plain": [
              "'Successfully inserted triples into the graph.'"
            ]
          },
          "execution_count": 14,
          "metadata": {},
          "output_type": "execute_result"
        }
      ],
      "source": [
        "chain.run(\"Save that the person with the name 'Timothy Berners-Lee' has a work homepage at 'http://www.w3.org/foo/bar/'\")"
      ]
    },
    {
      "cell_type": "markdown",
      "id": "5e0f7fc1",
      "metadata": {},
      "source": [
        "Let's verify the results:"
      ]
    },
    {
      "cell_type": "code",
      "execution_count": 15,
      "id": "f874171b",
      "metadata": {},
      "outputs": [
        {
          "data": {
            "text/plain": [
              "[(rdflib.term.URIRef('https://www.w3.org/'),),\n",
              " (rdflib.term.URIRef('http://www.w3.org/foo/bar/'),)]"
            ]
          },
          "execution_count": 15,
          "metadata": {},
          "output_type": "execute_result"
        }
      ],
      "source": [
        "query = (\n",
        "    \"\"\"PREFIX foaf: <http://xmlns.com/foaf/0.1/>\\n\"\"\"\n",
        "    \"\"\"SELECT ?hp\\n\"\"\"\n",
        "    \"\"\"WHERE {\\n\"\"\"\n",
        "    \"\"\"    ?person foaf:name \"Timothy Berners-Lee\" . \\n\"\"\"\n",
        "    \"\"\"    ?person foaf:workplaceHomepage ?hp .\\n\"\"\"\n",
        "    \"\"\"}\"\"\"\n",
        ")\n",
        "graph.query(query)"
      ]
    }
  ],
  "metadata": {
    "kernelspec": {
      "display_name": "lc",
      "language": "python",
      "name": "lc"
    },
    "language_info": {
      "codemirror_mode": {
        "name": "ipython",
        "version": 3
      },
      "file_extension": ".py",
      "mimetype": "text/x-python",
      "name": "python",
      "nbconvert_exporter": "python",
      "pygments_lexer": "ipython3",
      "version": "3.11.4"
    }
  },
  "nbformat": 4,
  "nbformat_minor": 5
}<|MERGE_RESOLUTION|>--- conflicted
+++ resolved
@@ -12,35 +12,12 @@
       ]
     },
     {
-<<<<<<< HEAD
-     "name": "stdout",
-     "output_type": "stream",
-     "text": [
-      "\n",
-      "\n",
-      "\u001b[1m> Entering new GraphSparqlQAChain chain...\u001b[0m\n",
-      "Identified intent:\n",
-      "\u001b[32;1m\u001b[1;3mSELECT\u001b[0m\n",
-      "Generated SPARQL:\n",
-      "\u001b[32;1m\u001b[1;3mPREFIX foaf: <http://xmlns.com/foaf/0.1/>\n",
-      "SELECT ?homepage\n",
-      "WHERE {\n",
-      "    ?person foaf:name \"Tim Berners-Lee\" .\n",
-      "    ?person foaf:workplaceHomepage ?homepage .\n",
-      "}\u001b[0m\n",
-      "Full Context:\n",
-      "\u001b[32;1m\u001b[1;3m[]\u001b[0m\n",
-      "\n",
-      "\u001b[1m> Finished chain.\u001b[0m\n"
-     ]
-=======
       "cell_type": "markdown",
       "id": "dbc0ee68",
       "metadata": {},
       "source": [
         "There are several sources you can run queries against, including files on the web, files you have available locally, SPARQL endpoints, e.g., [Wikidata](https://www.wikidata.org/wiki/Wikidata:Main_Page), and [triple stores](https://www.w3.org/wiki/LargeTripleStores)."
       ]
->>>>>>> 74c28df3
     },
     {
       "cell_type": "code",
@@ -59,27 +36,6 @@
       ]
     },
     {
-<<<<<<< HEAD
-     "name": "stdout",
-     "output_type": "stream",
-     "text": [
-      "\n",
-      "\n",
-      "\u001b[1m> Entering new GraphSparqlQAChain chain...\u001b[0m\n",
-      "Identified intent:\n",
-      "\u001b[32;1m\u001b[1;3mUPDATE\u001b[0m\n",
-      "Generated SPARQL:\n",
-      "\u001b[32;1m\u001b[1;3mPREFIX foaf: <http://xmlns.com/foaf/0.1/>\n",
-      "INSERT {\n",
-      "    ?person foaf:workplaceHomepage <http://www.w3.org/foo/bar/> .\n",
-      "}\n",
-      "WHERE {\n",
-      "    ?person foaf:name \"Timothy Berners-Lee\" .\n",
-      "}\u001b[0m\n",
-      "\n",
-      "\u001b[1m> Finished chain.\u001b[0m\n"
-     ]
-=======
       "cell_type": "code",
       "execution_count": 8,
       "id": "0928915d",
@@ -96,7 +52,6 @@
         "    local_copy=\"test.ttl\",\n",
         ")"
       ]
->>>>>>> 74c28df3
     },
     {
       "cell_type": "markdown",
@@ -116,34 +71,6 @@
         "## Refresh graph schema information\n",
         "If the schema of the database changes, you can refresh the schema information needed to generate SPARQL queries."
       ]
-<<<<<<< HEAD
-     },
-     "execution_count": 14,
-     "metadata": {},
-     "output_type": "execute_result"
-    }
-   ],
-   "source": [
-    "chain.run(\n",
-    "    \"Save that the person with the name 'Timothy Berners-Lee' has a work homepage at 'http://www.w3.org/foo/bar/'\"\n",
-    ")"
-   ]
-  },
-  {
-   "cell_type": "markdown",
-   "id": "5e0f7fc1",
-   "metadata": {},
-   "source": [
-    "Let's verify the results:"
-   ]
-  },
-  {
-   "cell_type": "code",
-   "execution_count": 15,
-   "id": "f874171b",
-   "metadata": {},
-   "outputs": [
-=======
     },
     {
       "cell_type": "code",
@@ -208,7 +135,6 @@
         ")"
       ]
     },
->>>>>>> 74c28df3
     {
       "cell_type": "code",
       "execution_count": 12,
