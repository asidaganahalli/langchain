--- conflicted
+++ resolved
@@ -71,11 +71,7 @@
   },
   {
    "cell_type": "code",
-<<<<<<< HEAD
    "execution_count": 37,
-=======
-   "execution_count": 48,
->>>>>>> 9b5d8fc0
    "metadata": {
     "id": "sPxNGGiDf_Vr",
     "outputId": "024a1d62-3cd7-49a8-c6a8-5278224d02ef"
@@ -85,11 +81,6 @@
      "name": "stdout",
      "output_type": "stream",
      "text": [
-<<<<<<< HEAD
-      "Question: When was llamav2, from meta, released?\n",
-      "\n",
-      "Answer: Llamav2, from meta, was released on Wed 19 Jul 2023 11.11 EDT.\n"
-=======
       "\u001b[32;1m\u001b[1;3m[tool/start]\u001b[0m \u001b[1m[1:tool:duckduckgo_search] Entering Tool run with input:\n",
       "\u001b[0m\"When was llamav2, from meta, released?\"\n",
       "\u001b[36;1m\u001b[1;3m[tool/end]\u001b[0m \u001b[1m[1:tool:duckduckgo_search] [1.25s] Exiting Tool run with output:\n",
@@ -125,7 +116,6 @@
       "\n",
       "\n",
       "Final Answer: Llama 2, from meta, was released on Wed 19 Jul 2023 11.11 EDT.\n"
->>>>>>> 9b5d8fc0
      ]
     }
    ],
@@ -136,33 +126,20 @@
     "\n",
     "search = DuckDuckGoSearchRun()\n",
     "\n",
-<<<<<<< HEAD
-    "langchain.debug = False\n",
-=======
     "langchain.debug = True\n",
->>>>>>> 9b5d8fc0
     "\n",
     "template = \"\"\"Question: {question}\n",
     "\n",
     "Input: {search_result}\n",
     "\n",
-<<<<<<< HEAD
-    "Answer: Based on the input above, the answer to the question is as follows:\"\"\"\n",
-    "\n",
-=======
     "Answer: Based on the input above, \"\"\"\n",
->>>>>>> 9b5d8fc0
     "\n",
     "search_result = search(question)\n",
     "prompt = PromptTemplate(template=template, input_variables=[\"question\", \"search_result\"])\n",
     "llm_chain = LLMChain(prompt=prompt, llm=llm)\n",
     "response = llm_chain.run({'question': question, 'search_result': search_result})\n",
     "\n",
-<<<<<<< HEAD
-    "print(f'Question: {question}\\n\\n{search_result}\\n\\nAnswer: {response}')"
-=======
     "print(\"\\n\\nFinal Answer: \" + response)"
->>>>>>> 9b5d8fc0
    ]
   },
   {
