--- conflicted
+++ resolved
@@ -124,21 +124,11 @@
     "]\n",
     "\n",
     "# Set up Zep Chat History\n",
-<<<<<<< HEAD
-    "zep_chat_history = ZepChatMessageHistory(\n",
-    "    session_id=session_id, url=ZEP_API_URL, api_key=zep_api_key\n",
-    ")\n",
-    "\n",
-    "# Use a standard ConversationBufferMemory to encapsulate the Zep chat history\n",
-    "memory = ConversationBufferMemory(\n",
-    "    memory_key=\"chat_history\", chat_memory=zep_chat_history\n",
-=======
     "memory = ZepMemory(\n",
     "    session_id=session_id,\n",
     "    url=ZEP_API_URL,\n",
     "    api_key=zep_api_key,\n",
     "    memory_key=\"chat_history\",\n",
->>>>>>> 74c28df3
     ")\n",
     "\n",
     "# Initialize the agent\n",
@@ -267,17 +257,11 @@
      "text": [
       "\n",
       "\n",
-<<<<<<< HEAD
-      "\u001b[1m> Entering new  chain...\u001b[0m\n",
-      "\u001b[32;1m\u001b[1;3mThought: Do I need to use a tool? No\n",
-      "AI: Parable of the Sower is a prescient novel that speaks to the challenges facing contemporary society, such as climate change, economic inequality, and the rise of authoritarianism. It is a cautionary tale that warns of the dangers of ignoring these issues and the importance of taking action to address them.\u001b[0m\n",
-=======
       "\u001B[1m> Entering new  chain...\u001B[0m\n",
       "\u001B[32;1m\u001B[1;3mThought: Do I need to use a tool? No\n",
       "AI: Parable of the Sower is a prescient novel that speaks to the challenges facing contemporary society, such as climate change, inequality, and violence. It is a cautionary tale that warns of the dangers of unchecked greed and the need for individuals to take responsibility for their own lives and the lives of those around them.\u001B[0m\n",
->>>>>>> 74c28df3
       "\n",
-      "\u001b[1m> Finished chain.\u001b[0m\n"
+      "\u001B[1m> Finished chain.\u001B[0m\n"
      ]
     },
     {
