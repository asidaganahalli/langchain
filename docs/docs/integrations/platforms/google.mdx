# Google

All functionality related to [Google Cloud Platform](https://cloud.google.com/) and other `Google` products.

## Chat models

We recommend individual developers to start with Gemini API (`langchain-google-genai`) and move to Vertex AI (`langchain-google-vertexai`) when they need access to commercial support and higher rate limits. If you’re already Cloud-friendly or Cloud-native, then you can get started in Vertex AI straight away.
<<<<<<< HEAD
Please, find more information [here](https://ai.google.dev/gemini-api/docs/migrate-to-cloud).

### Google Generative AI

Access GoogleAI `Gemini` models such as `gemini-pro` and `gemini-pro-vision` through the `GoogleGenerativeAI` class.

Install python package.

```bash
pip install gigachain-google-genai
```

See a [usage example](/docs/integrations/llms/google_ai).

```python
from langchain_google_genai import GoogleGenerativeAI
```

### Vertex AI Model Garden

Access `PaLM` and hundreds of OSS models via `Vertex AI Model Garden` service.

We need to install `langchain-google-vertexai` python package.

```bash
pip install gigachain-google-vertexai
```

See a [usage example](/docs/integrations/llms/google_vertex_ai_palm#vertex-model-garden).

```python
from langchain_google_vertexai import VertexAIModelGarden
```


## Chat models
=======
Please see [here](https://ai.google.dev/gemini-api/docs/migrate-to-cloud) for more information.
>>>>>>> 29aa9d67

### Google Generative AI

Access GoogleAI `Gemini` models such as `gemini-pro` and `gemini-pro-vision` through the `ChatGoogleGenerativeAI` class.

```bash
pip install -U langchain-google-genai
```

Configure your API key.

```bash
export GOOGLE_API_KEY=your-api-key
```

```python
from langchain_google_genai import ChatGoogleGenerativeAI

llm = ChatGoogleGenerativeAI(model="gemini-pro")
llm.invoke("Sing a ballad of LangChain.")
```

Gemini vision model supports image inputs when providing a single chat message.

```python
from langchain_core.messages import HumanMessage
from langchain_google_genai import ChatGoogleGenerativeAI

llm = ChatGoogleGenerativeAI(model="gemini-pro-vision")

message = HumanMessage(
    content=[
        {
            "type": "text",
            "text": "What's in this image?",
        },  # You can optionally provide text parts
        {"type": "image_url", "image_url": "https://picsum.photos/seed/picsum/200/300"},
    ]
)
llm.invoke([message])
```

The value of image_url can be any of the following:

- A public image URL
- A gcs file (e.g., "gcs://path/to/file.png")
- A local file path
- A base64 encoded image (e.g., data:image/png;base64,abcd124)
- A PIL image

### Vertex AI

Access PaLM chat models like `chat-bison` and `codechat-bison` via Google Cloud.

We need to install `langchain-google-vertexai` python package.

```bash
pip install gigachain-google-vertexai
```

See a [usage example](/docs/integrations/chat/google_vertex_ai_palm).

```python
from langchain_google_vertexai import ChatVertexAI
```

## LLMs

### Google Generative AI

Access GoogleAI `Gemini` models such as `gemini-pro` and `gemini-pro-vision` through the `GoogleGenerativeAI` class.

Install python package.

```bash
pip install langchain-google-genai
```

See a [usage example](/docs/integrations/llms/google_ai).

```python
from langchain_google_genai import GoogleGenerativeAI
```

### Vertex AI Model Garden

Access `PaLM` and hundreds of OSS models via `Vertex AI Model Garden` service.

We need to install `langchain-google-vertexai` python package.

```bash
pip install langchain-google-vertexai
```

See a [usage example](/docs/integrations/llms/google_vertex_ai_palm#vertex-model-garden).

```python
from langchain_google_vertexai import VertexAIModelGarden
```

## Embedding models

### Google Generative AI Embeddings

See a [usage example](/docs/integrations/text_embedding/google_generative_ai).

```bash
pip install -U langchain-google-genai
```

Configure your API key.

```bash
export GOOGLE_API_KEY=your-api-key
```

```python
from langchain_google_genai import GoogleGenerativeAIEmbeddings
```

### Vertex AI

We need to install `langchain-google-vertexai` python package.

```bash
pip install gigachain-google-vertexai
```

See a [usage example](/docs/integrations/text_embedding/google_vertex_ai_palm).

```python
from langchain_google_vertexai import VertexAIEmbeddings
```

## Document Loaders

### AlloyDB for PostgreSQL

> [Google Cloud AlloyDB](https://cloud.google.com/alloydb) is a fully managed relational database service that offers high performance, seamless integration, and impressive scalability on Google Cloud. AlloyDB is 100% compatible with PostgreSQL.

Install the python package:

```bash
pip install gigachain-google-alloydb-pg
```

See [usage example](/docs/integrations/document_loaders/google_alloydb).

```python
from langchain_google_alloydb_pg import AlloyDBEngine, AlloyDBLoader
```

### BigQuery

> [Google Cloud BigQuery](https://cloud.google.com/bigquery) is a serverless and cost-effective enterprise data warehouse that works across clouds and scales with your data in Google Cloud.

We need to install `langchain-google-community` with Big Query dependencies:

```bash
pip install langchain-google-community[bigquery]
```

See a [usage example](/docs/integrations/llms/google_ai).

```python
from langchain_google_community import BigQueryLoader
```

### Bigtable

> [Google Cloud Bigtable](https://cloud.google.com/bigtable/docs) is Google's fully managed NoSQL Big Data database service in Google Cloud.
Install the python package:

```bash
pip install gigachain-google-bigtable
```

See [Googel Cloud usage example](/docs/integrations/document_loaders/google_bigtable).

```python
from langchain_google_bigtable import BigtableLoader
```

### Cloud SQL for MySQL

> [Google Cloud SQL for MySQL](https://cloud.google.com/sql) is a fully-managed database service that helps you set up, maintain, manage, and administer your MySQL relational databases on Google Cloud.
Install the python package:

```bash
pip install gigachain-google-cloud-sql-mysql
```

See [usage example](/docs/integrations/document_loaders/google_cloud_sql_mysql).

```python
from langchain_google_cloud_sql_mysql import MySQLEngine, MySQLDocumentLoader
```

### Cloud SQL for SQL Server

> [Google Cloud SQL for SQL Server](https://cloud.google.com/sql) is a fully-managed database service that helps you set up, maintain, manage, and administer your SQL Server databases on Google Cloud.
Install the python package:

```bash
pip install gigachain-google-cloud-sql-mssql
```

See [usage example](/docs/integrations/document_loaders/google_cloud_sql_mssql).

```python
from langchain_google_cloud_sql_mssql import MSSQLEngine, MSSQLLoader
```

### Cloud SQL for PostgreSQL

> [Google Cloud SQL for PostgreSQL](https://cloud.google.com/sql) is a fully-managed database service that helps you set up, maintain, manage, and administer your PostgreSQL relational databases on Google Cloud.
Install the python package:

```bash
pip install gigachain-google-cloud-sql-pg
```

See [usage example](/docs/integrations/document_loaders/google_cloud_sql_pg).

```python
from langchain_google_cloud_sql_pg import PostgresEngine, PostgresLoader
```

### Cloud Storage

>[Cloud Storage](https://en.wikipedia.org/wiki/Google_Cloud_Storage) is a managed service for storing unstructured data in Google Cloud.

We need to install `langchain-google-community` with Google Cloud Storage dependencies.

```bash
pip install langchain-google-community[gcs]
```

There are two loaders for the `Google Cloud Storage`: the `Directory` and the `File` loaders.

See a [usage example](/docs/integrations/document_loaders/google_cloud_storage_directory).

```python
from langchain_google_community import GCSDirectoryLoader
```
See a [usage example](/docs/integrations/document_loaders/google_cloud_storage_file).

```python
from langchain_google_community import GCSFileLoader
```

### El Carro for Oracle Workloads

> Google [El Carro Oracle Operator](https://github.com/GoogleCloudPlatform/elcarro-oracle-operator)
offers a way to run Oracle databases in Kubernetes as a portable, open source,
community driven, no vendor lock-in container orchestration system.

```bash
pip install gigachain-google-el-carro
```

See [usage example](/docs/integrations/document_loaders/google_el_carro).

```python
from langchain_google_el_carro import ElCarroLoader
```

### Google Drive

>[Google Drive](https://en.wikipedia.org/wiki/Google_Drive) is a file storage and synchronization service developed by Google.

Currently, only `Google Docs` are supported.

We need to install `langchain-google-community` with Google Drive dependencies.

```bash
pip install langchain-google-community[drive]
```

See a [usage example and authorization instructions](/docs/integrations/document_loaders/google_drive).

```python
from langchain_google_community import GoogleDriveLoader
```

### Firestore (Native Mode)

> [Google Cloud Firestore](https://cloud.google.com/firestore/docs/) is a NoSQL document database built for automatic scaling, high performance, and ease of application development.
Install the python package:

```bash
pip install gigachain-google-firestore
```

See [usage example](/docs/integrations/document_loaders/google_firestore).

```python
from langchain_google_firestore import FirestoreLoader
```

### Firestore (Datastore Mode)

> [Google Cloud Firestore in Datastore mode](https://cloud.google.com/datastore/docs) is a NoSQL document database built for automatic scaling, high performance, and ease of application development.
> Firestore is the newest version of Datastore and introduces several improvements over Datastore.
Install the python package:

```bash
pip install gigachain-google-datastore
```

See [usage example](/docs/integrations/document_loaders/google_datastore).

```python
from langchain_google_datastore import DatastoreLoader
```

### Memorystore for Redis

> [Google Cloud Memorystore for Redis](https://cloud.google.com/memorystore/docs/redis) is a fully managed Redis service for Google Cloud. Applications running on Google Cloud can achieve extreme performance by leveraging the highly scalable, available, secure Redis service without the burden of managing complex Redis deployments.
Install the python package:

```bash
pip install gigachain-google-memorystore-redis
```

See [usage example](/docs/integrations/document_loaders/google_memorystore_redis).

```python
from langchain_google_memorystore_redis import MemorystoreLoader
```

### Spanner

> [Google Cloud Spanner](https://cloud.google.com/spanner/docs) is a fully managed, mission-critical, relational database service on Google Cloud that offers transactional consistency at global scale, automatic, synchronous replication for high availability, and support for two SQL dialects: GoogleSQL (ANSI 2011 with extensions) and PostgreSQL.
Install the python package:

```bash
pip install gigachain-google-spanner
```

See [usage example](/docs/integrations/document_loaders/google_spanner).

```python
from langchain_google_spanner import SpannerLoader
```

### Speech-to-Text

> [Google Cloud Speech-to-Text](https://cloud.google.com/speech-to-text) is an audio transcription API powered by Google's speech recognition models in Google Cloud.

This document loader transcribes audio files and outputs the text results as Documents.

First, we need to install `langchain-google-community` with speech-to-text dependencies.

```bash
pip install langchain-google-community[speech]
```

See a [usage example and authorization instructions](/docs/integrations/document_loaders/google_speech_to_text).

```python
from langchain_google_community import SpeechToTextLoader
```

## Document Transformers

### Document AI

>[Google Cloud Document AI](https://cloud.google.com/document-ai/docs/overview) is a Google Cloud
> service that transforms unstructured data from documents into structured data, making it easier
> to understand, analyze, and consume.

We need to set up a [`GCS` bucket and create your own OCR processor](https://cloud.google.com/document-ai/docs/create-processor)
The `GCS_OUTPUT_PATH` should be a path to a folder on GCS (starting with `gs://`)
and a processor name should look like `projects/PROJECT_NUMBER/locations/LOCATION/processors/PROCESSOR_ID`.
We can get it either programmatically or copy from the `Prediction endpoint` section of the `Processor details`
tab in the Google Cloud Console.

```bash
pip install langchain-google-community[docai]
```

See a [usage example](/docs/integrations/document_transformers/google_docai).

```python
from langchain_core.document_loaders.blob_loaders import Blob
from langchain_google_community import DocAIParser
```

### Google Translate

> [Google Translate](https://translate.google.com/) is a multilingual neural machine
> translation service developed by Google to translate text, documents and websites
> from one language into another.

The `GoogleTranslateTransformer` allows you to translate text and HTML with the [Google Cloud Translation API](https://cloud.google.com/translate).

First, we need to install the `langchain-google-community` with translate dependencies.

```bash
pip install langchain-google-community[translate]
```

See a [usage example and authorization instructions](/docs/integrations/document_transformers/google_translate).

```python
from langchain_google_community import GoogleTranslateTransformer
```

## Vector Stores

### AlloyDB for PostgreSQL

> [Google Cloud AlloyDB](https://cloud.google.com/alloydb) is a fully managed relational database service that offers high performance, seamless integration, and impressive scalability on Google Cloud. AlloyDB is 100% compatible with PostgreSQL.

Install the python package:

```bash
pip install gigachain-google-alloydb-pg
```

See [usage example](/docs/integrations/vectorstores/google_alloydb).

```python
from langchain_google_alloydb_pg import AlloyDBEngine, AlloyDBVectorStore
```

### BigQuery Vector Search

> [Google Cloud BigQuery](https://cloud.google.com/bigquery),
> BigQuery is a serverless and cost-effective enterprise data warehouse in Google Cloud.
>
> [Google Cloud BigQuery Vector Search](https://cloud.google.com/bigquery/docs/vector-search-intro)
> BigQuery vector search lets you use GoogleSQL to do semantic search, using vector indexes for fast but approximate results, or using brute force for exact results.

> It can calculate Euclidean or Cosine distance. With LangChain, we default to use Euclidean distance.

We need to install several python packages.

```bash
pip install google-cloud-bigquery
```

See a [usage example](/docs/integrations/vectorstores/google_bigquery_vector_search).

```python
from langchain.vectorstores import BigQueryVectorSearch
```

### Memorystore for Redis

> [Google Cloud Memorystore for Redis](https://cloud.google.com/memorystore/docs/redis) is a fully managed Redis service for Google Cloud. Applications running on Google Cloud can achieve extreme performance by leveraging the highly scalable, available, secure Redis service without the burden of managing complex Redis deployments.
Install the python package:

```bash
pip install gigachain-google-memorystore-redis
```

See [usage example](/docs/integrations/vectorstores/google_memorystore_redis).

```python
from langchain_google_memorystore_redis import RedisVectorStore
```

### Spanner

> [Google Cloud Spanner](https://cloud.google.com/spanner/docs) is a fully managed, mission-critical, relational database service on Google Cloud that offers transactional consistency at global scale, automatic, synchronous replication for high availability, and support for two SQL dialects: GoogleSQL (ANSI 2011 with extensions) and PostgreSQL.
Install the python package:

```bash
pip install gigachain-google-spanner
```

See [usage example](/docs/integrations/vectorstores/google_spanner).

```python
from langchain_google_spanner import SpannerVectorStore
```

### Firestore (Native Mode)

> [Google Cloud Firestore](https://cloud.google.com/firestore/docs/) is a NoSQL document database built for automatic scaling, high performance, and ease of application development.
Install the python package:

```bash
pip install langchain-google-firestore
```

See [usage example](/docs/integrations/vectorstores/google_firestore).

```python
from langchain_google_firestore import FirestoreVectorstore
```

### Cloud SQL for MySQL

> [Google Cloud SQL for MySQL](https://cloud.google.com/sql) is a fully-managed database service that helps you set up, maintain, manage, and administer your MySQL relational databases on Google Cloud.
Install the python package:

```bash
pip install langchain-google-cloud-sql-mysql
```

See [usage example](/docs/integrations/vectorstores/google_cloud_sql_mysql).

```python
from langchain_google_cloud_sql_mysql import MySQLEngine, MySQLVectorStore
```

### Cloud SQL for PostgreSQL

> [Google Cloud SQL for PostgreSQL](https://cloud.google.com/sql) is a fully-managed database service that helps you set up, maintain, manage, and administer your PostgreSQL relational databases on Google Cloud.
Install the python package:

```bash
pip install gigachain-google-cloud-sql-pg
```

See [usage example](/docs/integrations/vectorstores/google_cloud_sql_pg).

```python
from langchain_google_cloud_sql_pg import PostgresEngine, PostgresVectorStore
```

### Vertex AI Vector Search

> [Google Cloud Vertex AI Vector Search](https://cloud.google.com/vertex-ai/docs/vector-search/overview) from Google Cloud,
> formerly known as `Vertex AI Matching Engine`, provides the industry's leading high-scale
> low latency vector database. These vector databases are commonly
> referred to as vector similarity-matching or an approximate nearest neighbor (ANN) service.

Install the python package:

```bash
pip install gigachain-google-vertexai
```

See a [usage example](/docs/integrations/vectorstores/google_vertex_ai_vector_search).

```python
from langchain_google_vertexai import VectorSearchVectorStore
```

### ScaNN

>[Google ScaNN](https://github.com/google-research/google-research/tree/master/scann)
> (Scalable Nearest Neighbors) is a python package.
>
>`ScaNN` is a method for efficient vector similarity search at scale.

>`ScaNN` includes search space pruning and quantization for Maximum Inner
> Product Search and also supports other distance functions such as
> Euclidean distance. The implementation is optimized for x86 processors
> with AVX2 support. See its [Google Research github](https://github.com/google-research/google-research/tree/master/scann)
> for more details.

We need to install `scann` python package.

```bash
pip install scann
```

See a [usage example](/docs/integrations/vectorstores/scann).

```python
from langchain_community.vectorstores import ScaNN
```

## Retrievers

### Google Drive

We need to install several python packages.

```bash
pip install google-api-python-client google-auth-httplib2 google-auth-oauthlib
```

See a [usage example and authorization instructions](/docs/integrations/retrievers/google_drive).

```python
from langchain_googledrive.retrievers import GoogleDriveRetriever
```

### Vertex AI Search

> [Vertex AI Search](https://cloud.google.com/generative-ai-app-builder/docs/introduction)
> from Google Cloud allows developers to quickly build generative AI powered search engines for customers and employees.

We need to install the `google-cloud-discoveryengine` python package.

```bash
pip install google-cloud-discoveryengine
```

See a [usage example](/docs/integrations/retrievers/google_vertex_ai_search).

```python
from langchain.retrievers import GoogleVertexAISearchRetriever
```

### Document AI Warehouse

> [Document AI Warehouse](https://cloud.google.com/document-ai-warehouse)
> from Google Cloud allows enterprises to search, store, govern, and manage documents and their AI-extracted
> data and metadata in a single platform.

```python
from langchain.retrievers import GoogleDocumentAIWarehouseRetriever
docai_wh_retriever = GoogleDocumentAIWarehouseRetriever(
    project_number=...
)
query = ...
documents = docai_wh_retriever.invoke(
    query, user_ldap=...
)
```

## Document Loaders

### BigQuery

> [BigQuery](https://cloud.google.com/bigquery) is a serverless and cost-effective enterprise data warehouse that works across clouds and scales with your data in Google Cloud.

We need to install `google-cloud-bigquery` python package.

```bash
pip install google-cloud-bigquery
```

See a [usage example](/docs/integrations/document_loaders/google_bigquery).

```python
from langchain_community.document_loaders import BigQueryLoader
```

### Cloud Storage

>[Cloud Storage](https://en.wikipedia.org/wiki/Google_Cloud_Storage) is a managed service for storing unstructured data in Google Cloud.

We need to install `google-cloud-storage` python package.

```bash
pip install google-cloud-storage
```

There are two loaders for the `Google Cloud Storage`: the `Directory` and the `File` loaders.

See a [usage example](/docs/integrations/document_loaders/google_cloud_storage_directory).

```python
from langchain_community.document_loaders import GCSDirectoryLoader
```
See a [usage example](/docs/integrations/document_loaders/google_cloud_storage_file).

```python
from langchain_community.document_loaders import GCSFileLoader
```

### Google Drive

>[Google Drive](https://en.wikipedia.org/wiki/Google_Drive) is a file storage and synchronization service developed by Google.

Currently, only `Google Docs` are supported.

We need to install several python packages.

```bash
pip install google-api-python-client google-auth-httplib2 google-auth-oauthlib
```

See a [usage example and authorization instructions](/docs/integrations/document_loaders/google_drive).

```python
from langchain_community.document_loaders import GoogleDriveLoader
```

### Speech-to-Text

> [Speech-to-Text](https://cloud.google.com/speech-to-text) is an audio transcription API powered by Google's speech recognition models in Google Cloud.

This document loader transcribes audio files and outputs the text results as Documents.

First, we need to install the python package.

```bash
pip install google-cloud-speech
```

See a [usage example and authorization instructions](/docs/integrations/document_loaders/google_speech_to_text).

```python
from langchain_community.document_loaders import GoogleSpeechToTextLoader
```

## Document Transformers

### Document AI

>[Document AI](https://cloud.google.com/document-ai/docs/overview) is a Google Cloud
> service that transforms unstructured data from documents into structured data, making it easier
> to understand, analyze, and consume.

We need to set up a [`GCS` bucket and create your own OCR processor](https://cloud.google.com/document-ai/docs/create-processor)
The `GCS_OUTPUT_PATH` should be a path to a folder on GCS (starting with `gs://`)
and a processor name should look like `projects/PROJECT_NUMBER/locations/LOCATION/processors/PROCESSOR_ID`.
We can get it either programmatically or copy from the `Prediction endpoint` section of the `Processor details`
tab in the Google Cloud Console.

```bash
pip install google-cloud-documentai
pip install google-cloud-documentai-toolbox
```

See a [usage example](/docs/integrations/document_transformers/docai).

```python
from langchain_community.document_loaders.blob_loaders import Blob
from langchain_community.document_loaders.parsers import DocAIParser
```

### Google Translate

> [Google Translate](https://translate.google.com/) is a multilingual neural machine
> translation service developed by Google to translate text, documents and websites
> from one language into another.

The `GoogleTranslateTransformer` allows you to translate text and HTML with the [Google Cloud Translation API](https://cloud.google.com/translate).

To use it, you should have the `google-cloud-translate` python package installed, and a Google Cloud project with the [Translation API enabled](https://cloud.google.com/translate/docs/setup). This transformer uses the [Advanced edition (v3)](https://cloud.google.com/translate/docs/intro-to-v3).

First, we need to install the python package.

```bash
pip install google-cloud-translate
```

See a [usage example and authorization instructions](/docs/integrations/document_transformers/google_translate).

```python
from langchain_community.document_transformers import GoogleTranslateTransformer
```

## Tools

### Text-to-Speech

>[Google Cloud Text-to-Speech](https://cloud.google.com/text-to-speech) is a Google Cloud service that enables developers to
> synthesize natural-sounding speech with 100+ voices, available in multiple languages and variants.
> It applies DeepMind’s groundbreaking research in WaveNet and Google’s powerful neural networks
> to deliver the highest fidelity possible.

We need to install a python package.

```bash
pip install google-cloud-text-to-speech
```

See a [usage example and authorization instructions](/docs/integrations/tools/google_cloud_texttospeech).

```python
from langchain_google_community import TextToSpeechTool
```

### Google Drive

We need to install several python packages.

```bash
pip install google-api-python-client google-auth-httplib2 google-auth-oauthlib
```

See a [usage example and authorization instructions](/docs/integrations/tools/google_drive).

```python
from langchain_community.utilities.google_drive import GoogleDriveAPIWrapper
from langchain_community.tools.google_drive.tool import GoogleDriveSearchTool
```

### Google Finance

We need to install a python package.

```bash
pip install google-search-results
```

See a [usage example and authorization instructions](/docs/integrations/tools/google_finance).

```python
from langchain_community.tools.google_finance import GoogleFinanceQueryRun
from langchain_community.utilities.google_finance import GoogleFinanceAPIWrapper
```

### Google Jobs

We need to install a python package.

```bash
pip install google-search-results
```

See a [usage example and authorization instructions](/docs/integrations/tools/google_jobs).

```python
from langchain_community.tools.google_jobs import GoogleJobsQueryRun
from langchain_community.utilities.google_finance import GoogleFinanceAPIWrapper
```

### Google Lens

See a [usage example and authorization instructions](/docs/integrations/tools/google_lens).

```python
from langchain_community.tools.google_lens import GoogleLensQueryRun
from langchain_community.utilities.google_lens import GoogleLensAPIWrapper
```

### Google Places

We need to install a python package.

```bash
pip install googlemaps
```

See a [usage example and authorization instructions](/docs/integrations/tools/google_places).

```python
from langchain.tools import GooglePlacesTool
```

### Google Scholar

We need to install a python package.

```bash
pip install google-search-results
```

See a [usage example and authorization instructions](/docs/integrations/tools/google_scholar).

```python
from langchain_community.tools.google_scholar import GoogleScholarQueryRun
from langchain_community.utilities.google_scholar import GoogleScholarAPIWrapper
```

### Google Search

- Set up a Custom Search Engine, following [these instructions](https://stackoverflow.com/questions/37083058/programmatically-searching-google-in-python-using-custom-search)
- Get an API Key and Custom Search Engine ID from the previous step, and set them as environment variables
`GOOGLE_API_KEY` and `GOOGLE_CSE_ID` respectively.

```python
from langchain_google_community import GoogleSearchAPIWrapper
```

For a more detailed walkthrough of this wrapper, see [this notebook](/docs/integrations/tools/google_search).

We can easily load this wrapper as a Tool (to use with an Agent). We can do this with:

```python
from langchain.agents import load_tools
tools = load_tools(["google-search"])
```

### Google Trends

We need to install a python package.

```bash
pip install google-search-results
```

See a [usage example and authorization instructions](/docs/integrations/tools/google_trends).

```python
from langchain_community.tools.google_trends import GoogleTrendsQueryRun
from langchain_community.utilities.google_trends import GoogleTrendsAPIWrapper
```

## Toolkits

### GMail

> [Google Gmail](https://en.wikipedia.org/wiki/Gmail) is a free email service provided by Google.
This toolkit works with emails through the `Gmail API`.

We need to install `langchain-google-community` with required dependencies:

```bash
pip install langchain-google-community[gmail]
```

See a [usage example and authorization instructions](/docs/integrations/toolkits/gmail).

```python
from langchain_google_community import GmailToolkit
```

## Memory

### AlloyDB for PostgreSQL

> [AlloyDB for PostgreSQL](https://cloud.google.com/alloydb) is a fully managed relational database service that offers high performance, seamless integration, and impressive scalability on Google Cloud. AlloyDB is 100% compatible with PostgreSQL.

Install the python package:

```bash
pip install gigachain-google-alloydb-pg
```

See [usage example](/docs/integrations/memory/google_alloydb).

```python
from langchain_google_alloydb_pg import AlloyDBEngine, AlloyDBChatMessageHistory
```

### Cloud SQL for PostgreSQL

> [Cloud SQL for PostgreSQL](https://cloud.google.com/sql) is a fully-managed database service that helps you set up, maintain, manage, and administer your PostgreSQL relational databases on Google Cloud.
Install the python package:

```bash
pip install gigachain-google-cloud-sql-pg
```

See [usage example](/docs/integrations/memory/google_sql_pg).


```python
from langchain_google_cloud_sql_pg import PostgresEngine, PostgresChatMessageHistory
```

### Cloud SQL for MySQL

> [Cloud SQL for MySQL](https://cloud.google.com/sql) is a fully-managed database service that helps you set up, maintain, manage, and administer your MySQL relational databases on Google Cloud.
Install the python package:

```bash
pip install gigachain-google-cloud-sql-mysql
```

See [usage example](/docs/integrations/memory/google_sql_mysql).

```python
from langchain_google_cloud_sql_mysql import MySQLEngine, MySQLChatMessageHistory
```

### Cloud SQL for SQL Server

> [Cloud SQL for SQL Server](https://cloud.google.com/sql) is a fully-managed database service that helps you set up, maintain, manage, and administer your SQL Server databases on Google Cloud.
Install the python package:

```bash
pip install gigachain-google-cloud-sql-mssql
```

See [usage example](/docs/integrations/memory/google_sql_mssql).

```python
from langchain_google_cloud_sql_mssql import MSSQLEngine, MSSQLChatMessageHistory
```

### Spanner

> [Google Cloud Spanner](https://cloud.google.com/spanner/docs) is a fully managed, mission-critical, relational database service on Google Cloud that offers transactional consistency at global scale, automatic, synchronous replication for high availability, and support for two SQL dialects: GoogleSQL (ANSI 2011 with extensions) and PostgreSQL.
Install the python package:

```bash
pip install gigachain-google-spanner
```

See [usage example](/docs/integrations/memory/google_spanner).

```python
from langchain_google_spanner import SpannerChatMessageHistory
```

### Memorystore for Redis

> [Google Cloud Memorystore for Redis](https://cloud.google.com/memorystore/docs/redis) is a fully managed Redis service for Google Cloud. Applications running on Google Cloud can achieve extreme performance by leveraging the highly scalable, available, secure Redis service without the burden of managing complex Redis deployments.
Install the python package:

```bash
pip install gigachain-google-memorystore-redis
```

See [usage example](/docs/integrations/document_loaders/google_memorystore_redis).

```python
from langchain_google_memorystore_redis import MemorystoreChatMessageHistory
```

### Bigtable

> [Google Cloud Bigtable](https://cloud.google.com/bigtable/docs) is Google's fully managed NoSQL Big Data database service in Google Cloud.
Install the python package:

```bash
pip install gigachain-google-bigtable
```

See [usage example](/docs/integrations/memory/google_bigtable).

```python
from langchain_google_bigtable import BigtableChatMessageHistory
```

### Firestore (Native Mode)

> [Google Cloud Firestore](https://cloud.google.com/firestore/docs/) is a NoSQL document database built for automatic scaling, high performance, and ease of application development.
Install the python package:

```bash
pip install gigachain-google-firestore
```

See [usage example](/docs/integrations/memory/google_firestore).

```python
from langchain_google_firestore import FirestoreChatMessageHistory
```

### Firestore (Datastore Mode)

> [Google Cloud Firestore in Datastore mode](https://cloud.google.com/datastore/docs) is a NoSQL document database built for automatic scaling, high performance, and ease of application development.
> Firestore is the newest version of Datastore and introduces several improvements over Datastore.
Install the python package:

```bash
pip install gigachain-google-datastore
```

See [usage example](/docs/integrations/memory/google_firestore_datastore).

```python
from langchain_google_datastore import DatastoreChatMessageHistory
```

### El Carro: The Oracle Operator for Kubernetes

> Google [El Carro Oracle Operator for Kubernetes](https://github.com/GoogleCloudPlatform/elcarro-oracle-operator)
offers a way to run `Oracle` databases in `Kubernetes` as a portable, open source,
community driven, no vendor lock-in container orchestration system.

```bash
pip install gigachain-google-el-carro
```

See [usage example](/docs/integrations/memory/google_el_carro).

```python
from langchain_google_el_carro import ElCarroChatMessageHistory
```

## Chat Loaders

### GMail

> [Gmail](https://en.wikipedia.org/wiki/Gmail) is a free email service provided by Google.
This loader works with emails through the `Gmail API`.

We need to install `langchain-google-community` with underlying dependencies.

```bash
pip install langchain-google-community[gmail]
```

See a [usage example and authorization instructions](/docs/integrations/chat_loaders/gmail).

```python
from langchain_google_community import GMailLoader
```

## 3rd Party Integrations

### SearchApi

>[SearchApi](https://www.searchapi.io/) provides a 3rd-party API to access Google search results, YouTube search & transcripts, and other Google-related engines.

See [usage examples and authorization instructions](/docs/integrations/tools/searchapi).

```python
from langchain_community.utilities import SearchApiAPIWrapper
```

### SerpApi

>[SerpApi](https://serpapi.com/) provides a 3rd-party API to access Google search results.

See a [usage example and authorization instructions](/docs/integrations/tools/serpapi).

```python
from langchain_community.utilities import SerpAPIWrapper
```

### Serper.dev

See a [usage example and authorization instructions](/docs/integrations/tools/google_serper).

```python
from langchain_community.utilities import GoogleSerperAPIWrapper
```

### YouTube

>[YouTube Search](https://github.com/joetats/youtube_search) package searches `YouTube` videos avoiding using their heavily rate-limited API.
>
>It uses the form on the YouTube homepage and scrapes the resulting page.

We need to install a python package.

```bash
pip install youtube_search
```

See a [usage example](/docs/integrations/tools/youtube).

```python
from langchain.tools import YouTubeSearchTool
```

### YouTube audio

>[YouTube](https://www.youtube.com/) is an online video sharing and social media platform created by `Google`.

Use `YoutubeAudioLoader` to fetch / download the audio files.

Then, use `OpenAIWhisperParser` to transcribe them to text.

We need to install several python packages.

```bash
pip install yt_dlp pydub librosa
```

See a [usage example and authorization instructions](/docs/integrations/document_loaders/youtube_audio).

```python
from langchain_community.document_loaders.blob_loaders.youtube_audio import YoutubeAudioLoader
from langchain_community.document_loaders.parsers import OpenAIWhisperParser, OpenAIWhisperParserLocal
```

### YouTube transcripts

>[YouTube](https://www.youtube.com/) is an online video sharing and social media platform created by `Google`.

We need to install `youtube-transcript-api` python package.

```bash
pip install youtube-transcript-api
```

See a [usage example](/docs/integrations/document_loaders/youtube_transcript).

```python
from langchain_community.document_loaders import YoutubeLoader
```<|MERGE_RESOLUTION|>--- conflicted
+++ resolved
@@ -5,46 +5,7 @@
 ## Chat models
 
 We recommend individual developers to start with Gemini API (`langchain-google-genai`) and move to Vertex AI (`langchain-google-vertexai`) when they need access to commercial support and higher rate limits. If you’re already Cloud-friendly or Cloud-native, then you can get started in Vertex AI straight away.
-<<<<<<< HEAD
-Please, find more information [here](https://ai.google.dev/gemini-api/docs/migrate-to-cloud).
-
-### Google Generative AI
-
-Access GoogleAI `Gemini` models such as `gemini-pro` and `gemini-pro-vision` through the `GoogleGenerativeAI` class.
-
-Install python package.
-
-```bash
-pip install gigachain-google-genai
-```
-
-See a [usage example](/docs/integrations/llms/google_ai).
-
-```python
-from langchain_google_genai import GoogleGenerativeAI
-```
-
-### Vertex AI Model Garden
-
-Access `PaLM` and hundreds of OSS models via `Vertex AI Model Garden` service.
-
-We need to install `langchain-google-vertexai` python package.
-
-```bash
-pip install gigachain-google-vertexai
-```
-
-See a [usage example](/docs/integrations/llms/google_vertex_ai_palm#vertex-model-garden).
-
-```python
-from langchain_google_vertexai import VertexAIModelGarden
-```
-
-
-## Chat models
-=======
 Please see [here](https://ai.google.dev/gemini-api/docs/migrate-to-cloud) for more information.
->>>>>>> 29aa9d67
 
 ### Google Generative AI
 
