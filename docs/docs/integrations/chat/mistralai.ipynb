--- conflicted
+++ resolved
@@ -1,5 +1,4 @@
 {
-<<<<<<< HEAD
     "cells": [
         {
             "cell_type": "raw",
@@ -13,254 +12,228 @@
         },
         {
             "cell_type": "markdown",
-            "id": "bf733a38-db84-4363-89e2-de6735c37230",
-            "metadata": {},
-            "source": [
-                "# MistralAI\n",
-                "\n",
-                "This notebook covers how to get started with MistralAI chat models, via their [API](https://docs.mistral.ai/api/).\n",
-                "\n",
-                "A valid [API key](https://console.mistral.ai/users/api-keys/) is needed to communicate with the API.\n",
-                "\n",
-                "Head to the [API reference](https://api.python.langchain.com/en/latest/chat_models/langchain_mistralai.chat_models.ChatMistralAI.html) for detailed documentation of all attributes and methods."
-            ]
-        },
-        {
-            "cell_type": "markdown",
-            "id": "cc686b8f",
-            "metadata": {},
-            "source": [
+            "id": "d295c2a2",
+            "metadata": {},
+            "source": [
+                "# ChatMistralAI\n",
+                "\n",
+                "This will help you getting started with Mistral [chat models](/docs/concepts/#chat-models). For detailed documentation of all `ChatMistralAI` features and configurations head to the [API reference](https://api.python.langchain.com/en/latest/chat_models/langchain_mistralai.chat_models.ChatMistralAI.html). The `ChatMistralAI` class is built on top of the [Mistral API](https://docs.mistral.ai/api/). For a list of all the models supported by Mistral, check out [this page](https://docs.mistral.ai/getting-started/models/).\n",
+                "\n",
+                "## Overview\n",
+                "### Integration details\n",
+                "\n",
+                "| Class | Package | Local | Serializable | [JS support](https://js.langchain.com/v0.2/docs/integrations/chat/mistral) | Package downloads | Package latest |\n",
+                "| :--- | :--- | :---: | :---: |  :---: | :---: | :---: |\n",
+                "| [ChatMistralAI](https://api.python.langchain.com/en/latest/chat_models/langchain_mistralai.chat_models.ChatMistralAI.html) | [langchain_mistralai](https://api.python.langchain.com/en/latest/mistralai_api_reference.html) | ❌ | beta | ✅ | ![PyPI - Downloads](https://img.shields.io/pypi/dm/langchain_mistralai?style=flat-square&label=%20) | ![PyPI - Version](https://img.shields.io/pypi/v/langchain_mistralai?style=flat-square&label=%20) |\n",
+                "\n",
+                "### Model features\n",
+                "| [Tool calling](/docs/how_to/tool_calling) | [Structured output](/docs/how_to/structured_output/) | JSON mode | [Image input](/docs/how_to/multimodal_inputs/) | Audio input | Video input | [Token-level streaming](/docs/how_to/chat_streaming/) | Native async | [Token usage](/docs/how_to/chat_token_usage_tracking/) | [Logprobs](/docs/how_to/logprobs/) |\n",
+                "| :---: | :---: | :---: | :---: |  :---: | :---: | :---: | :---: | :---: | :---: |\n",
+                "| ✅ | ✅ | ✅ | ❌ | ❌ | ❌ | ✅ | ✅ | ✅ | ❌ | \n",
+                "\n",
                 "## Setup\n",
                 "\n",
-                "You will need the `langchain-core` and `langchain-mistralai` package to use the API. You can install these with:\n",
-                "\n",
-                "```bash\n",
-                "pip install -U langchain-core langchain-mistralai\n",
-                "\n",
-                "We'll also need to get a [Mistral API key](https://console.mistral.ai/users/api-keys/)"
-            ]
-        },
-        {
-            "cell_type": "code",
-            "execution_count": 7,
-            "id": "c3fd4184",
+                "\n",
+                "To access `ChatMistralAI` models you'll need to create a Mistral account, get an API key, and install the `langchain_mistralai` integration package.\n",
+                "\n",
+                "### Credentials\n",
+                "\n",
+                "\n",
+                "A valid [API key](https://console.mistral.ai/users/api-keys/) is needed to communicate with the API. Once you've done this set the MISTRAL_API_KEY environment variable:"
+            ]
+        },
+        {
+            "cell_type": "code",
+            "execution_count": null,
+            "id": "2461605e",
             "metadata": {},
             "outputs": [],
             "source": [
                 "import getpass\n",
-                "\n",
-                "api_key = getpass.getpass()"
-            ]
-        },
-        {
-            "cell_type": "markdown",
-            "id": "502127fd",
-            "metadata": {},
-            "source": [
-                "## Usage"
-            ]
-        },
-        {
-            "cell_type": "code",
-            "execution_count": 3,
-            "id": "d4a7c55d-b235-4ca4-a579-c90cc9570da9",
-            "metadata": {
-                "tags": []
-            },
-            "outputs": [],
-            "source": [
-                "from langchain_core.messages import HumanMessage\n",
-                "from langchain_mistralai.chat_models import ChatMistralAI"
-            ]
-        },
-        {
-            "cell_type": "code",
-            "execution_count": 8,
-            "id": "70cf04e8-423a-4ff6-8b09-f11fb711c817",
-            "metadata": {
-                "tags": []
-            },
-            "outputs": [],
-            "source": [
-                "# If api_key is not passed, default behavior is to use the `MISTRAL_API_KEY` environment variable.\n",
-                "chat = ChatMistralAI(api_key=api_key)"
-            ]
-        },
-        {
-            "cell_type": "code",
-            "execution_count": 9,
-            "id": "8199ef8f-eb8b-4253-9ea0-6c24a013ca4c",
-            "metadata": {
-                "tags": []
-            },
+                "import os\n",
+                "\n",
+                "os.environ[\"MISTRAL_API_KEY\"] = getpass.getpass(\"Enter your Mistral API key: \")"
+            ]
+        },
+        {
+            "cell_type": "markdown",
+            "id": "788f37ac",
+            "metadata": {},
+            "source": [
+                "If you want to get automated tracing of your model calls you can also set your [LangSmith](https://docs.smith.langchain.com/) API key by uncommenting below:"
+            ]
+        },
+        {
+            "cell_type": "code",
+            "execution_count": null,
+            "id": "007209d5",
+            "metadata": {},
+            "outputs": [],
+            "source": [
+                "# os.environ[\"LANGSMITH_API_KEY\"] = getpass.getpass(\"Enter your LangSmith API key: \")\n",
+                "# os.environ[\"LANGSMITH_TRACING\"] = \"true\""
+            ]
+        },
+        {
+            "cell_type": "markdown",
+            "id": "0f5c74f9",
+            "metadata": {},
+            "source": [
+                "### Installation\n",
+                "\n",
+                "The LangChain Mistral integration lives in the `langchain_mistralai` package:"
+            ]
+        },
+        {
+            "cell_type": "code",
+            "execution_count": null,
+            "id": "1ab11a65",
+            "metadata": {},
+            "outputs": [],
+            "source": [
+                "%pip install -qU langchain_mistralai"
+            ]
+        },
+        {
+            "cell_type": "markdown",
+            "id": "fb1a335e",
+            "metadata": {},
+            "source": [
+                "## Instantiation\n",
+                "\n",
+                "Now we can instantiate our model object and generate chat completions:"
+            ]
+        },
+        {
+            "cell_type": "code",
+            "execution_count": 5,
+            "id": "e6c38580",
+            "metadata": {},
+            "outputs": [],
+            "source": [
+                "from langchain_mistralai import ChatMistralAI\n",
+                "\n",
+                "llm = ChatMistralAI(\n",
+                "    model=\"mistral-large-latest\",\n",
+                "    temperature=0,\n",
+                "    max_retries=2,\n",
+                "    # other params...\n",
+                ")"
+            ]
+        },
+        {
+            "cell_type": "markdown",
+            "id": "aec79099",
+            "metadata": {},
+            "source": [
+                "## Invocation"
+            ]
+        },
+        {
+            "cell_type": "code",
+            "execution_count": 6,
+            "id": "8838c3cc",
+            "metadata": {},
             "outputs": [
                 {
                     "data": {
                         "text/plain": [
-                            "AIMessage(content=\"Who's there? I was just about to ask the same thing! How can I assist you today?\")"
+                            "AIMessage(content='Sure, I\\'d be happy to help you translate that sentence into French! The English sentence \"I love programming\" translates to \"J\\'aime programmer\" in French. Let me know if you have any other questions or need further assistance!', response_metadata={'token_usage': {'prompt_tokens': 32, 'total_tokens': 84, 'completion_tokens': 52}, 'model': 'mistral-small', 'finish_reason': 'stop'}, id='run-64bac156-7160-4b68-b67e-4161f63e021f-0', usage_metadata={'input_tokens': 32, 'output_tokens': 52, 'total_tokens': 84})"
                         ]
                     },
-                    "execution_count": 9,
+                    "execution_count": 6,
                     "metadata": {},
                     "output_type": "execute_result"
                 }
             ],
             "source": [
-                "messages = [HumanMessage(content=\"knock knock\")]\n",
-                "chat.invoke(messages)"
-            ]
-        },
-        {
-            "cell_type": "markdown",
-            "id": "c361ab1e-8c0c-4206-9e3c-9d1424a12b9c",
-            "metadata": {},
-            "source": [
-                "### Async"
-            ]
-        },
-        {
-            "cell_type": "code",
-            "execution_count": 10,
-            "id": "c5fac0e9-05a4-4fc1-a3b3-e5bbb24b971b",
-            "metadata": {
-                "tags": []
-            },
-            "outputs": [
-                {
-                    "data": {
-                        "text/plain": [
-                            "AIMessage(content='Who\\'s there?\\n\\n(You can then continue the \"knock knock\" joke by saying the name of the person or character who should be responding. For example, if I say \"Banana,\" you could respond with \"Banana who?\" and I would say \"Banana bunch! Get it? Because a group of bananas is called a \\'bunch\\'!\" and then we would both laugh and have a great time. But really, you can put anything you want in the spot where I put \"Banana\" and it will still technically be a \"knock knock\" joke. The possibilities are endless!)')"
-                        ]
-                    },
-                    "execution_count": 10,
-                    "metadata": {},
-                    "output_type": "execute_result"
-                }
-            ],
-            "source": [
-                "await chat.ainvoke(messages)"
-            ]
-        },
-        {
-            "cell_type": "markdown",
-            "id": "86ccef97",
-            "metadata": {},
-            "source": [
-                "### Streaming\n"
-            ]
-        },
-        {
-            "cell_type": "code",
-            "execution_count": 11,
-            "id": "025be980-e50d-4a68-93dc-c9c7b500ce34",
-            "metadata": {
-                "tags": []
-            },
+                "messages = [\n",
+                "    (\n",
+                "        \"system\",\n",
+                "        \"You are a helpful assistant that translates English to French. Translate the user sentence.\",\n",
+                "    ),\n",
+                "    (\"human\", \"I love programming.\"),\n",
+                "]\n",
+                "ai_msg = llm.invoke(messages)\n",
+                "ai_msg"
+            ]
+        },
+        {
+            "cell_type": "code",
+            "execution_count": 7,
+            "id": "bbf6a048",
+            "metadata": {},
             "outputs": [
                 {
                     "name": "stdout",
                     "output_type": "stream",
                     "text": [
-                        "Who's there?\n",
-                        "\n",
-                        "(After this, the conversation can continue as a call and response \"who's there\" joke. Here is an example of how it could go:\n",
-                        "\n",
-                        "You say: Orange.\n",
-                        "I say: Orange who?\n",
-                        "You say: Orange you glad I didn't say banana!?)\n",
-                        "\n",
-                        "But since you asked for a knock knock joke specifically, here's one for you:\n",
-                        "\n",
-                        "Knock knock.\n",
-                        "\n",
-                        "Me: Who's there?\n",
-                        "\n",
-                        "You: Lettuce.\n",
-                        "\n",
-                        "Me: Lettuce who?\n",
-                        "\n",
-                        "You: Lettuce in, it's too cold out here!\n",
-                        "\n",
-                        "I hope this brings a smile to your face! Do you have a favorite knock knock joke you'd like to share? I'd love to hear it."
+                        "Sure, I'd be happy to help you translate that sentence into French! The English sentence \"I love programming\" translates to \"J'aime programmer\" in French. Let me know if you have any other questions or need further assistance!\n"
                     ]
                 }
             ],
             "source": [
-                "for chunk in chat.stream(messages):\n",
-                "    print(chunk.content, end=\"\")"
-            ]
-        },
-        {
-            "cell_type": "markdown",
-            "id": "f6189577",
-            "metadata": {},
-            "source": [
-                "### Batch"
-            ]
-        },
-        {
-            "cell_type": "code",
-            "execution_count": 12,
-            "id": "e63aebcb",
+                "print(ai_msg.content)"
+            ]
+        },
+        {
+            "cell_type": "markdown",
+            "id": "32b87f87",
+            "metadata": {},
+            "source": [
+                "## Chaining\n",
+                "\n",
+                "We can [chain](/docs/how_to/sequence/) our model with a prompt template like so:"
+            ]
+        },
+        {
+            "cell_type": "code",
+            "execution_count": 8,
+            "id": "24e2c51c",
             "metadata": {},
             "outputs": [
                 {
                     "data": {
                         "text/plain": [
-                            "[AIMessage(content=\"Who's there? I was just about to ask the same thing! Go ahead and tell me who's there. I love a good knock-knock joke.\")]"
+                            "AIMessage(content='Ich liebe Programmierung. (German translation)', response_metadata={'token_usage': {'prompt_tokens': 26, 'total_tokens': 38, 'completion_tokens': 12}, 'model': 'mistral-small', 'finish_reason': 'stop'}, id='run-dfd4094f-e347-47b0-9056-8ebd7ea35fe7-0', usage_metadata={'input_tokens': 26, 'output_tokens': 12, 'total_tokens': 38})"
                         ]
                     },
-                    "execution_count": 12,
+                    "execution_count": 8,
                     "metadata": {},
                     "output_type": "execute_result"
                 }
             ],
             "source": [
-                "chat.batch([messages])"
-            ]
-        },
-        {
-            "cell_type": "markdown",
-            "id": "38e39e71",
-            "metadata": {},
-            "source": [
-                "## Chaining\n",
-                "\n",
-                "You can also easily combine with a prompt template for easy structuring of user input. We can do this using [LCEL](/docs/concepts#langchain-expression-language-lcel)"
-            ]
-        },
-        {
-            "cell_type": "code",
-            "execution_count": 13,
-            "id": "ee43a1ae",
-            "metadata": {},
-            "outputs": [],
-            "source": [
                 "from langchain_core.prompts import ChatPromptTemplate\n",
                 "\n",
-                "prompt = ChatPromptTemplate.from_template(\"Tell me a joke about {topic}\")\n",
-                "chain = prompt | chat"
-            ]
-        },
-        {
-            "cell_type": "code",
-            "execution_count": 14,
-            "id": "0dc49212",
-            "metadata": {},
-            "outputs": [
-                {
-                    "data": {
-                        "text/plain": [
-                            "AIMessage(content='Why do bears hate shoes so much? They like to run around in their bear feet.')"
-                        ]
-                    },
-                    "execution_count": 14,
-                    "metadata": {},
-                    "output_type": "execute_result"
-                }
-            ],
-            "source": [
-                "chain.invoke({\"topic\": \"bears\"})"
+                "prompt = ChatPromptTemplate.from_messages(\n",
+                "    [\n",
+                "        (\n",
+                "            \"system\",\n",
+                "            \"You are a helpful assistant that translates {input_language} to {output_language}.\",\n",
+                "        ),\n",
+                "        (\"human\", \"{input}\"),\n",
+                "    ]\n",
+                ")\n",
+                "\n",
+                "chain = prompt | llm\n",
+                "chain.invoke(\n",
+                "    {\n",
+                "        \"input_language\": \"English\",\n",
+                "        \"output_language\": \"German\",\n",
+                "        \"input\": \"I love programming.\",\n",
+                "    }\n",
+                ")"
+            ]
+        },
+        {
+            "cell_type": "markdown",
+            "id": "cb9b5834",
+            "metadata": {},
+            "source": [
+                "## API reference\n",
+                "\n",
+                "Head to the [API reference](https://api.python.langchain.com/en/latest/chat_models/langchain_mistralai.chat_models.ChatMistralAI.html) for detailed documentation of all attributes and methods."
             ]
         }
     ],
@@ -280,270 +253,9 @@
             "name": "python",
             "nbconvert_exporter": "python",
             "pygments_lexer": "ipython3",
-            "version": "3.10.12"
+            "version": "3.11.9"
         }
     },
     "nbformat": 4,
     "nbformat_minor": 5
-=======
- "cells": [
-  {
-   "cell_type": "raw",
-   "id": "53fbf15f",
-   "metadata": {},
-   "source": [
-    "---\n",
-    "sidebar_label: MistralAI\n",
-    "---"
-   ]
-  },
-  {
-   "cell_type": "markdown",
-   "id": "d295c2a2",
-   "metadata": {},
-   "source": [
-    "# ChatMistralAI\n",
-    "\n",
-    "This will help you getting started with Mistral [chat models](/docs/concepts/#chat-models). For detailed documentation of all `ChatMistralAI` features and configurations head to the [API reference](https://api.python.langchain.com/en/latest/chat_models/langchain_mistralai.chat_models.ChatMistralAI.html). The `ChatMistralAI` class is built on top of the [Mistral API](https://docs.mistral.ai/api/). For a list of all the models supported by Mistral, check out [this page](https://docs.mistral.ai/getting-started/models/).\n",
-    "\n",
-    "## Overview\n",
-    "### Integration details\n",
-    "\n",
-    "| Class | Package | Local | Serializable | [JS support](https://js.langchain.com/v0.2/docs/integrations/chat/mistral) | Package downloads | Package latest |\n",
-    "| :--- | :--- | :---: | :---: |  :---: | :---: | :---: |\n",
-    "| [ChatMistralAI](https://api.python.langchain.com/en/latest/chat_models/langchain_mistralai.chat_models.ChatMistralAI.html) | [langchain_mistralai](https://api.python.langchain.com/en/latest/mistralai_api_reference.html) | ❌ | beta | ✅ | ![PyPI - Downloads](https://img.shields.io/pypi/dm/langchain_mistralai?style=flat-square&label=%20) | ![PyPI - Version](https://img.shields.io/pypi/v/langchain_mistralai?style=flat-square&label=%20) |\n",
-    "\n",
-    "### Model features\n",
-    "| [Tool calling](/docs/how_to/tool_calling) | [Structured output](/docs/how_to/structured_output/) | JSON mode | [Image input](/docs/how_to/multimodal_inputs/) | Audio input | Video input | [Token-level streaming](/docs/how_to/chat_streaming/) | Native async | [Token usage](/docs/how_to/chat_token_usage_tracking/) | [Logprobs](/docs/how_to/logprobs/) |\n",
-    "| :---: | :---: | :---: | :---: |  :---: | :---: | :---: | :---: | :---: | :---: |\n",
-    "| ✅ | ✅ | ✅ | ❌ | ❌ | ❌ | ✅ | ✅ | ✅ | ❌ | \n",
-    "\n",
-    "## Setup\n",
-    "\n",
-    "\n",
-    "To access `ChatMistralAI` models you'll need to create a Mistral account, get an API key, and install the `langchain_mistralai` integration package.\n",
-    "\n",
-    "### Credentials\n",
-    "\n",
-    "\n",
-    "A valid [API key](https://console.mistral.ai/users/api-keys/) is needed to communicate with the API. Once you've done this set the MISTRAL_API_KEY environment variable:"
-   ]
-  },
-  {
-   "cell_type": "code",
-   "execution_count": null,
-   "id": "2461605e",
-   "metadata": {},
-   "outputs": [],
-   "source": [
-    "import getpass\n",
-    "import os\n",
-    "\n",
-    "os.environ[\"MISTRAL_API_KEY\"] = getpass.getpass(\"Enter your Mistral API key: \")"
-   ]
-  },
-  {
-   "cell_type": "markdown",
-   "id": "788f37ac",
-   "metadata": {},
-   "source": [
-    "If you want to get automated tracing of your model calls you can also set your [LangSmith](https://docs.smith.langchain.com/) API key by uncommenting below:"
-   ]
-  },
-  {
-   "cell_type": "code",
-   "execution_count": null,
-   "id": "007209d5",
-   "metadata": {},
-   "outputs": [],
-   "source": [
-    "# os.environ[\"LANGSMITH_API_KEY\"] = getpass.getpass(\"Enter your LangSmith API key: \")\n",
-    "# os.environ[\"LANGSMITH_TRACING\"] = \"true\""
-   ]
-  },
-  {
-   "cell_type": "markdown",
-   "id": "0f5c74f9",
-   "metadata": {},
-   "source": [
-    "### Installation\n",
-    "\n",
-    "The LangChain Mistral integration lives in the `langchain_mistralai` package:"
-   ]
-  },
-  {
-   "cell_type": "code",
-   "execution_count": null,
-   "id": "1ab11a65",
-   "metadata": {},
-   "outputs": [],
-   "source": [
-    "%pip install -qU langchain_mistralai"
-   ]
-  },
-  {
-   "cell_type": "markdown",
-   "id": "fb1a335e",
-   "metadata": {},
-   "source": [
-    "## Instantiation\n",
-    "\n",
-    "Now we can instantiate our model object and generate chat completions:"
-   ]
-  },
-  {
-   "cell_type": "code",
-   "execution_count": 5,
-   "id": "e6c38580",
-   "metadata": {},
-   "outputs": [],
-   "source": [
-    "from langchain_mistralai import ChatMistralAI\n",
-    "\n",
-    "llm = ChatMistralAI(\n",
-    "    model=\"mistral-large-latest\",\n",
-    "    temperature=0,\n",
-    "    max_retries=2,\n",
-    "    # other params...\n",
-    ")"
-   ]
-  },
-  {
-   "cell_type": "markdown",
-   "id": "aec79099",
-   "metadata": {},
-   "source": [
-    "## Invocation"
-   ]
-  },
-  {
-   "cell_type": "code",
-   "execution_count": 6,
-   "id": "8838c3cc",
-   "metadata": {},
-   "outputs": [
-    {
-     "data": {
-      "text/plain": [
-       "AIMessage(content='Sure, I\\'d be happy to help you translate that sentence into French! The English sentence \"I love programming\" translates to \"J\\'aime programmer\" in French. Let me know if you have any other questions or need further assistance!', response_metadata={'token_usage': {'prompt_tokens': 32, 'total_tokens': 84, 'completion_tokens': 52}, 'model': 'mistral-small', 'finish_reason': 'stop'}, id='run-64bac156-7160-4b68-b67e-4161f63e021f-0', usage_metadata={'input_tokens': 32, 'output_tokens': 52, 'total_tokens': 84})"
-      ]
-     },
-     "execution_count": 6,
-     "metadata": {},
-     "output_type": "execute_result"
-    }
-   ],
-   "source": [
-    "messages = [\n",
-    "    (\n",
-    "        \"system\",\n",
-    "        \"You are a helpful assistant that translates English to French. Translate the user sentence.\",\n",
-    "    ),\n",
-    "    (\"human\", \"I love programming.\"),\n",
-    "]\n",
-    "ai_msg = llm.invoke(messages)\n",
-    "ai_msg"
-   ]
-  },
-  {
-   "cell_type": "code",
-   "execution_count": 7,
-   "id": "bbf6a048",
-   "metadata": {},
-   "outputs": [
-    {
-     "name": "stdout",
-     "output_type": "stream",
-     "text": [
-      "Sure, I'd be happy to help you translate that sentence into French! The English sentence \"I love programming\" translates to \"J'aime programmer\" in French. Let me know if you have any other questions or need further assistance!\n"
-     ]
-    }
-   ],
-   "source": [
-    "print(ai_msg.content)"
-   ]
-  },
-  {
-   "cell_type": "markdown",
-   "id": "32b87f87",
-   "metadata": {},
-   "source": [
-    "## Chaining\n",
-    "\n",
-    "We can [chain](/docs/how_to/sequence/) our model with a prompt template like so:"
-   ]
-  },
-  {
-   "cell_type": "code",
-   "execution_count": 8,
-   "id": "24e2c51c",
-   "metadata": {},
-   "outputs": [
-    {
-     "data": {
-      "text/plain": [
-       "AIMessage(content='Ich liebe Programmierung. (German translation)', response_metadata={'token_usage': {'prompt_tokens': 26, 'total_tokens': 38, 'completion_tokens': 12}, 'model': 'mistral-small', 'finish_reason': 'stop'}, id='run-dfd4094f-e347-47b0-9056-8ebd7ea35fe7-0', usage_metadata={'input_tokens': 26, 'output_tokens': 12, 'total_tokens': 38})"
-      ]
-     },
-     "execution_count": 8,
-     "metadata": {},
-     "output_type": "execute_result"
-    }
-   ],
-   "source": [
-    "from langchain_core.prompts import ChatPromptTemplate\n",
-    "\n",
-    "prompt = ChatPromptTemplate.from_messages(\n",
-    "    [\n",
-    "        (\n",
-    "            \"system\",\n",
-    "            \"You are a helpful assistant that translates {input_language} to {output_language}.\",\n",
-    "        ),\n",
-    "        (\"human\", \"{input}\"),\n",
-    "    ]\n",
-    ")\n",
-    "\n",
-    "chain = prompt | llm\n",
-    "chain.invoke(\n",
-    "    {\n",
-    "        \"input_language\": \"English\",\n",
-    "        \"output_language\": \"German\",\n",
-    "        \"input\": \"I love programming.\",\n",
-    "    }\n",
-    ")"
-   ]
-  },
-  {
-   "cell_type": "markdown",
-   "id": "cb9b5834",
-   "metadata": {},
-   "source": [
-    "## API reference\n",
-    "\n",
-    "Head to the [API reference](https://api.python.langchain.com/en/latest/chat_models/langchain_mistralai.chat_models.ChatMistralAI.html) for detailed documentation of all attributes and methods."
-   ]
-  }
- ],
- "metadata": {
-  "kernelspec": {
-   "display_name": "Python 3 (ipykernel)",
-   "language": "python",
-   "name": "python3"
-  },
-  "language_info": {
-   "codemirror_mode": {
-    "name": "ipython",
-    "version": 3
-   },
-   "file_extension": ".py",
-   "mimetype": "text/x-python",
-   "name": "python",
-   "nbconvert_exporter": "python",
-   "pygments_lexer": "ipython3",
-   "version": "3.11.9"
-  }
- },
- "nbformat": 4,
- "nbformat_minor": 5
->>>>>>> 6eb42c65
 }