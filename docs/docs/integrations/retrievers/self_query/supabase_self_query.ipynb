--- conflicted
+++ resolved
@@ -94,11 +94,7 @@
    "metadata": {},
    "outputs": [],
    "source": [
-<<<<<<< HEAD
-    "%pip install gigachain openai tiktoken"
-=======
-    "%pip install --upgrade --quiet  langchain langchain-openai tiktoken"
->>>>>>> 611f18c9
+    "%pip install --upgrade --quiet  gigachain langchain-openai tiktoken"
    ]
   },
   {
