--- conflicted
+++ resolved
@@ -82,11 +82,8 @@
    "source": [
     "# Import the required modules\n",
     "from langchain.embeddings import ClarifaiEmbeddings\n",
-<<<<<<< HEAD
     "from langchain.prompts import PromptTemplate\n",
     "from langchain.chains import LLMChain"
-=======
-    "from langchain.prompts import PromptTemplate"
    ]
   },
   {
@@ -113,7 +110,6 @@
     "Answer: Let's think step by step.\"\"\"\n",
     "\n",
     "prompt = PromptTemplate(template=template, input_variables=[\"question\"])"
->>>>>>> 9e6748e1
    ]
   },
   {
