--- conflicted
+++ resolved
@@ -1,417 +1,414 @@
 {
- "cells": [
-  {
-   "attachments": {},
-   "cell_type": "markdown",
-   "id": "683953b3",
-   "metadata": {},
-   "source": [
-    "# Pinecone\n",
-    "\n",
-    ">[Pinecone](https://docs.pinecone.io/docs/overview) is a vector database with broad functionality.\n",
-    "\n",
-    "This notebook shows how to use functionality related to the `Pinecone` vector database.\n",
-    "\n",
-    "Set the following environment variables to follow along in this doc:\n",
-    "- `OPENAI_API_KEY`: Your OpenAI API key, for using `OpenAIEmbeddings`"
-   ]
-  },
-  {
-   "cell_type": "code",
-   "execution_count": null,
-   "id": "b4c41cad-08ef-4f72-a545-2151e4598efe",
-   "metadata": {
-    "tags": []
-   },
-   "outputs": [],
-   "source": [
-    "%pip install --upgrade --quiet  \\\n",
-    "    langchain-pinecone \\\n",
-    "    langchain-openai \\\n",
-    "    langchain \\\n",
-<<<<<<< HEAD
-=======
-    "    langchain-community \\\n",
->>>>>>> 29aa9d67
-    "    pinecone-notebooks"
-   ]
-  },
-  {
-   "cell_type": "markdown",
-   "id": "1917d123",
-   "metadata": {},
-   "source": [
-    "Migration note: if you are migrating from the `langchain_community.vectorstores` implementation of Pinecone, you may need to remove your `pinecone-client` v2 dependency before installing `langchain-pinecone`, which relies on `pinecone-client` v3."
-   ]
-  },
-  {
-   "cell_type": "markdown",
-   "id": "42f2ea67",
-   "metadata": {},
-   "source": [
-    "First, let's split our state of the union document into chunked `docs`."
-   ]
-  },
-  {
-   "cell_type": "code",
-   "execution_count": 5,
-   "id": "a3c3999a",
-   "metadata": {},
-   "outputs": [],
-   "source": [
-    "from langchain_community.document_loaders import TextLoader\n",
-    "from langchain_openai import OpenAIEmbeddings\n",
-    "from langchain_text_splitters import CharacterTextSplitter\n",
-    "\n",
-    "loader = TextLoader(\"../../how_to/state_of_the_union.txt\")\n",
-    "documents = loader.load()\n",
-    "text_splitter = CharacterTextSplitter(chunk_size=1000, chunk_overlap=0)\n",
-    "docs = text_splitter.split_documents(documents)\n",
-    "\n",
-    "embeddings = OpenAIEmbeddings()"
-   ]
-  },
-  {
-   "cell_type": "markdown",
-   "id": "ef6dc4de",
-   "metadata": {},
-   "source": [
-    "Now let's create a new Pinecone account, or sign into your existing one, and create an API key to use in this notebook."
-   ]
-  },
-  {
-   "cell_type": "code",
-   "execution_count": null,
-   "id": "1fdc3c36",
-   "metadata": {},
-   "outputs": [],
-   "source": [
-    "from pinecone_notebooks.colab import Authenticate\n",
-    "\n",
-    "Authenticate()"
-   ]
-  },
-  {
-   "cell_type": "markdown",
-   "id": "54da1a39",
-   "metadata": {},
-   "source": [
-    "The newly created API key has been stored in the `PINECONE_API_KEY` environment variable. We will use it to setup the Pinecone client."
-   ]
-  },
-  {
-   "cell_type": "code",
-   "execution_count": null,
-   "id": "eb554814",
-   "metadata": {},
-   "outputs": [],
-   "source": [
-    "import os\n",
-    "\n",
-    "pinecone_api_key = os.environ.get(\"PINECONE_API_KEY\")\n",
-    "pinecone_api_key\n",
-    "\n",
-    "import time\n",
-    "\n",
-    "from pinecone import Pinecone, ServerlessSpec\n",
-    "\n",
-    "pc = Pinecone(api_key=pinecone_api_key)"
-   ]
-  },
-  {
-   "cell_type": "markdown",
-   "id": "658706a3",
-   "metadata": {},
-   "source": [
-    "Next, let's connect to your Pinecone index. If one named `index_name` doesn't exist, it will be created."
-   ]
-  },
-  {
-   "cell_type": "code",
-   "execution_count": null,
-   "id": "276a06dd",
-   "metadata": {},
-   "outputs": [],
-   "source": [
-    "import time\n",
-    "\n",
-    "index_name = \"langchain-index\"  # change if desired\n",
-    "\n",
-    "existing_indexes = [index_info[\"name\"] for index_info in pc.list_indexes()]\n",
-    "\n",
-    "if index_name not in existing_indexes:\n",
-    "    pc.create_index(\n",
-    "        name=index_name,\n",
-    "        dimension=1536,\n",
-    "        metric=\"cosine\",\n",
-    "        spec=ServerlessSpec(cloud=\"aws\", region=\"us-east-1\"),\n",
-    "    )\n",
-    "    while not pc.describe_index(index_name).status[\"ready\"]:\n",
-    "        time.sleep(1)\n",
-    "\n",
-    "index = pc.Index(index_name)"
-   ]
-  },
-  {
-   "cell_type": "markdown",
-   "id": "3a4d377f",
-   "metadata": {},
-   "source": [
-    "Now that our Pinecone index is setup, we can upsert those chunked docs as contents with `PineconeVectorStore.from_documents`."
-   ]
-  },
-  {
-   "cell_type": "code",
-   "execution_count": 6,
-   "id": "6e104aee",
-   "metadata": {},
-   "outputs": [],
-   "source": [
-    "from langchain_pinecone import PineconeVectorStore\n",
-    "\n",
-    "docsearch = PineconeVectorStore.from_documents(docs, embeddings, index_name=index_name)"
-   ]
-  },
-  {
-   "cell_type": "code",
-   "execution_count": 7,
-   "id": "ffbcb3fb",
-   "metadata": {},
-   "outputs": [
-    {
-     "name": "stdout",
-     "output_type": "stream",
-     "text": [
-      "Tonight. I call on the Senate to: Pass the Freedom to Vote Act. Pass the John Lewis Voting Rights Act. And while you’re at it, pass the Disclose Act so Americans can know who is funding our elections. \n",
-      "\n",
-      "Tonight, I’d like to honor someone who has dedicated his life to serve this country: Justice Stephen Breyer—an Army veteran, Constitutional scholar, and retiring Justice of the United States Supreme Court. Justice Breyer, thank you for your service. \n",
-      "\n",
-      "One of the most serious constitutional responsibilities a President has is nominating someone to serve on the United States Supreme Court. \n",
-      "\n",
-      "And I did that 4 days ago, when I nominated Circuit Court of Appeals Judge Ketanji Brown Jackson. One of our nation’s top legal minds, who will continue Justice Breyer’s legacy of excellence.\n"
-     ]
-    }
-   ],
-   "source": [
-    "query = \"What did the president say about Ketanji Brown Jackson\"\n",
-    "docs = docsearch.similarity_search(query)\n",
-    "print(docs[0].page_content)"
-   ]
-  },
-  {
-   "attachments": {},
-   "cell_type": "markdown",
-   "id": "86a4b96b",
-   "metadata": {},
-   "source": [
-    "### Adding More Text to an Existing Index\n",
-    "\n",
-    "More text can embedded and upserted to an existing Pinecone index using the `add_texts` function\n"
-   ]
-  },
-  {
-   "cell_type": "code",
-   "execution_count": 8,
-   "id": "38a7a60e",
-   "metadata": {},
-   "outputs": [
-    {
-     "data": {
-      "text/plain": [
-       "['24631802-4bad-44a7-a4ba-fd71f00cc160']"
-      ]
-     },
-     "execution_count": 8,
-     "metadata": {},
-     "output_type": "execute_result"
-    }
-   ],
-   "source": [
-    "vectorstore = PineconeVectorStore(index_name=index_name, embedding=embeddings)\n",
-    "\n",
-    "vectorstore.add_texts([\"More text!\"])"
-   ]
-  },
-  {
-   "attachments": {},
-   "cell_type": "markdown",
-   "id": "d46d1452",
-   "metadata": {},
-   "source": [
-    "### Maximal Marginal Relevance Searches\n",
-    "\n",
-    "In addition to using similarity search in the retriever object, you can also use `mmr` as retriever.\n"
-   ]
-  },
-  {
-   "cell_type": "code",
-   "execution_count": 9,
-   "id": "a359ed74",
-   "metadata": {},
-   "outputs": [
-    {
-     "name": "stdout",
-     "output_type": "stream",
-     "text": [
-      "\n",
-      "## Document 0\n",
-      "\n",
-      "Tonight. I call on the Senate to: Pass the Freedom to Vote Act. Pass the John Lewis Voting Rights Act. And while you’re at it, pass the Disclose Act so Americans can know who is funding our elections. \n",
-      "\n",
-      "Tonight, I’d like to honor someone who has dedicated his life to serve this country: Justice Stephen Breyer—an Army veteran, Constitutional scholar, and retiring Justice of the United States Supreme Court. Justice Breyer, thank you for your service. \n",
-      "\n",
-      "One of the most serious constitutional responsibilities a President has is nominating someone to serve on the United States Supreme Court. \n",
-      "\n",
-      "And I did that 4 days ago, when I nominated Circuit Court of Appeals Judge Ketanji Brown Jackson. One of our nation’s top legal minds, who will continue Justice Breyer’s legacy of excellence.\n",
-      "\n",
-      "## Document 1\n",
-      "\n",
-      "And I’m taking robust action to make sure the pain of our sanctions  is targeted at Russia’s economy. And I will use every tool at our disposal to protect American businesses and consumers. \n",
-      "\n",
-      "Tonight, I can announce that the United States has worked with 30 other countries to release 60 Million barrels of oil from reserves around the world.  \n",
-      "\n",
-      "America will lead that effort, releasing 30 Million barrels from our own Strategic Petroleum Reserve. And we stand ready to do more if necessary, unified with our allies.  \n",
-      "\n",
-      "These steps will help blunt gas prices here at home. And I know the news about what’s happening can seem alarming. \n",
-      "\n",
-      "But I want you to know that we are going to be okay. \n",
-      "\n",
-      "When the history of this era is written Putin’s war on Ukraine will have left Russia weaker and the rest of the world stronger. \n",
-      "\n",
-      "While it shouldn’t have taken something so terrible for people around the world to see what’s at stake now everyone sees it clearly.\n",
-      "\n",
-      "## Document 2\n",
-      "\n",
-      "We can’t change how divided we’ve been. But we can change how we move forward—on COVID-19 and other issues we must face together. \n",
-      "\n",
-      "I recently visited the New York City Police Department days after the funerals of Officer Wilbert Mora and his partner, Officer Jason Rivera. \n",
-      "\n",
-      "They were responding to a 9-1-1 call when a man shot and killed them with a stolen gun. \n",
-      "\n",
-      "Officer Mora was 27 years old. \n",
-      "\n",
-      "Officer Rivera was 22. \n",
-      "\n",
-      "Both Dominican Americans who’d grown up on the same streets they later chose to patrol as police officers. \n",
-      "\n",
-      "I spoke with their families and told them that we are forever in debt for their sacrifice, and we will carry on their mission to restore the trust and safety every community deserves. \n",
-      "\n",
-      "I’ve worked on these issues a long time. \n",
-      "\n",
-      "I know what works: Investing in crime prevention and community police officers who’ll walk the beat, who’ll know the neighborhood, and who can restore trust and safety.\n",
-      "\n",
-      "## Document 3\n",
-      "\n",
-      "One was stationed at bases and breathing in toxic smoke from “burn pits” that incinerated wastes of war—medical and hazard material, jet fuel, and more. \n",
-      "\n",
-      "When they came home, many of the world’s fittest and best trained warriors were never the same. \n",
-      "\n",
-      "Headaches. Numbness. Dizziness. \n",
-      "\n",
-      "A cancer that would put them in a flag-draped coffin. \n",
-      "\n",
-      "I know. \n",
-      "\n",
-      "One of those soldiers was my son Major Beau Biden. \n",
-      "\n",
-      "We don’t know for sure if a burn pit was the cause of his brain cancer, or the diseases of so many of our troops. \n",
-      "\n",
-      "But I’m committed to finding out everything we can. \n",
-      "\n",
-      "Committed to military families like Danielle Robinson from Ohio. \n",
-      "\n",
-      "The widow of Sergeant First Class Heath Robinson.  \n",
-      "\n",
-      "He was born a soldier. Army National Guard. Combat medic in Kosovo and Iraq. \n",
-      "\n",
-      "Stationed near Baghdad, just yards from burn pits the size of football fields. \n",
-      "\n",
-      "Heath’s widow Danielle is here with us tonight. They loved going to Ohio State football games. He loved building Legos with their daughter.\n"
-     ]
-    }
-   ],
-   "source": [
-    "retriever = docsearch.as_retriever(search_type=\"mmr\")\n",
-    "matched_docs = retriever.invoke(query)\n",
-    "for i, d in enumerate(matched_docs):\n",
-    "    print(f\"\\n## Document {i}\\n\")\n",
-    "    print(d.page_content)"
-   ]
-  },
-  {
-   "attachments": {},
-   "cell_type": "markdown",
-   "id": "7c477287",
-   "metadata": {},
-   "source": [
-    "Or use `max_marginal_relevance_search` directly:"
-   ]
-  },
-  {
-   "cell_type": "code",
-   "execution_count": 10,
-   "id": "9ca82740",
-   "metadata": {},
-   "outputs": [
-    {
-     "name": "stdout",
-     "output_type": "stream",
-     "text": [
-      "1. Tonight. I call on the Senate to: Pass the Freedom to Vote Act. Pass the John Lewis Voting Rights Act. And while you’re at it, pass the Disclose Act so Americans can know who is funding our elections. \n",
-      "\n",
-      "Tonight, I’d like to honor someone who has dedicated his life to serve this country: Justice Stephen Breyer—an Army veteran, Constitutional scholar, and retiring Justice of the United States Supreme Court. Justice Breyer, thank you for your service. \n",
-      "\n",
-      "One of the most serious constitutional responsibilities a President has is nominating someone to serve on the United States Supreme Court. \n",
-      "\n",
-      "And I did that 4 days ago, when I nominated Circuit Court of Appeals Judge Ketanji Brown Jackson. One of our nation’s top legal minds, who will continue Justice Breyer’s legacy of excellence. \n",
-      "\n",
-      "2. We can’t change how divided we’ve been. But we can change how we move forward—on COVID-19 and other issues we must face together. \n",
-      "\n",
-      "I recently visited the New York City Police Department days after the funerals of Officer Wilbert Mora and his partner, Officer Jason Rivera. \n",
-      "\n",
-      "They were responding to a 9-1-1 call when a man shot and killed them with a stolen gun. \n",
-      "\n",
-      "Officer Mora was 27 years old. \n",
-      "\n",
-      "Officer Rivera was 22. \n",
-      "\n",
-      "Both Dominican Americans who’d grown up on the same streets they later chose to patrol as police officers. \n",
-      "\n",
-      "I spoke with their families and told them that we are forever in debt for their sacrifice, and we will carry on their mission to restore the trust and safety every community deserves. \n",
-      "\n",
-      "I’ve worked on these issues a long time. \n",
-      "\n",
-      "I know what works: Investing in crime prevention and community police officers who’ll walk the beat, who’ll know the neighborhood, and who can restore trust and safety. \n",
-      "\n"
-     ]
-    }
-   ],
-   "source": [
-    "found_docs = docsearch.max_marginal_relevance_search(query, k=2, fetch_k=10)\n",
-    "for i, doc in enumerate(found_docs):\n",
-    "    print(f\"{i + 1}.\", doc.page_content, \"\\n\")"
-   ]
-  }
- ],
- "metadata": {
-  "kernelspec": {
-   "display_name": "Python 3 (ipykernel)",
-   "language": "python",
-   "name": "python3"
-  },
-  "language_info": {
-   "codemirror_mode": {
-    "name": "ipython",
-    "version": 3
-   },
-   "file_extension": ".py",
-   "mimetype": "text/x-python",
-   "name": "python",
-   "nbconvert_exporter": "python",
-   "pygments_lexer": "ipython3",
-   "version": "3.11.6"
-  }
- },
- "nbformat": 4,
- "nbformat_minor": 5
+    "cells": [
+        {
+            "attachments": {},
+            "cell_type": "markdown",
+            "id": "683953b3",
+            "metadata": {},
+            "source": [
+                "# Pinecone\n",
+                "\n",
+                ">[Pinecone](https://docs.pinecone.io/docs/overview) is a vector database with broad functionality.\n",
+                "\n",
+                "This notebook shows how to use functionality related to the `Pinecone` vector database.\n",
+                "\n",
+                "Set the following environment variables to follow along in this doc:\n",
+                "- `OPENAI_API_KEY`: Your OpenAI API key, for using `OpenAIEmbeddings`"
+            ]
+        },
+        {
+            "cell_type": "code",
+            "execution_count": null,
+            "id": "b4c41cad-08ef-4f72-a545-2151e4598efe",
+            "metadata": {
+                "tags": []
+            },
+            "outputs": [],
+            "source": [
+                "%pip install --upgrade --quiet  \\\n",
+                "    langchain-pinecone \\\n",
+                "    langchain-openai \\\n",
+                "    langchain \\\n",
+                "    langchain-community \\\n",
+                "    pinecone-notebooks"
+            ]
+        },
+        {
+            "cell_type": "markdown",
+            "id": "1917d123",
+            "metadata": {},
+            "source": [
+                "Migration note: if you are migrating from the `langchain_community.vectorstores` implementation of Pinecone, you may need to remove your `pinecone-client` v2 dependency before installing `langchain-pinecone`, which relies on `pinecone-client` v3."
+            ]
+        },
+        {
+            "cell_type": "markdown",
+            "id": "42f2ea67",
+            "metadata": {},
+            "source": [
+                "First, let's split our state of the union document into chunked `docs`."
+            ]
+        },
+        {
+            "cell_type": "code",
+            "execution_count": 5,
+            "id": "a3c3999a",
+            "metadata": {},
+            "outputs": [],
+            "source": [
+                "from langchain_community.document_loaders import TextLoader\n",
+                "from langchain_openai import OpenAIEmbeddings\n",
+                "from langchain_text_splitters import CharacterTextSplitter\n",
+                "\n",
+                "loader = TextLoader(\"../../how_to/state_of_the_union.txt\")\n",
+                "documents = loader.load()\n",
+                "text_splitter = CharacterTextSplitter(chunk_size=1000, chunk_overlap=0)\n",
+                "docs = text_splitter.split_documents(documents)\n",
+                "\n",
+                "embeddings = OpenAIEmbeddings()"
+            ]
+        },
+        {
+            "cell_type": "markdown",
+            "id": "ef6dc4de",
+            "metadata": {},
+            "source": [
+                "Now let's create a new Pinecone account, or sign into your existing one, and create an API key to use in this notebook."
+            ]
+        },
+        {
+            "cell_type": "code",
+            "execution_count": null,
+            "id": "1fdc3c36",
+            "metadata": {},
+            "outputs": [],
+            "source": [
+                "from pinecone_notebooks.colab import Authenticate\n",
+                "\n",
+                "Authenticate()"
+            ]
+        },
+        {
+            "cell_type": "markdown",
+            "id": "54da1a39",
+            "metadata": {},
+            "source": [
+                "The newly created API key has been stored in the `PINECONE_API_KEY` environment variable. We will use it to setup the Pinecone client."
+            ]
+        },
+        {
+            "cell_type": "code",
+            "execution_count": null,
+            "id": "eb554814",
+            "metadata": {},
+            "outputs": [],
+            "source": [
+                "import os\n",
+                "\n",
+                "pinecone_api_key = os.environ.get(\"PINECONE_API_KEY\")\n",
+                "pinecone_api_key\n",
+                "\n",
+                "import time\n",
+                "\n",
+                "from pinecone import Pinecone, ServerlessSpec\n",
+                "\n",
+                "pc = Pinecone(api_key=pinecone_api_key)"
+            ]
+        },
+        {
+            "cell_type": "markdown",
+            "id": "658706a3",
+            "metadata": {},
+            "source": [
+                "Next, let's connect to your Pinecone index. If one named `index_name` doesn't exist, it will be created."
+            ]
+        },
+        {
+            "cell_type": "code",
+            "execution_count": null,
+            "id": "276a06dd",
+            "metadata": {},
+            "outputs": [],
+            "source": [
+                "import time\n",
+                "\n",
+                "index_name = \"langchain-index\"  # change if desired\n",
+                "\n",
+                "existing_indexes = [index_info[\"name\"] for index_info in pc.list_indexes()]\n",
+                "\n",
+                "if index_name not in existing_indexes:\n",
+                "    pc.create_index(\n",
+                "        name=index_name,\n",
+                "        dimension=1536,\n",
+                "        metric=\"cosine\",\n",
+                "        spec=ServerlessSpec(cloud=\"aws\", region=\"us-east-1\"),\n",
+                "    )\n",
+                "    while not pc.describe_index(index_name).status[\"ready\"]:\n",
+                "        time.sleep(1)\n",
+                "\n",
+                "index = pc.Index(index_name)"
+            ]
+        },
+        {
+            "cell_type": "markdown",
+            "id": "3a4d377f",
+            "metadata": {},
+            "source": [
+                "Now that our Pinecone index is setup, we can upsert those chunked docs as contents with `PineconeVectorStore.from_documents`."
+            ]
+        },
+        {
+            "cell_type": "code",
+            "execution_count": 6,
+            "id": "6e104aee",
+            "metadata": {},
+            "outputs": [],
+            "source": [
+                "from langchain_pinecone import PineconeVectorStore\n",
+                "\n",
+                "docsearch = PineconeVectorStore.from_documents(docs, embeddings, index_name=index_name)"
+            ]
+        },
+        {
+            "cell_type": "code",
+            "execution_count": 7,
+            "id": "ffbcb3fb",
+            "metadata": {},
+            "outputs": [
+                {
+                    "name": "stdout",
+                    "output_type": "stream",
+                    "text": [
+                        "Tonight. I call on the Senate to: Pass the Freedom to Vote Act. Pass the John Lewis Voting Rights Act. And while you’re at it, pass the Disclose Act so Americans can know who is funding our elections. \n",
+                        "\n",
+                        "Tonight, I’d like to honor someone who has dedicated his life to serve this country: Justice Stephen Breyer—an Army veteran, Constitutional scholar, and retiring Justice of the United States Supreme Court. Justice Breyer, thank you for your service. \n",
+                        "\n",
+                        "One of the most serious constitutional responsibilities a President has is nominating someone to serve on the United States Supreme Court. \n",
+                        "\n",
+                        "And I did that 4 days ago, when I nominated Circuit Court of Appeals Judge Ketanji Brown Jackson. One of our nation’s top legal minds, who will continue Justice Breyer’s legacy of excellence.\n"
+                    ]
+                }
+            ],
+            "source": [
+                "query = \"What did the president say about Ketanji Brown Jackson\"\n",
+                "docs = docsearch.similarity_search(query)\n",
+                "print(docs[0].page_content)"
+            ]
+        },
+        {
+            "attachments": {},
+            "cell_type": "markdown",
+            "id": "86a4b96b",
+            "metadata": {},
+            "source": [
+                "### Adding More Text to an Existing Index\n",
+                "\n",
+                "More text can embedded and upserted to an existing Pinecone index using the `add_texts` function\n"
+            ]
+        },
+        {
+            "cell_type": "code",
+            "execution_count": 8,
+            "id": "38a7a60e",
+            "metadata": {},
+            "outputs": [
+                {
+                    "data": {
+                        "text/plain": [
+                            "['24631802-4bad-44a7-a4ba-fd71f00cc160']"
+                        ]
+                    },
+                    "execution_count": 8,
+                    "metadata": {},
+                    "output_type": "execute_result"
+                }
+            ],
+            "source": [
+                "vectorstore = PineconeVectorStore(index_name=index_name, embedding=embeddings)\n",
+                "\n",
+                "vectorstore.add_texts([\"More text!\"])"
+            ]
+        },
+        {
+            "attachments": {},
+            "cell_type": "markdown",
+            "id": "d46d1452",
+            "metadata": {},
+            "source": [
+                "### Maximal Marginal Relevance Searches\n",
+                "\n",
+                "In addition to using similarity search in the retriever object, you can also use `mmr` as retriever.\n"
+            ]
+        },
+        {
+            "cell_type": "code",
+            "execution_count": 9,
+            "id": "a359ed74",
+            "metadata": {},
+            "outputs": [
+                {
+                    "name": "stdout",
+                    "output_type": "stream",
+                    "text": [
+                        "\n",
+                        "## Document 0\n",
+                        "\n",
+                        "Tonight. I call on the Senate to: Pass the Freedom to Vote Act. Pass the John Lewis Voting Rights Act. And while you’re at it, pass the Disclose Act so Americans can know who is funding our elections. \n",
+                        "\n",
+                        "Tonight, I’d like to honor someone who has dedicated his life to serve this country: Justice Stephen Breyer—an Army veteran, Constitutional scholar, and retiring Justice of the United States Supreme Court. Justice Breyer, thank you for your service. \n",
+                        "\n",
+                        "One of the most serious constitutional responsibilities a President has is nominating someone to serve on the United States Supreme Court. \n",
+                        "\n",
+                        "And I did that 4 days ago, when I nominated Circuit Court of Appeals Judge Ketanji Brown Jackson. One of our nation’s top legal minds, who will continue Justice Breyer’s legacy of excellence.\n",
+                        "\n",
+                        "## Document 1\n",
+                        "\n",
+                        "And I’m taking robust action to make sure the pain of our sanctions  is targeted at Russia’s economy. And I will use every tool at our disposal to protect American businesses and consumers. \n",
+                        "\n",
+                        "Tonight, I can announce that the United States has worked with 30 other countries to release 60 Million barrels of oil from reserves around the world.  \n",
+                        "\n",
+                        "America will lead that effort, releasing 30 Million barrels from our own Strategic Petroleum Reserve. And we stand ready to do more if necessary, unified with our allies.  \n",
+                        "\n",
+                        "These steps will help blunt gas prices here at home. And I know the news about what’s happening can seem alarming. \n",
+                        "\n",
+                        "But I want you to know that we are going to be okay. \n",
+                        "\n",
+                        "When the history of this era is written Putin’s war on Ukraine will have left Russia weaker and the rest of the world stronger. \n",
+                        "\n",
+                        "While it shouldn’t have taken something so terrible for people around the world to see what’s at stake now everyone sees it clearly.\n",
+                        "\n",
+                        "## Document 2\n",
+                        "\n",
+                        "We can’t change how divided we’ve been. But we can change how we move forward—on COVID-19 and other issues we must face together. \n",
+                        "\n",
+                        "I recently visited the New York City Police Department days after the funerals of Officer Wilbert Mora and his partner, Officer Jason Rivera. \n",
+                        "\n",
+                        "They were responding to a 9-1-1 call when a man shot and killed them with a stolen gun. \n",
+                        "\n",
+                        "Officer Mora was 27 years old. \n",
+                        "\n",
+                        "Officer Rivera was 22. \n",
+                        "\n",
+                        "Both Dominican Americans who’d grown up on the same streets they later chose to patrol as police officers. \n",
+                        "\n",
+                        "I spoke with their families and told them that we are forever in debt for their sacrifice, and we will carry on their mission to restore the trust and safety every community deserves. \n",
+                        "\n",
+                        "I’ve worked on these issues a long time. \n",
+                        "\n",
+                        "I know what works: Investing in crime prevention and community police officers who’ll walk the beat, who’ll know the neighborhood, and who can restore trust and safety.\n",
+                        "\n",
+                        "## Document 3\n",
+                        "\n",
+                        "One was stationed at bases and breathing in toxic smoke from “burn pits” that incinerated wastes of war—medical and hazard material, jet fuel, and more. \n",
+                        "\n",
+                        "When they came home, many of the world’s fittest and best trained warriors were never the same. \n",
+                        "\n",
+                        "Headaches. Numbness. Dizziness. \n",
+                        "\n",
+                        "A cancer that would put them in a flag-draped coffin. \n",
+                        "\n",
+                        "I know. \n",
+                        "\n",
+                        "One of those soldiers was my son Major Beau Biden. \n",
+                        "\n",
+                        "We don’t know for sure if a burn pit was the cause of his brain cancer, or the diseases of so many of our troops. \n",
+                        "\n",
+                        "But I’m committed to finding out everything we can. \n",
+                        "\n",
+                        "Committed to military families like Danielle Robinson from Ohio. \n",
+                        "\n",
+                        "The widow of Sergeant First Class Heath Robinson.  \n",
+                        "\n",
+                        "He was born a soldier. Army National Guard. Combat medic in Kosovo and Iraq. \n",
+                        "\n",
+                        "Stationed near Baghdad, just yards from burn pits the size of football fields. \n",
+                        "\n",
+                        "Heath’s widow Danielle is here with us tonight. They loved going to Ohio State football games. He loved building Legos with their daughter.\n"
+                    ]
+                }
+            ],
+            "source": [
+                "retriever = docsearch.as_retriever(search_type=\"mmr\")\n",
+                "matched_docs = retriever.invoke(query)\n",
+                "for i, d in enumerate(matched_docs):\n",
+                "    print(f\"\\n## Document {i}\\n\")\n",
+                "    print(d.page_content)"
+            ]
+        },
+        {
+            "attachments": {},
+            "cell_type": "markdown",
+            "id": "7c477287",
+            "metadata": {},
+            "source": [
+                "Or use `max_marginal_relevance_search` directly:"
+            ]
+        },
+        {
+            "cell_type": "code",
+            "execution_count": 10,
+            "id": "9ca82740",
+            "metadata": {},
+            "outputs": [
+                {
+                    "name": "stdout",
+                    "output_type": "stream",
+                    "text": [
+                        "1. Tonight. I call on the Senate to: Pass the Freedom to Vote Act. Pass the John Lewis Voting Rights Act. And while you’re at it, pass the Disclose Act so Americans can know who is funding our elections. \n",
+                        "\n",
+                        "Tonight, I’d like to honor someone who has dedicated his life to serve this country: Justice Stephen Breyer—an Army veteran, Constitutional scholar, and retiring Justice of the United States Supreme Court. Justice Breyer, thank you for your service. \n",
+                        "\n",
+                        "One of the most serious constitutional responsibilities a President has is nominating someone to serve on the United States Supreme Court. \n",
+                        "\n",
+                        "And I did that 4 days ago, when I nominated Circuit Court of Appeals Judge Ketanji Brown Jackson. One of our nation’s top legal minds, who will continue Justice Breyer’s legacy of excellence. \n",
+                        "\n",
+                        "2. We can’t change how divided we’ve been. But we can change how we move forward—on COVID-19 and other issues we must face together. \n",
+                        "\n",
+                        "I recently visited the New York City Police Department days after the funerals of Officer Wilbert Mora and his partner, Officer Jason Rivera. \n",
+                        "\n",
+                        "They were responding to a 9-1-1 call when a man shot and killed them with a stolen gun. \n",
+                        "\n",
+                        "Officer Mora was 27 years old. \n",
+                        "\n",
+                        "Officer Rivera was 22. \n",
+                        "\n",
+                        "Both Dominican Americans who’d grown up on the same streets they later chose to patrol as police officers. \n",
+                        "\n",
+                        "I spoke with their families and told them that we are forever in debt for their sacrifice, and we will carry on their mission to restore the trust and safety every community deserves. \n",
+                        "\n",
+                        "I’ve worked on these issues a long time. \n",
+                        "\n",
+                        "I know what works: Investing in crime prevention and community police officers who’ll walk the beat, who’ll know the neighborhood, and who can restore trust and safety. \n",
+                        "\n"
+                    ]
+                }
+            ],
+            "source": [
+                "found_docs = docsearch.max_marginal_relevance_search(query, k=2, fetch_k=10)\n",
+                "for i, doc in enumerate(found_docs):\n",
+                "    print(f\"{i + 1}.\", doc.page_content, \"\\n\")"
+            ]
+        }
+    ],
+    "metadata": {
+        "kernelspec": {
+            "display_name": "Python 3 (ipykernel)",
+            "language": "python",
+            "name": "python3"
+        },
+        "language_info": {
+            "codemirror_mode": {
+                "name": "ipython",
+                "version": 3
+            },
+            "file_extension": ".py",
+            "mimetype": "text/x-python",
+            "name": "python",
+            "nbconvert_exporter": "python",
+            "pygments_lexer": "ipython3",
+            "version": "3.11.6"
+        }
+    },
+    "nbformat": 4,
+    "nbformat_minor": 5
 }