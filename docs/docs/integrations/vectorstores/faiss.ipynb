{
 "cells": [
  {
   "cell_type": "markdown",
   "id": "683953b3",
   "metadata": {},
   "source": [
    "# Faiss\n",
    "\n",
    ">[Facebook AI Similarity Search (Faiss)](https://engineering.fb.com/2017/03/29/data-infrastructure/faiss-a-library-for-efficient-similarity-search/) is a library for efficient similarity search and clustering of dense vectors. It contains algorithms that search in sets of vectors of any size, up to ones that possibly do not fit in RAM. It also contains supporting code for evaluation and parameter tuning.\n",
    "\n",
    "[Faiss documentation](https://faiss.ai/).\n",
    "\n",
<<<<<<< HEAD
=======
    "You'll need to install `langchain-community` with `pip install -qU langchain-community` to use this integration\n",
    "\n",
>>>>>>> 29aa9d67
    "This notebook shows how to use functionality related to the `FAISS` vector database. It will show functionality specific to this integration. After going through, it may be useful to explore [relevant use-case pages](/docs/how_to#qa-with-rag) to learn how to use this vectorstore as part of a larger chain."
   ]
  },
  {
   "cell_type": "markdown",
   "id": "601ac1d5-48a2-4e41-bf51-f1d5fdd5639d",
   "metadata": {
    "tags": []
   },
   "source": [
    "## Setup\n",
    "\n",
    "The integration lives in the `langchain-community` package. We also need to install the `faiss` package itself. We will also be using OpenAI for embeddings, so we need to install those requirements. We can install these with:\n",
    "\n",
    "```bash\n",
    "pip install -U langchain-community faiss-cpu langchain-openai tiktoken\n",
    "```\n",
    "\n",
    "Note that you can also install `faiss-gpu` if you want to use the GPU enabled version\n",
    "\n",
    "Since we are using OpenAI, you will need an OpenAI API Key."
   ]
  },
  {
   "cell_type": "code",
   "execution_count": null,
   "id": "23984e60-c29a-461a-be2b-219108ac37ee",
   "metadata": {},
   "outputs": [],
   "source": [
    "import getpass\n",
    "import os\n",
    "\n",
    "os.environ[\"OPENAI_API_KEY\"] = getpass.getpass()"
   ]
  },
  {
   "cell_type": "markdown",
   "id": "408be78f-7b0e-44d4-8d48-56a6cb9b3fb9",
   "metadata": {},
   "source": [
    "It's also helpful (but not needed) to set up [LangSmith](https://smith.langchain.com/) for best-in-class observability"
   ]
  },
  {
   "cell_type": "code",
   "execution_count": null,
   "id": "951c82cb-40bf-46ac-9f3f-d2fca7d204b8",
   "metadata": {},
   "outputs": [],
   "source": [
    "# os.environ[\"LANGCHAIN_TRACING_V2\"] = \"true\"\n",
    "# os.environ[\"LANGCHAIN_API_KEY\"] = getpass.getpass()"
   ]
  },
  {
   "cell_type": "markdown",
   "id": "78dde98a-584f-4f2a-98d5-e776fd9558fa",
   "metadata": {},
   "source": [
    "## Ingestion\n",
    "\n",
    "Here, we ingest documents into the vectorstore"
   ]
  },
  {
   "cell_type": "code",
   "execution_count": 1,
   "id": "dc37144c-208d-4ab3-9f3a-0407a69fe052",
   "metadata": {
    "tags": []
   },
   "outputs": [
    {
     "data": {
      "text/plain": [
       "42"
      ]
     },
     "execution_count": 1,
     "metadata": {},
     "output_type": "execute_result"
    }
   ],
   "source": [
    "# Uncomment the following line if you need to initialize FAISS with no AVX2 optimization\n",
    "# os.environ['FAISS_NO_AVX2'] = '1'\n",
    "\n",
    "from langchain_community.document_loaders import TextLoader\n",
    "from langchain_community.vectorstores import FAISS\n",
    "from langchain_openai import OpenAIEmbeddings\n",
    "from langchain_text_splitters import CharacterTextSplitter\n",
    "\n",
    "loader = TextLoader(\"../../how_to/state_of_the_union.txt\")\n",
    "documents = loader.load()\n",
    "text_splitter = CharacterTextSplitter(chunk_size=1000, chunk_overlap=0)\n",
    "docs = text_splitter.split_documents(documents)\n",
    "embeddings = OpenAIEmbeddings()\n",
    "db = FAISS.from_documents(docs, embeddings)\n",
    "print(db.index.ntotal)"
   ]
  },
  {
   "cell_type": "markdown",
   "id": "ecdd7a65-f310-4b36-bc1e-2a39dfd58d5f",
   "metadata": {},
   "source": [
    "## Querying\n",
    "\n",
    "Now, we can query the vectorstore. There a few methods to do this. The most standard is to use `similarity_search`."
   ]
  },
  {
   "cell_type": "code",
   "execution_count": 2,
   "id": "5eabdb75",
   "metadata": {
    "tags": []
   },
   "outputs": [],
   "source": [
    "query = \"What did the president say about Ketanji Brown Jackson\"\n",
    "docs = db.similarity_search(query)"
   ]
  },
  {
   "cell_type": "code",
   "execution_count": 3,
   "id": "4b172de8",
   "metadata": {
    "tags": []
   },
   "outputs": [
    {
     "name": "stdout",
     "output_type": "stream",
     "text": [
      "Tonight. I call on the Senate to: Pass the Freedom to Vote Act. Pass the John Lewis Voting Rights Act. And while you’re at it, pass the Disclose Act so Americans can know who is funding our elections. \n",
      "\n",
      "Tonight, I’d like to honor someone who has dedicated his life to serve this country: Justice Stephen Breyer—an Army veteran, Constitutional scholar, and retiring Justice of the United States Supreme Court. Justice Breyer, thank you for your service. \n",
      "\n",
      "One of the most serious constitutional responsibilities a President has is nominating someone to serve on the United States Supreme Court. \n",
      "\n",
      "And I did that 4 days ago, when I nominated Circuit Court of Appeals Judge Ketanji Brown Jackson. One of our nation’s top legal minds, who will continue Justice Breyer’s legacy of excellence.\n"
     ]
    }
   ],
   "source": [
    "print(docs[0].page_content)"
   ]
  },
  {
   "cell_type": "markdown",
   "id": "6d9286c2-0802-4f02-8f9a-9f7fae7c79b0",
   "metadata": {},
   "source": [
    "## As a Retriever\n",
    "\n",
    "We can also convert the vectorstore into a [Retriever](/docs/how_to#retrievers) class. This allows us to easily use it in other LangChain methods, which largely work with retrievers"
   ]
  },
  {
   "cell_type": "code",
   "execution_count": 4,
   "id": "6e91b475-3878-44e0-8720-98d903754b46",
   "metadata": {},
   "outputs": [],
   "source": [
    "retriever = db.as_retriever()\n",
    "docs = retriever.invoke(query)"
   ]
  },
  {
   "cell_type": "code",
   "execution_count": 5,
   "id": "046739d2-91fe-4101-8b72-c0bcdd9e02b9",
   "metadata": {},
   "outputs": [
    {
     "name": "stdout",
     "output_type": "stream",
     "text": [
      "Tonight. I call on the Senate to: Pass the Freedom to Vote Act. Pass the John Lewis Voting Rights Act. And while you’re at it, pass the Disclose Act so Americans can know who is funding our elections. \n",
      "\n",
      "Tonight, I’d like to honor someone who has dedicated his life to serve this country: Justice Stephen Breyer—an Army veteran, Constitutional scholar, and retiring Justice of the United States Supreme Court. Justice Breyer, thank you for your service. \n",
      "\n",
      "One of the most serious constitutional responsibilities a President has is nominating someone to serve on the United States Supreme Court. \n",
      "\n",
      "And I did that 4 days ago, when I nominated Circuit Court of Appeals Judge Ketanji Brown Jackson. One of our nation’s top legal minds, who will continue Justice Breyer’s legacy of excellence.\n"
     ]
    }
   ],
   "source": [
    "print(docs[0].page_content)"
   ]
  },
  {
   "cell_type": "markdown",
   "id": "f13473b5",
   "metadata": {},
   "source": [
    "## Similarity Search with score\n",
    "There are some FAISS specific methods. One of them is `similarity_search_with_score`, which allows you to return not only the documents but also the distance score of the query to them. The returned distance score is L2 distance. Therefore, a lower score is better."
   ]
  },
  {
   "cell_type": "code",
   "execution_count": 6,
   "id": "186ee1d8",
   "metadata": {},
   "outputs": [],
   "source": [
    "docs_and_scores = db.similarity_search_with_score(query)"
   ]
  },
  {
   "cell_type": "code",
   "execution_count": 7,
   "id": "284e04b5",
   "metadata": {},
   "outputs": [
    {
     "data": {
      "text/plain": [
       "(Document(page_content='Tonight. I call on the Senate to: Pass the Freedom to Vote Act. Pass the John Lewis Voting Rights Act. And while you’re at it, pass the Disclose Act so Americans can know who is funding our elections. \\n\\nTonight, I’d like to honor someone who has dedicated his life to serve this country: Justice Stephen Breyer—an Army veteran, Constitutional scholar, and retiring Justice of the United States Supreme Court. Justice Breyer, thank you for your service. \\n\\nOne of the most serious constitutional responsibilities a President has is nominating someone to serve on the United States Supreme Court. \\n\\nAnd I did that 4 days ago, when I nominated Circuit Court of Appeals Judge Ketanji Brown Jackson. One of our nation’s top legal minds, who will continue Justice Breyer’s legacy of excellence.', metadata={'source': '../../how_to/state_of_the_union.txt'}),\n",
       " 0.36913747)"
      ]
     },
     "execution_count": 8,
     "metadata": {},
     "output_type": "execute_result"
    }
   ],
   "source": [
    "docs_and_scores[0]"
   ]
  },
  {
   "cell_type": "markdown",
   "id": "f34420cf",
   "metadata": {},
   "source": [
    "It is also possible to do a search for documents similar to a given embedding vector using `similarity_search_by_vector` which accepts an embedding vector as a parameter instead of a string."
   ]
  },
  {
   "cell_type": "code",
   "execution_count": 9,
   "id": "b558ebb7",
   "metadata": {},
   "outputs": [],
   "source": [
    "embedding_vector = embeddings.embed_query(query)\n",
    "docs_and_scores = db.similarity_search_by_vector(embedding_vector)"
   ]
  },
  {
   "cell_type": "markdown",
   "id": "31bda7fd",
   "metadata": {},
   "source": [
    "## Saving and loading\n",
    "You can also save and load a FAISS index. This is useful so you don't have to recreate it everytime you use it."
   ]
  },
  {
   "cell_type": "code",
   "execution_count": null,
   "id": "1b31fe27-e0b3-42c6-b17c-8270b517ee1f",
   "metadata": {},
   "outputs": [],
   "source": [
    "db.save_local(\"faiss_index\")\n",
    "\n",
    "new_db = FAISS.load_local(\"faiss_index\", embeddings)\n",
    "\n",
    "docs = new_db.similarity_search(query)"
   ]
  },
  {
   "cell_type": "code",
   "execution_count": 10,
   "id": "98378c4e",
   "metadata": {},
   "outputs": [
    {
     "data": {
      "text/plain": [
       "Document(page_content='Tonight. I call on the Senate to: Pass the Freedom to Vote Act. Pass the John Lewis Voting Rights Act. And while you’re at it, pass the Disclose Act so Americans can know who is funding our elections. \\n\\nTonight, I’d like to honor someone who has dedicated his life to serve this country: Justice Stephen Breyer—an Army veteran, Constitutional scholar, and retiring Justice of the United States Supreme Court. Justice Breyer, thank you for your service. \\n\\nOne of the most serious constitutional responsibilities a President has is nominating someone to serve on the United States Supreme Court. \\n\\nAnd I did that 4 days ago, when I nominated Circuit Court of Appeals Judge Ketanji Brown Jackson. One of our nation’s top legal minds, who will continue Justice Breyer’s legacy of excellence.', metadata={'source': '../../../state_of_the_union.txt'})"
      ]
     },
     "execution_count": 9,
     "metadata": {},
     "output_type": "execute_result"
    }
   ],
   "source": [
    "docs[0]"
   ]
  },
  {
   "cell_type": "markdown",
   "id": "30c8f57b",
   "metadata": {},
   "source": [
    "# Serializing and De-Serializing to bytes\n",
    "\n",
    "you can pickle the FAISS Index by these functions. If you use embeddings model which is of 90 mb (sentence-transformers/all-MiniLM-L6-v2 or any other model), the resultant pickle size would be more than 90 mb. the size of the model is also included in the overall size. To overcome this, use the below functions. These functions only serializes FAISS index and size would be much lesser. this can be helpful if you wish to store the index in database like sql."
   ]
  },
  {
   "cell_type": "code",
   "execution_count": null,
   "id": "d8faead5",
   "metadata": {},
   "outputs": [],
   "source": [
    "from langchain_huggingface import HuggingFaceEmbeddings\n",
    "\n",
    "pkl = db.serialize_to_bytes()  # serializes the faiss\n",
    "embeddings = HuggingFaceEmbeddings(model_name=\"all-MiniLM-L6-v2\")\n",
    "\n",
    "db = FAISS.deserialize_from_bytes(\n",
    "    embeddings=embeddings, serialized=pkl\n",
    ")  # Load the index"
   ]
  },
  {
   "cell_type": "markdown",
   "id": "57da60d4",
   "metadata": {},
   "source": [
    "## Merging\n",
    "You can also merge two FAISS vectorstores"
   ]
  },
  {
   "cell_type": "code",
   "execution_count": null,
   "id": "9b8f5e31-3f40-4e94-8d97-5883125efba7",
   "metadata": {},
   "outputs": [],
   "source": [
    "db1 = FAISS.from_texts([\"foo\"], embeddings)\n",
    "db2 = FAISS.from_texts([\"bar\"], embeddings)\n",
    "\n",
    "db1.docstore._dict"
   ]
  },
  {
   "cell_type": "code",
   "execution_count": 11,
   "id": "83392605",
   "metadata": {},
   "outputs": [
    {
     "data": {
      "text/plain": [
       "{'807e0c63-13f6-4070-9774-5c6f0fbb9866': Document(page_content='bar', metadata={})}"
      ]
     },
     "execution_count": 10,
     "metadata": {},
     "output_type": "execute_result"
    }
   ],
   "source": [
    "db2.docstore._dict"
   ]
  },
  {
   "cell_type": "code",
   "execution_count": 12,
   "id": "a3fcc1c7",
   "metadata": {},
   "outputs": [],
   "source": [
    "db1.merge_from(db2)"
   ]
  },
  {
   "cell_type": "code",
   "execution_count": 13,
   "id": "41c51f89",
   "metadata": {},
   "outputs": [
    {
     "data": {
      "text/plain": [
       "{'068c473b-d420-487a-806b-fb0ccea7f711': Document(page_content='foo', metadata={}),\n",
       " '807e0c63-13f6-4070-9774-5c6f0fbb9866': Document(page_content='bar', metadata={})}"
      ]
     },
     "execution_count": 13,
     "metadata": {},
     "output_type": "execute_result"
    }
   ],
   "source": [
    "db1.docstore._dict"
   ]
  },
  {
   "cell_type": "markdown",
   "id": "f4294b96",
   "metadata": {},
   "source": [
    "## Similarity Search with filtering\n",
    "FAISS vectorstore can also support filtering, since the FAISS does not natively support filtering we have to do it manually. This is done by first fetching more results than `k` and then filtering them. This filter is either a callble that takes as input a metadata dict and returns a bool, or a metadata dict where each missing key is ignored and each present k must be in a list of values. You can also set the `fetch_k` parameter when calling any search method to set how many documents you want to fetch before filtering. Here is a small example:"
   ]
  },
  {
   "cell_type": "code",
   "execution_count": 14,
   "id": "d5bf812c",
   "metadata": {},
   "outputs": [
    {
     "name": "stdout",
     "output_type": "stream",
     "text": [
      "Content: foo, Metadata: {'page': 1}, Score: 5.159960813797904e-15\n",
      "Content: foo, Metadata: {'page': 2}, Score: 5.159960813797904e-15\n",
      "Content: foo, Metadata: {'page': 3}, Score: 5.159960813797904e-15\n",
      "Content: foo, Metadata: {'page': 4}, Score: 5.159960813797904e-15\n"
     ]
    }
   ],
   "source": [
    "from langchain_core.documents import Document\n",
    "\n",
    "list_of_documents = [\n",
    "    Document(page_content=\"foo\", metadata=dict(page=1)),\n",
    "    Document(page_content=\"bar\", metadata=dict(page=1)),\n",
    "    Document(page_content=\"foo\", metadata=dict(page=2)),\n",
    "    Document(page_content=\"barbar\", metadata=dict(page=2)),\n",
    "    Document(page_content=\"foo\", metadata=dict(page=3)),\n",
    "    Document(page_content=\"bar burr\", metadata=dict(page=3)),\n",
    "    Document(page_content=\"foo\", metadata=dict(page=4)),\n",
    "    Document(page_content=\"bar bruh\", metadata=dict(page=4)),\n",
    "]\n",
    "db = FAISS.from_documents(list_of_documents, embeddings)\n",
    "results_with_scores = db.similarity_search_with_score(\"foo\")\n",
    "for doc, score in results_with_scores:\n",
    "    print(f\"Content: {doc.page_content}, Metadata: {doc.metadata}, Score: {score}\")"
   ]
  },
  {
   "cell_type": "markdown",
   "id": "3d33c126",
   "metadata": {},
   "source": [
    "Now we make the same query call but we filter for only `page = 1` "
   ]
  },
  {
   "cell_type": "code",
   "execution_count": 15,
   "id": "83159330",
   "metadata": {},
   "outputs": [
    {
     "name": "stdout",
     "output_type": "stream",
     "text": [
      "Content: foo, Metadata: {'page': 1}, Score: 5.159960813797904e-15\n",
      "Content: bar, Metadata: {'page': 1}, Score: 0.3131446838378906\n"
     ]
    }
   ],
   "source": [
    "results_with_scores = db.similarity_search_with_score(\"foo\", filter=dict(page=1))\n",
    "# Or with a callable:\n",
    "# results_with_scores = db.similarity_search_with_score(\"foo\", filter=lambda d: d[\"page\"] == 1)\n",
    "for doc, score in results_with_scores:\n",
    "    print(f\"Content: {doc.page_content}, Metadata: {doc.metadata}, Score: {score}\")"
   ]
  },
  {
   "cell_type": "markdown",
   "id": "0be136e0",
   "metadata": {},
   "source": [
    "Same thing can be done with the `max_marginal_relevance_search` as well."
   ]
  },
  {
   "cell_type": "code",
   "execution_count": 16,
   "id": "432c6980",
   "metadata": {},
   "outputs": [
    {
     "name": "stdout",
     "output_type": "stream",
     "text": [
      "Content: foo, Metadata: {'page': 1}\n",
      "Content: bar, Metadata: {'page': 1}\n"
     ]
    }
   ],
   "source": [
    "results = db.max_marginal_relevance_search(\"foo\", filter=dict(page=1))\n",
    "for doc in results:\n",
    "    print(f\"Content: {doc.page_content}, Metadata: {doc.metadata}\")"
   ]
  },
  {
   "cell_type": "markdown",
   "id": "1b4ecd86",
   "metadata": {},
   "source": [
    "Here is an example of how to set `fetch_k` parameter when calling `similarity_search`. Usually you would want the `fetch_k` parameter >> `k` parameter. This is because the `fetch_k` parameter is the number of documents that will be fetched before filtering. If you set `fetch_k` to a low number, you might not get enough documents to filter from."
   ]
  },
  {
   "cell_type": "code",
   "execution_count": 17,
   "id": "1fd60fd1",
   "metadata": {},
   "outputs": [
    {
     "name": "stdout",
     "output_type": "stream",
     "text": [
      "Content: foo, Metadata: {'page': 1}\n"
     ]
    }
   ],
   "source": [
    "results = db.similarity_search(\"foo\", filter=dict(page=1), k=1, fetch_k=4)\n",
    "for doc in results:\n",
    "    print(f\"Content: {doc.page_content}, Metadata: {doc.metadata}\")"
   ]
  },
  {
   "cell_type": "markdown",
   "id": "1becca53",
   "metadata": {},
   "source": [
    "## Delete\n",
    "\n",
    "You can also delete records from vectorstore. In the example below `db.index_to_docstore_id` represents a dictionary with elements of the FAISS index."
   ]
  },
  {
   "cell_type": "code",
   "execution_count": 18,
   "id": "1408b870",
   "metadata": {},
   "outputs": [
    {
     "data": {
      "text/plain": [
       "count before: 8\n",
       "count after: 7"
      ]
     },
     "execution_count": 18,
     "metadata": {},
     "output_type": "execute_result"
    }
   ],
   "source": [
    "print(\"count before:\", db.index.ntotal)\n",
    "db.delete([db.index_to_docstore_id[0]])\n",
    "print(\"count after:\", db.index.ntotal)"
   ]
  }
 ],
 "metadata": {
  "kernelspec": {
   "display_name": "Python 3 (ipykernel)",
   "language": "python",
   "name": "python3"
  },
  "language_info": {
   "codemirror_mode": {
    "name": "ipython",
    "version": 3
   },
   "file_extension": ".py",
   "mimetype": "text/x-python",
   "name": "python",
   "nbconvert_exporter": "python",
   "pygments_lexer": "ipython3",
   "version": "3.11.1"
  }
 },
 "nbformat": 4,
 "nbformat_minor": 5
}<|MERGE_RESOLUTION|>--- conflicted
+++ resolved
@@ -1,610 +1,607 @@
 {
- "cells": [
-  {
-   "cell_type": "markdown",
-   "id": "683953b3",
-   "metadata": {},
-   "source": [
-    "# Faiss\n",
-    "\n",
-    ">[Facebook AI Similarity Search (Faiss)](https://engineering.fb.com/2017/03/29/data-infrastructure/faiss-a-library-for-efficient-similarity-search/) is a library for efficient similarity search and clustering of dense vectors. It contains algorithms that search in sets of vectors of any size, up to ones that possibly do not fit in RAM. It also contains supporting code for evaluation and parameter tuning.\n",
-    "\n",
-    "[Faiss documentation](https://faiss.ai/).\n",
-    "\n",
-<<<<<<< HEAD
-=======
-    "You'll need to install `langchain-community` with `pip install -qU langchain-community` to use this integration\n",
-    "\n",
->>>>>>> 29aa9d67
-    "This notebook shows how to use functionality related to the `FAISS` vector database. It will show functionality specific to this integration. After going through, it may be useful to explore [relevant use-case pages](/docs/how_to#qa-with-rag) to learn how to use this vectorstore as part of a larger chain."
-   ]
-  },
-  {
-   "cell_type": "markdown",
-   "id": "601ac1d5-48a2-4e41-bf51-f1d5fdd5639d",
-   "metadata": {
-    "tags": []
-   },
-   "source": [
-    "## Setup\n",
-    "\n",
-    "The integration lives in the `langchain-community` package. We also need to install the `faiss` package itself. We will also be using OpenAI for embeddings, so we need to install those requirements. We can install these with:\n",
-    "\n",
-    "```bash\n",
-    "pip install -U langchain-community faiss-cpu langchain-openai tiktoken\n",
-    "```\n",
-    "\n",
-    "Note that you can also install `faiss-gpu` if you want to use the GPU enabled version\n",
-    "\n",
-    "Since we are using OpenAI, you will need an OpenAI API Key."
-   ]
-  },
-  {
-   "cell_type": "code",
-   "execution_count": null,
-   "id": "23984e60-c29a-461a-be2b-219108ac37ee",
-   "metadata": {},
-   "outputs": [],
-   "source": [
-    "import getpass\n",
-    "import os\n",
-    "\n",
-    "os.environ[\"OPENAI_API_KEY\"] = getpass.getpass()"
-   ]
-  },
-  {
-   "cell_type": "markdown",
-   "id": "408be78f-7b0e-44d4-8d48-56a6cb9b3fb9",
-   "metadata": {},
-   "source": [
-    "It's also helpful (but not needed) to set up [LangSmith](https://smith.langchain.com/) for best-in-class observability"
-   ]
-  },
-  {
-   "cell_type": "code",
-   "execution_count": null,
-   "id": "951c82cb-40bf-46ac-9f3f-d2fca7d204b8",
-   "metadata": {},
-   "outputs": [],
-   "source": [
-    "# os.environ[\"LANGCHAIN_TRACING_V2\"] = \"true\"\n",
-    "# os.environ[\"LANGCHAIN_API_KEY\"] = getpass.getpass()"
-   ]
-  },
-  {
-   "cell_type": "markdown",
-   "id": "78dde98a-584f-4f2a-98d5-e776fd9558fa",
-   "metadata": {},
-   "source": [
-    "## Ingestion\n",
-    "\n",
-    "Here, we ingest documents into the vectorstore"
-   ]
-  },
-  {
-   "cell_type": "code",
-   "execution_count": 1,
-   "id": "dc37144c-208d-4ab3-9f3a-0407a69fe052",
-   "metadata": {
-    "tags": []
-   },
-   "outputs": [
-    {
-     "data": {
-      "text/plain": [
-       "42"
-      ]
-     },
-     "execution_count": 1,
-     "metadata": {},
-     "output_type": "execute_result"
-    }
-   ],
-   "source": [
-    "# Uncomment the following line if you need to initialize FAISS with no AVX2 optimization\n",
-    "# os.environ['FAISS_NO_AVX2'] = '1'\n",
-    "\n",
-    "from langchain_community.document_loaders import TextLoader\n",
-    "from langchain_community.vectorstores import FAISS\n",
-    "from langchain_openai import OpenAIEmbeddings\n",
-    "from langchain_text_splitters import CharacterTextSplitter\n",
-    "\n",
-    "loader = TextLoader(\"../../how_to/state_of_the_union.txt\")\n",
-    "documents = loader.load()\n",
-    "text_splitter = CharacterTextSplitter(chunk_size=1000, chunk_overlap=0)\n",
-    "docs = text_splitter.split_documents(documents)\n",
-    "embeddings = OpenAIEmbeddings()\n",
-    "db = FAISS.from_documents(docs, embeddings)\n",
-    "print(db.index.ntotal)"
-   ]
-  },
-  {
-   "cell_type": "markdown",
-   "id": "ecdd7a65-f310-4b36-bc1e-2a39dfd58d5f",
-   "metadata": {},
-   "source": [
-    "## Querying\n",
-    "\n",
-    "Now, we can query the vectorstore. There a few methods to do this. The most standard is to use `similarity_search`."
-   ]
-  },
-  {
-   "cell_type": "code",
-   "execution_count": 2,
-   "id": "5eabdb75",
-   "metadata": {
-    "tags": []
-   },
-   "outputs": [],
-   "source": [
-    "query = \"What did the president say about Ketanji Brown Jackson\"\n",
-    "docs = db.similarity_search(query)"
-   ]
-  },
-  {
-   "cell_type": "code",
-   "execution_count": 3,
-   "id": "4b172de8",
-   "metadata": {
-    "tags": []
-   },
-   "outputs": [
-    {
-     "name": "stdout",
-     "output_type": "stream",
-     "text": [
-      "Tonight. I call on the Senate to: Pass the Freedom to Vote Act. Pass the John Lewis Voting Rights Act. And while you’re at it, pass the Disclose Act so Americans can know who is funding our elections. \n",
-      "\n",
-      "Tonight, I’d like to honor someone who has dedicated his life to serve this country: Justice Stephen Breyer—an Army veteran, Constitutional scholar, and retiring Justice of the United States Supreme Court. Justice Breyer, thank you for your service. \n",
-      "\n",
-      "One of the most serious constitutional responsibilities a President has is nominating someone to serve on the United States Supreme Court. \n",
-      "\n",
-      "And I did that 4 days ago, when I nominated Circuit Court of Appeals Judge Ketanji Brown Jackson. One of our nation’s top legal minds, who will continue Justice Breyer’s legacy of excellence.\n"
-     ]
-    }
-   ],
-   "source": [
-    "print(docs[0].page_content)"
-   ]
-  },
-  {
-   "cell_type": "markdown",
-   "id": "6d9286c2-0802-4f02-8f9a-9f7fae7c79b0",
-   "metadata": {},
-   "source": [
-    "## As a Retriever\n",
-    "\n",
-    "We can also convert the vectorstore into a [Retriever](/docs/how_to#retrievers) class. This allows us to easily use it in other LangChain methods, which largely work with retrievers"
-   ]
-  },
-  {
-   "cell_type": "code",
-   "execution_count": 4,
-   "id": "6e91b475-3878-44e0-8720-98d903754b46",
-   "metadata": {},
-   "outputs": [],
-   "source": [
-    "retriever = db.as_retriever()\n",
-    "docs = retriever.invoke(query)"
-   ]
-  },
-  {
-   "cell_type": "code",
-   "execution_count": 5,
-   "id": "046739d2-91fe-4101-8b72-c0bcdd9e02b9",
-   "metadata": {},
-   "outputs": [
-    {
-     "name": "stdout",
-     "output_type": "stream",
-     "text": [
-      "Tonight. I call on the Senate to: Pass the Freedom to Vote Act. Pass the John Lewis Voting Rights Act. And while you’re at it, pass the Disclose Act so Americans can know who is funding our elections. \n",
-      "\n",
-      "Tonight, I’d like to honor someone who has dedicated his life to serve this country: Justice Stephen Breyer—an Army veteran, Constitutional scholar, and retiring Justice of the United States Supreme Court. Justice Breyer, thank you for your service. \n",
-      "\n",
-      "One of the most serious constitutional responsibilities a President has is nominating someone to serve on the United States Supreme Court. \n",
-      "\n",
-      "And I did that 4 days ago, when I nominated Circuit Court of Appeals Judge Ketanji Brown Jackson. One of our nation’s top legal minds, who will continue Justice Breyer’s legacy of excellence.\n"
-     ]
-    }
-   ],
-   "source": [
-    "print(docs[0].page_content)"
-   ]
-  },
-  {
-   "cell_type": "markdown",
-   "id": "f13473b5",
-   "metadata": {},
-   "source": [
-    "## Similarity Search with score\n",
-    "There are some FAISS specific methods. One of them is `similarity_search_with_score`, which allows you to return not only the documents but also the distance score of the query to them. The returned distance score is L2 distance. Therefore, a lower score is better."
-   ]
-  },
-  {
-   "cell_type": "code",
-   "execution_count": 6,
-   "id": "186ee1d8",
-   "metadata": {},
-   "outputs": [],
-   "source": [
-    "docs_and_scores = db.similarity_search_with_score(query)"
-   ]
-  },
-  {
-   "cell_type": "code",
-   "execution_count": 7,
-   "id": "284e04b5",
-   "metadata": {},
-   "outputs": [
-    {
-     "data": {
-      "text/plain": [
-       "(Document(page_content='Tonight. I call on the Senate to: Pass the Freedom to Vote Act. Pass the John Lewis Voting Rights Act. And while you’re at it, pass the Disclose Act so Americans can know who is funding our elections. \\n\\nTonight, I’d like to honor someone who has dedicated his life to serve this country: Justice Stephen Breyer—an Army veteran, Constitutional scholar, and retiring Justice of the United States Supreme Court. Justice Breyer, thank you for your service. \\n\\nOne of the most serious constitutional responsibilities a President has is nominating someone to serve on the United States Supreme Court. \\n\\nAnd I did that 4 days ago, when I nominated Circuit Court of Appeals Judge Ketanji Brown Jackson. One of our nation’s top legal minds, who will continue Justice Breyer’s legacy of excellence.', metadata={'source': '../../how_to/state_of_the_union.txt'}),\n",
-       " 0.36913747)"
-      ]
-     },
-     "execution_count": 8,
-     "metadata": {},
-     "output_type": "execute_result"
-    }
-   ],
-   "source": [
-    "docs_and_scores[0]"
-   ]
-  },
-  {
-   "cell_type": "markdown",
-   "id": "f34420cf",
-   "metadata": {},
-   "source": [
-    "It is also possible to do a search for documents similar to a given embedding vector using `similarity_search_by_vector` which accepts an embedding vector as a parameter instead of a string."
-   ]
-  },
-  {
-   "cell_type": "code",
-   "execution_count": 9,
-   "id": "b558ebb7",
-   "metadata": {},
-   "outputs": [],
-   "source": [
-    "embedding_vector = embeddings.embed_query(query)\n",
-    "docs_and_scores = db.similarity_search_by_vector(embedding_vector)"
-   ]
-  },
-  {
-   "cell_type": "markdown",
-   "id": "31bda7fd",
-   "metadata": {},
-   "source": [
-    "## Saving and loading\n",
-    "You can also save and load a FAISS index. This is useful so you don't have to recreate it everytime you use it."
-   ]
-  },
-  {
-   "cell_type": "code",
-   "execution_count": null,
-   "id": "1b31fe27-e0b3-42c6-b17c-8270b517ee1f",
-   "metadata": {},
-   "outputs": [],
-   "source": [
-    "db.save_local(\"faiss_index\")\n",
-    "\n",
-    "new_db = FAISS.load_local(\"faiss_index\", embeddings)\n",
-    "\n",
-    "docs = new_db.similarity_search(query)"
-   ]
-  },
-  {
-   "cell_type": "code",
-   "execution_count": 10,
-   "id": "98378c4e",
-   "metadata": {},
-   "outputs": [
-    {
-     "data": {
-      "text/plain": [
-       "Document(page_content='Tonight. I call on the Senate to: Pass the Freedom to Vote Act. Pass the John Lewis Voting Rights Act. And while you’re at it, pass the Disclose Act so Americans can know who is funding our elections. \\n\\nTonight, I’d like to honor someone who has dedicated his life to serve this country: Justice Stephen Breyer—an Army veteran, Constitutional scholar, and retiring Justice of the United States Supreme Court. Justice Breyer, thank you for your service. \\n\\nOne of the most serious constitutional responsibilities a President has is nominating someone to serve on the United States Supreme Court. \\n\\nAnd I did that 4 days ago, when I nominated Circuit Court of Appeals Judge Ketanji Brown Jackson. One of our nation’s top legal minds, who will continue Justice Breyer’s legacy of excellence.', metadata={'source': '../../../state_of_the_union.txt'})"
-      ]
-     },
-     "execution_count": 9,
-     "metadata": {},
-     "output_type": "execute_result"
-    }
-   ],
-   "source": [
-    "docs[0]"
-   ]
-  },
-  {
-   "cell_type": "markdown",
-   "id": "30c8f57b",
-   "metadata": {},
-   "source": [
-    "# Serializing and De-Serializing to bytes\n",
-    "\n",
-    "you can pickle the FAISS Index by these functions. If you use embeddings model which is of 90 mb (sentence-transformers/all-MiniLM-L6-v2 or any other model), the resultant pickle size would be more than 90 mb. the size of the model is also included in the overall size. To overcome this, use the below functions. These functions only serializes FAISS index and size would be much lesser. this can be helpful if you wish to store the index in database like sql."
-   ]
-  },
-  {
-   "cell_type": "code",
-   "execution_count": null,
-   "id": "d8faead5",
-   "metadata": {},
-   "outputs": [],
-   "source": [
-    "from langchain_huggingface import HuggingFaceEmbeddings\n",
-    "\n",
-    "pkl = db.serialize_to_bytes()  # serializes the faiss\n",
-    "embeddings = HuggingFaceEmbeddings(model_name=\"all-MiniLM-L6-v2\")\n",
-    "\n",
-    "db = FAISS.deserialize_from_bytes(\n",
-    "    embeddings=embeddings, serialized=pkl\n",
-    ")  # Load the index"
-   ]
-  },
-  {
-   "cell_type": "markdown",
-   "id": "57da60d4",
-   "metadata": {},
-   "source": [
-    "## Merging\n",
-    "You can also merge two FAISS vectorstores"
-   ]
-  },
-  {
-   "cell_type": "code",
-   "execution_count": null,
-   "id": "9b8f5e31-3f40-4e94-8d97-5883125efba7",
-   "metadata": {},
-   "outputs": [],
-   "source": [
-    "db1 = FAISS.from_texts([\"foo\"], embeddings)\n",
-    "db2 = FAISS.from_texts([\"bar\"], embeddings)\n",
-    "\n",
-    "db1.docstore._dict"
-   ]
-  },
-  {
-   "cell_type": "code",
-   "execution_count": 11,
-   "id": "83392605",
-   "metadata": {},
-   "outputs": [
-    {
-     "data": {
-      "text/plain": [
-       "{'807e0c63-13f6-4070-9774-5c6f0fbb9866': Document(page_content='bar', metadata={})}"
-      ]
-     },
-     "execution_count": 10,
-     "metadata": {},
-     "output_type": "execute_result"
-    }
-   ],
-   "source": [
-    "db2.docstore._dict"
-   ]
-  },
-  {
-   "cell_type": "code",
-   "execution_count": 12,
-   "id": "a3fcc1c7",
-   "metadata": {},
-   "outputs": [],
-   "source": [
-    "db1.merge_from(db2)"
-   ]
-  },
-  {
-   "cell_type": "code",
-   "execution_count": 13,
-   "id": "41c51f89",
-   "metadata": {},
-   "outputs": [
-    {
-     "data": {
-      "text/plain": [
-       "{'068c473b-d420-487a-806b-fb0ccea7f711': Document(page_content='foo', metadata={}),\n",
-       " '807e0c63-13f6-4070-9774-5c6f0fbb9866': Document(page_content='bar', metadata={})}"
-      ]
-     },
-     "execution_count": 13,
-     "metadata": {},
-     "output_type": "execute_result"
-    }
-   ],
-   "source": [
-    "db1.docstore._dict"
-   ]
-  },
-  {
-   "cell_type": "markdown",
-   "id": "f4294b96",
-   "metadata": {},
-   "source": [
-    "## Similarity Search with filtering\n",
-    "FAISS vectorstore can also support filtering, since the FAISS does not natively support filtering we have to do it manually. This is done by first fetching more results than `k` and then filtering them. This filter is either a callble that takes as input a metadata dict and returns a bool, or a metadata dict where each missing key is ignored and each present k must be in a list of values. You can also set the `fetch_k` parameter when calling any search method to set how many documents you want to fetch before filtering. Here is a small example:"
-   ]
-  },
-  {
-   "cell_type": "code",
-   "execution_count": 14,
-   "id": "d5bf812c",
-   "metadata": {},
-   "outputs": [
-    {
-     "name": "stdout",
-     "output_type": "stream",
-     "text": [
-      "Content: foo, Metadata: {'page': 1}, Score: 5.159960813797904e-15\n",
-      "Content: foo, Metadata: {'page': 2}, Score: 5.159960813797904e-15\n",
-      "Content: foo, Metadata: {'page': 3}, Score: 5.159960813797904e-15\n",
-      "Content: foo, Metadata: {'page': 4}, Score: 5.159960813797904e-15\n"
-     ]
-    }
-   ],
-   "source": [
-    "from langchain_core.documents import Document\n",
-    "\n",
-    "list_of_documents = [\n",
-    "    Document(page_content=\"foo\", metadata=dict(page=1)),\n",
-    "    Document(page_content=\"bar\", metadata=dict(page=1)),\n",
-    "    Document(page_content=\"foo\", metadata=dict(page=2)),\n",
-    "    Document(page_content=\"barbar\", metadata=dict(page=2)),\n",
-    "    Document(page_content=\"foo\", metadata=dict(page=3)),\n",
-    "    Document(page_content=\"bar burr\", metadata=dict(page=3)),\n",
-    "    Document(page_content=\"foo\", metadata=dict(page=4)),\n",
-    "    Document(page_content=\"bar bruh\", metadata=dict(page=4)),\n",
-    "]\n",
-    "db = FAISS.from_documents(list_of_documents, embeddings)\n",
-    "results_with_scores = db.similarity_search_with_score(\"foo\")\n",
-    "for doc, score in results_with_scores:\n",
-    "    print(f\"Content: {doc.page_content}, Metadata: {doc.metadata}, Score: {score}\")"
-   ]
-  },
-  {
-   "cell_type": "markdown",
-   "id": "3d33c126",
-   "metadata": {},
-   "source": [
-    "Now we make the same query call but we filter for only `page = 1` "
-   ]
-  },
-  {
-   "cell_type": "code",
-   "execution_count": 15,
-   "id": "83159330",
-   "metadata": {},
-   "outputs": [
-    {
-     "name": "stdout",
-     "output_type": "stream",
-     "text": [
-      "Content: foo, Metadata: {'page': 1}, Score: 5.159960813797904e-15\n",
-      "Content: bar, Metadata: {'page': 1}, Score: 0.3131446838378906\n"
-     ]
-    }
-   ],
-   "source": [
-    "results_with_scores = db.similarity_search_with_score(\"foo\", filter=dict(page=1))\n",
-    "# Or with a callable:\n",
-    "# results_with_scores = db.similarity_search_with_score(\"foo\", filter=lambda d: d[\"page\"] == 1)\n",
-    "for doc, score in results_with_scores:\n",
-    "    print(f\"Content: {doc.page_content}, Metadata: {doc.metadata}, Score: {score}\")"
-   ]
-  },
-  {
-   "cell_type": "markdown",
-   "id": "0be136e0",
-   "metadata": {},
-   "source": [
-    "Same thing can be done with the `max_marginal_relevance_search` as well."
-   ]
-  },
-  {
-   "cell_type": "code",
-   "execution_count": 16,
-   "id": "432c6980",
-   "metadata": {},
-   "outputs": [
-    {
-     "name": "stdout",
-     "output_type": "stream",
-     "text": [
-      "Content: foo, Metadata: {'page': 1}\n",
-      "Content: bar, Metadata: {'page': 1}\n"
-     ]
-    }
-   ],
-   "source": [
-    "results = db.max_marginal_relevance_search(\"foo\", filter=dict(page=1))\n",
-    "for doc in results:\n",
-    "    print(f\"Content: {doc.page_content}, Metadata: {doc.metadata}\")"
-   ]
-  },
-  {
-   "cell_type": "markdown",
-   "id": "1b4ecd86",
-   "metadata": {},
-   "source": [
-    "Here is an example of how to set `fetch_k` parameter when calling `similarity_search`. Usually you would want the `fetch_k` parameter >> `k` parameter. This is because the `fetch_k` parameter is the number of documents that will be fetched before filtering. If you set `fetch_k` to a low number, you might not get enough documents to filter from."
-   ]
-  },
-  {
-   "cell_type": "code",
-   "execution_count": 17,
-   "id": "1fd60fd1",
-   "metadata": {},
-   "outputs": [
-    {
-     "name": "stdout",
-     "output_type": "stream",
-     "text": [
-      "Content: foo, Metadata: {'page': 1}\n"
-     ]
-    }
-   ],
-   "source": [
-    "results = db.similarity_search(\"foo\", filter=dict(page=1), k=1, fetch_k=4)\n",
-    "for doc in results:\n",
-    "    print(f\"Content: {doc.page_content}, Metadata: {doc.metadata}\")"
-   ]
-  },
-  {
-   "cell_type": "markdown",
-   "id": "1becca53",
-   "metadata": {},
-   "source": [
-    "## Delete\n",
-    "\n",
-    "You can also delete records from vectorstore. In the example below `db.index_to_docstore_id` represents a dictionary with elements of the FAISS index."
-   ]
-  },
-  {
-   "cell_type": "code",
-   "execution_count": 18,
-   "id": "1408b870",
-   "metadata": {},
-   "outputs": [
-    {
-     "data": {
-      "text/plain": [
-       "count before: 8\n",
-       "count after: 7"
-      ]
-     },
-     "execution_count": 18,
-     "metadata": {},
-     "output_type": "execute_result"
-    }
-   ],
-   "source": [
-    "print(\"count before:\", db.index.ntotal)\n",
-    "db.delete([db.index_to_docstore_id[0]])\n",
-    "print(\"count after:\", db.index.ntotal)"
-   ]
-  }
- ],
- "metadata": {
-  "kernelspec": {
-   "display_name": "Python 3 (ipykernel)",
-   "language": "python",
-   "name": "python3"
-  },
-  "language_info": {
-   "codemirror_mode": {
-    "name": "ipython",
-    "version": 3
-   },
-   "file_extension": ".py",
-   "mimetype": "text/x-python",
-   "name": "python",
-   "nbconvert_exporter": "python",
-   "pygments_lexer": "ipython3",
-   "version": "3.11.1"
-  }
- },
- "nbformat": 4,
- "nbformat_minor": 5
+    "cells": [
+        {
+            "cell_type": "markdown",
+            "id": "683953b3",
+            "metadata": {},
+            "source": [
+                "# Faiss\n",
+                "\n",
+                ">[Facebook AI Similarity Search (Faiss)](https://engineering.fb.com/2017/03/29/data-infrastructure/faiss-a-library-for-efficient-similarity-search/) is a library for efficient similarity search and clustering of dense vectors. It contains algorithms that search in sets of vectors of any size, up to ones that possibly do not fit in RAM. It also contains supporting code for evaluation and parameter tuning.\n",
+                "\n",
+                "[Faiss documentation](https://faiss.ai/).\n",
+                "\n",
+                "You'll need to install `langchain-community` with `pip install -qU langchain-community` to use this integration\n",
+                "\n",
+                "This notebook shows how to use functionality related to the `FAISS` vector database. It will show functionality specific to this integration. After going through, it may be useful to explore [relevant use-case pages](/docs/how_to#qa-with-rag) to learn how to use this vectorstore as part of a larger chain."
+            ]
+        },
+        {
+            "cell_type": "markdown",
+            "id": "601ac1d5-48a2-4e41-bf51-f1d5fdd5639d",
+            "metadata": {
+                "tags": []
+            },
+            "source": [
+                "## Setup\n",
+                "\n",
+                "The integration lives in the `langchain-community` package. We also need to install the `faiss` package itself. We will also be using OpenAI for embeddings, so we need to install those requirements. We can install these with:\n",
+                "\n",
+                "```bash\n",
+                "pip install -U langchain-community faiss-cpu langchain-openai tiktoken\n",
+                "```\n",
+                "\n",
+                "Note that you can also install `faiss-gpu` if you want to use the GPU enabled version\n",
+                "\n",
+                "Since we are using OpenAI, you will need an OpenAI API Key."
+            ]
+        },
+        {
+            "cell_type": "code",
+            "execution_count": null,
+            "id": "23984e60-c29a-461a-be2b-219108ac37ee",
+            "metadata": {},
+            "outputs": [],
+            "source": [
+                "import getpass\n",
+                "import os\n",
+                "\n",
+                "os.environ[\"OPENAI_API_KEY\"] = getpass.getpass()"
+            ]
+        },
+        {
+            "cell_type": "markdown",
+            "id": "408be78f-7b0e-44d4-8d48-56a6cb9b3fb9",
+            "metadata": {},
+            "source": [
+                "It's also helpful (but not needed) to set up [LangSmith](https://smith.langchain.com/) for best-in-class observability"
+            ]
+        },
+        {
+            "cell_type": "code",
+            "execution_count": null,
+            "id": "951c82cb-40bf-46ac-9f3f-d2fca7d204b8",
+            "metadata": {},
+            "outputs": [],
+            "source": [
+                "# os.environ[\"LANGCHAIN_TRACING_V2\"] = \"true\"\n",
+                "# os.environ[\"LANGCHAIN_API_KEY\"] = getpass.getpass()"
+            ]
+        },
+        {
+            "cell_type": "markdown",
+            "id": "78dde98a-584f-4f2a-98d5-e776fd9558fa",
+            "metadata": {},
+            "source": [
+                "## Ingestion\n",
+                "\n",
+                "Here, we ingest documents into the vectorstore"
+            ]
+        },
+        {
+            "cell_type": "code",
+            "execution_count": 1,
+            "id": "dc37144c-208d-4ab3-9f3a-0407a69fe052",
+            "metadata": {
+                "tags": []
+            },
+            "outputs": [
+                {
+                    "data": {
+                        "text/plain": [
+                            "42"
+                        ]
+                    },
+                    "execution_count": 1,
+                    "metadata": {},
+                    "output_type": "execute_result"
+                }
+            ],
+            "source": [
+                "# Uncomment the following line if you need to initialize FAISS with no AVX2 optimization\n",
+                "# os.environ['FAISS_NO_AVX2'] = '1'\n",
+                "\n",
+                "from langchain_community.document_loaders import TextLoader\n",
+                "from langchain_community.vectorstores import FAISS\n",
+                "from langchain_openai import OpenAIEmbeddings\n",
+                "from langchain_text_splitters import CharacterTextSplitter\n",
+                "\n",
+                "loader = TextLoader(\"../../how_to/state_of_the_union.txt\")\n",
+                "documents = loader.load()\n",
+                "text_splitter = CharacterTextSplitter(chunk_size=1000, chunk_overlap=0)\n",
+                "docs = text_splitter.split_documents(documents)\n",
+                "embeddings = OpenAIEmbeddings()\n",
+                "db = FAISS.from_documents(docs, embeddings)\n",
+                "print(db.index.ntotal)"
+            ]
+        },
+        {
+            "cell_type": "markdown",
+            "id": "ecdd7a65-f310-4b36-bc1e-2a39dfd58d5f",
+            "metadata": {},
+            "source": [
+                "## Querying\n",
+                "\n",
+                "Now, we can query the vectorstore. There a few methods to do this. The most standard is to use `similarity_search`."
+            ]
+        },
+        {
+            "cell_type": "code",
+            "execution_count": 2,
+            "id": "5eabdb75",
+            "metadata": {
+                "tags": []
+            },
+            "outputs": [],
+            "source": [
+                "query = \"What did the president say about Ketanji Brown Jackson\"\n",
+                "docs = db.similarity_search(query)"
+            ]
+        },
+        {
+            "cell_type": "code",
+            "execution_count": 3,
+            "id": "4b172de8",
+            "metadata": {
+                "tags": []
+            },
+            "outputs": [
+                {
+                    "name": "stdout",
+                    "output_type": "stream",
+                    "text": [
+                        "Tonight. I call on the Senate to: Pass the Freedom to Vote Act. Pass the John Lewis Voting Rights Act. And while you’re at it, pass the Disclose Act so Americans can know who is funding our elections. \n",
+                        "\n",
+                        "Tonight, I’d like to honor someone who has dedicated his life to serve this country: Justice Stephen Breyer—an Army veteran, Constitutional scholar, and retiring Justice of the United States Supreme Court. Justice Breyer, thank you for your service. \n",
+                        "\n",
+                        "One of the most serious constitutional responsibilities a President has is nominating someone to serve on the United States Supreme Court. \n",
+                        "\n",
+                        "And I did that 4 days ago, when I nominated Circuit Court of Appeals Judge Ketanji Brown Jackson. One of our nation’s top legal minds, who will continue Justice Breyer’s legacy of excellence.\n"
+                    ]
+                }
+            ],
+            "source": [
+                "print(docs[0].page_content)"
+            ]
+        },
+        {
+            "cell_type": "markdown",
+            "id": "6d9286c2-0802-4f02-8f9a-9f7fae7c79b0",
+            "metadata": {},
+            "source": [
+                "## As a Retriever\n",
+                "\n",
+                "We can also convert the vectorstore into a [Retriever](/docs/how_to#retrievers) class. This allows us to easily use it in other LangChain methods, which largely work with retrievers"
+            ]
+        },
+        {
+            "cell_type": "code",
+            "execution_count": 4,
+            "id": "6e91b475-3878-44e0-8720-98d903754b46",
+            "metadata": {},
+            "outputs": [],
+            "source": [
+                "retriever = db.as_retriever()\n",
+                "docs = retriever.invoke(query)"
+            ]
+        },
+        {
+            "cell_type": "code",
+            "execution_count": 5,
+            "id": "046739d2-91fe-4101-8b72-c0bcdd9e02b9",
+            "metadata": {},
+            "outputs": [
+                {
+                    "name": "stdout",
+                    "output_type": "stream",
+                    "text": [
+                        "Tonight. I call on the Senate to: Pass the Freedom to Vote Act. Pass the John Lewis Voting Rights Act. And while you’re at it, pass the Disclose Act so Americans can know who is funding our elections. \n",
+                        "\n",
+                        "Tonight, I’d like to honor someone who has dedicated his life to serve this country: Justice Stephen Breyer—an Army veteran, Constitutional scholar, and retiring Justice of the United States Supreme Court. Justice Breyer, thank you for your service. \n",
+                        "\n",
+                        "One of the most serious constitutional responsibilities a President has is nominating someone to serve on the United States Supreme Court. \n",
+                        "\n",
+                        "And I did that 4 days ago, when I nominated Circuit Court of Appeals Judge Ketanji Brown Jackson. One of our nation’s top legal minds, who will continue Justice Breyer’s legacy of excellence.\n"
+                    ]
+                }
+            ],
+            "source": [
+                "print(docs[0].page_content)"
+            ]
+        },
+        {
+            "cell_type": "markdown",
+            "id": "f13473b5",
+            "metadata": {},
+            "source": [
+                "## Similarity Search with score\n",
+                "There are some FAISS specific methods. One of them is `similarity_search_with_score`, which allows you to return not only the documents but also the distance score of the query to them. The returned distance score is L2 distance. Therefore, a lower score is better."
+            ]
+        },
+        {
+            "cell_type": "code",
+            "execution_count": 6,
+            "id": "186ee1d8",
+            "metadata": {},
+            "outputs": [],
+            "source": [
+                "docs_and_scores = db.similarity_search_with_score(query)"
+            ]
+        },
+        {
+            "cell_type": "code",
+            "execution_count": 7,
+            "id": "284e04b5",
+            "metadata": {},
+            "outputs": [
+                {
+                    "data": {
+                        "text/plain": [
+                            "(Document(page_content='Tonight. I call on the Senate to: Pass the Freedom to Vote Act. Pass the John Lewis Voting Rights Act. And while you’re at it, pass the Disclose Act so Americans can know who is funding our elections. \\n\\nTonight, I’d like to honor someone who has dedicated his life to serve this country: Justice Stephen Breyer—an Army veteran, Constitutional scholar, and retiring Justice of the United States Supreme Court. Justice Breyer, thank you for your service. \\n\\nOne of the most serious constitutional responsibilities a President has is nominating someone to serve on the United States Supreme Court. \\n\\nAnd I did that 4 days ago, when I nominated Circuit Court of Appeals Judge Ketanji Brown Jackson. One of our nation’s top legal minds, who will continue Justice Breyer’s legacy of excellence.', metadata={'source': '../../how_to/state_of_the_union.txt'}),\n",
+                            " 0.36913747)"
+                        ]
+                    },
+                    "execution_count": 8,
+                    "metadata": {},
+                    "output_type": "execute_result"
+                }
+            ],
+            "source": [
+                "docs_and_scores[0]"
+            ]
+        },
+        {
+            "cell_type": "markdown",
+            "id": "f34420cf",
+            "metadata": {},
+            "source": [
+                "It is also possible to do a search for documents similar to a given embedding vector using `similarity_search_by_vector` which accepts an embedding vector as a parameter instead of a string."
+            ]
+        },
+        {
+            "cell_type": "code",
+            "execution_count": 9,
+            "id": "b558ebb7",
+            "metadata": {},
+            "outputs": [],
+            "source": [
+                "embedding_vector = embeddings.embed_query(query)\n",
+                "docs_and_scores = db.similarity_search_by_vector(embedding_vector)"
+            ]
+        },
+        {
+            "cell_type": "markdown",
+            "id": "31bda7fd",
+            "metadata": {},
+            "source": [
+                "## Saving and loading\n",
+                "You can also save and load a FAISS index. This is useful so you don't have to recreate it everytime you use it."
+            ]
+        },
+        {
+            "cell_type": "code",
+            "execution_count": null,
+            "id": "1b31fe27-e0b3-42c6-b17c-8270b517ee1f",
+            "metadata": {},
+            "outputs": [],
+            "source": [
+                "db.save_local(\"faiss_index\")\n",
+                "\n",
+                "new_db = FAISS.load_local(\"faiss_index\", embeddings)\n",
+                "\n",
+                "docs = new_db.similarity_search(query)"
+            ]
+        },
+        {
+            "cell_type": "code",
+            "execution_count": 10,
+            "id": "98378c4e",
+            "metadata": {},
+            "outputs": [
+                {
+                    "data": {
+                        "text/plain": [
+                            "Document(page_content='Tonight. I call on the Senate to: Pass the Freedom to Vote Act. Pass the John Lewis Voting Rights Act. And while you’re at it, pass the Disclose Act so Americans can know who is funding our elections. \\n\\nTonight, I’d like to honor someone who has dedicated his life to serve this country: Justice Stephen Breyer—an Army veteran, Constitutional scholar, and retiring Justice of the United States Supreme Court. Justice Breyer, thank you for your service. \\n\\nOne of the most serious constitutional responsibilities a President has is nominating someone to serve on the United States Supreme Court. \\n\\nAnd I did that 4 days ago, when I nominated Circuit Court of Appeals Judge Ketanji Brown Jackson. One of our nation’s top legal minds, who will continue Justice Breyer’s legacy of excellence.', metadata={'source': '../../../state_of_the_union.txt'})"
+                        ]
+                    },
+                    "execution_count": 9,
+                    "metadata": {},
+                    "output_type": "execute_result"
+                }
+            ],
+            "source": [
+                "docs[0]"
+            ]
+        },
+        {
+            "cell_type": "markdown",
+            "id": "30c8f57b",
+            "metadata": {},
+            "source": [
+                "# Serializing and De-Serializing to bytes\n",
+                "\n",
+                "you can pickle the FAISS Index by these functions. If you use embeddings model which is of 90 mb (sentence-transformers/all-MiniLM-L6-v2 or any other model), the resultant pickle size would be more than 90 mb. the size of the model is also included in the overall size. To overcome this, use the below functions. These functions only serializes FAISS index and size would be much lesser. this can be helpful if you wish to store the index in database like sql."
+            ]
+        },
+        {
+            "cell_type": "code",
+            "execution_count": null,
+            "id": "d8faead5",
+            "metadata": {},
+            "outputs": [],
+            "source": [
+                "from langchain_huggingface import HuggingFaceEmbeddings\n",
+                "\n",
+                "pkl = db.serialize_to_bytes()  # serializes the faiss\n",
+                "embeddings = HuggingFaceEmbeddings(model_name=\"all-MiniLM-L6-v2\")\n",
+                "\n",
+                "db = FAISS.deserialize_from_bytes(\n",
+                "    embeddings=embeddings, serialized=pkl\n",
+                ")  # Load the index"
+            ]
+        },
+        {
+            "cell_type": "markdown",
+            "id": "57da60d4",
+            "metadata": {},
+            "source": [
+                "## Merging\n",
+                "You can also merge two FAISS vectorstores"
+            ]
+        },
+        {
+            "cell_type": "code",
+            "execution_count": null,
+            "id": "9b8f5e31-3f40-4e94-8d97-5883125efba7",
+            "metadata": {},
+            "outputs": [],
+            "source": [
+                "db1 = FAISS.from_texts([\"foo\"], embeddings)\n",
+                "db2 = FAISS.from_texts([\"bar\"], embeddings)\n",
+                "\n",
+                "db1.docstore._dict"
+            ]
+        },
+        {
+            "cell_type": "code",
+            "execution_count": 11,
+            "id": "83392605",
+            "metadata": {},
+            "outputs": [
+                {
+                    "data": {
+                        "text/plain": [
+                            "{'807e0c63-13f6-4070-9774-5c6f0fbb9866': Document(page_content='bar', metadata={})}"
+                        ]
+                    },
+                    "execution_count": 10,
+                    "metadata": {},
+                    "output_type": "execute_result"
+                }
+            ],
+            "source": [
+                "db2.docstore._dict"
+            ]
+        },
+        {
+            "cell_type": "code",
+            "execution_count": 12,
+            "id": "a3fcc1c7",
+            "metadata": {},
+            "outputs": [],
+            "source": [
+                "db1.merge_from(db2)"
+            ]
+        },
+        {
+            "cell_type": "code",
+            "execution_count": 13,
+            "id": "41c51f89",
+            "metadata": {},
+            "outputs": [
+                {
+                    "data": {
+                        "text/plain": [
+                            "{'068c473b-d420-487a-806b-fb0ccea7f711': Document(page_content='foo', metadata={}),\n",
+                            " '807e0c63-13f6-4070-9774-5c6f0fbb9866': Document(page_content='bar', metadata={})}"
+                        ]
+                    },
+                    "execution_count": 13,
+                    "metadata": {},
+                    "output_type": "execute_result"
+                }
+            ],
+            "source": [
+                "db1.docstore._dict"
+            ]
+        },
+        {
+            "cell_type": "markdown",
+            "id": "f4294b96",
+            "metadata": {},
+            "source": [
+                "## Similarity Search with filtering\n",
+                "FAISS vectorstore can also support filtering, since the FAISS does not natively support filtering we have to do it manually. This is done by first fetching more results than `k` and then filtering them. This filter is either a callble that takes as input a metadata dict and returns a bool, or a metadata dict where each missing key is ignored and each present k must be in a list of values. You can also set the `fetch_k` parameter when calling any search method to set how many documents you want to fetch before filtering. Here is a small example:"
+            ]
+        },
+        {
+            "cell_type": "code",
+            "execution_count": 14,
+            "id": "d5bf812c",
+            "metadata": {},
+            "outputs": [
+                {
+                    "name": "stdout",
+                    "output_type": "stream",
+                    "text": [
+                        "Content: foo, Metadata: {'page': 1}, Score: 5.159960813797904e-15\n",
+                        "Content: foo, Metadata: {'page': 2}, Score: 5.159960813797904e-15\n",
+                        "Content: foo, Metadata: {'page': 3}, Score: 5.159960813797904e-15\n",
+                        "Content: foo, Metadata: {'page': 4}, Score: 5.159960813797904e-15\n"
+                    ]
+                }
+            ],
+            "source": [
+                "from langchain_core.documents import Document\n",
+                "\n",
+                "list_of_documents = [\n",
+                "    Document(page_content=\"foo\", metadata=dict(page=1)),\n",
+                "    Document(page_content=\"bar\", metadata=dict(page=1)),\n",
+                "    Document(page_content=\"foo\", metadata=dict(page=2)),\n",
+                "    Document(page_content=\"barbar\", metadata=dict(page=2)),\n",
+                "    Document(page_content=\"foo\", metadata=dict(page=3)),\n",
+                "    Document(page_content=\"bar burr\", metadata=dict(page=3)),\n",
+                "    Document(page_content=\"foo\", metadata=dict(page=4)),\n",
+                "    Document(page_content=\"bar bruh\", metadata=dict(page=4)),\n",
+                "]\n",
+                "db = FAISS.from_documents(list_of_documents, embeddings)\n",
+                "results_with_scores = db.similarity_search_with_score(\"foo\")\n",
+                "for doc, score in results_with_scores:\n",
+                "    print(f\"Content: {doc.page_content}, Metadata: {doc.metadata}, Score: {score}\")"
+            ]
+        },
+        {
+            "cell_type": "markdown",
+            "id": "3d33c126",
+            "metadata": {},
+            "source": [
+                "Now we make the same query call but we filter for only `page = 1` "
+            ]
+        },
+        {
+            "cell_type": "code",
+            "execution_count": 15,
+            "id": "83159330",
+            "metadata": {},
+            "outputs": [
+                {
+                    "name": "stdout",
+                    "output_type": "stream",
+                    "text": [
+                        "Content: foo, Metadata: {'page': 1}, Score: 5.159960813797904e-15\n",
+                        "Content: bar, Metadata: {'page': 1}, Score: 0.3131446838378906\n"
+                    ]
+                }
+            ],
+            "source": [
+                "results_with_scores = db.similarity_search_with_score(\"foo\", filter=dict(page=1))\n",
+                "# Or with a callable:\n",
+                "# results_with_scores = db.similarity_search_with_score(\"foo\", filter=lambda d: d[\"page\"] == 1)\n",
+                "for doc, score in results_with_scores:\n",
+                "    print(f\"Content: {doc.page_content}, Metadata: {doc.metadata}, Score: {score}\")"
+            ]
+        },
+        {
+            "cell_type": "markdown",
+            "id": "0be136e0",
+            "metadata": {},
+            "source": [
+                "Same thing can be done with the `max_marginal_relevance_search` as well."
+            ]
+        },
+        {
+            "cell_type": "code",
+            "execution_count": 16,
+            "id": "432c6980",
+            "metadata": {},
+            "outputs": [
+                {
+                    "name": "stdout",
+                    "output_type": "stream",
+                    "text": [
+                        "Content: foo, Metadata: {'page': 1}\n",
+                        "Content: bar, Metadata: {'page': 1}\n"
+                    ]
+                }
+            ],
+            "source": [
+                "results = db.max_marginal_relevance_search(\"foo\", filter=dict(page=1))\n",
+                "for doc in results:\n",
+                "    print(f\"Content: {doc.page_content}, Metadata: {doc.metadata}\")"
+            ]
+        },
+        {
+            "cell_type": "markdown",
+            "id": "1b4ecd86",
+            "metadata": {},
+            "source": [
+                "Here is an example of how to set `fetch_k` parameter when calling `similarity_search`. Usually you would want the `fetch_k` parameter >> `k` parameter. This is because the `fetch_k` parameter is the number of documents that will be fetched before filtering. If you set `fetch_k` to a low number, you might not get enough documents to filter from."
+            ]
+        },
+        {
+            "cell_type": "code",
+            "execution_count": 17,
+            "id": "1fd60fd1",
+            "metadata": {},
+            "outputs": [
+                {
+                    "name": "stdout",
+                    "output_type": "stream",
+                    "text": [
+                        "Content: foo, Metadata: {'page': 1}\n"
+                    ]
+                }
+            ],
+            "source": [
+                "results = db.similarity_search(\"foo\", filter=dict(page=1), k=1, fetch_k=4)\n",
+                "for doc in results:\n",
+                "    print(f\"Content: {doc.page_content}, Metadata: {doc.metadata}\")"
+            ]
+        },
+        {
+            "cell_type": "markdown",
+            "id": "1becca53",
+            "metadata": {},
+            "source": [
+                "## Delete\n",
+                "\n",
+                "You can also delete records from vectorstore. In the example below `db.index_to_docstore_id` represents a dictionary with elements of the FAISS index."
+            ]
+        },
+        {
+            "cell_type": "code",
+            "execution_count": 18,
+            "id": "1408b870",
+            "metadata": {},
+            "outputs": [
+                {
+                    "data": {
+                        "text/plain": [
+                            "count before: 8\n",
+                            "count after: 7"
+                        ]
+                    },
+                    "execution_count": 18,
+                    "metadata": {},
+                    "output_type": "execute_result"
+                }
+            ],
+            "source": [
+                "print(\"count before:\", db.index.ntotal)\n",
+                "db.delete([db.index_to_docstore_id[0]])\n",
+                "print(\"count after:\", db.index.ntotal)"
+            ]
+        }
+    ],
+    "metadata": {
+        "kernelspec": {
+            "display_name": "Python 3 (ipykernel)",
+            "language": "python",
+            "name": "python3"
+        },
+        "language_info": {
+            "codemirror_mode": {
+                "name": "ipython",
+                "version": 3
+            },
+            "file_extension": ".py",
+            "mimetype": "text/x-python",
+            "name": "python",
+            "nbconvert_exporter": "python",
+            "pygments_lexer": "ipython3",
+            "version": "3.11.1"
+        }
+    },
+    "nbformat": 4,
+    "nbformat_minor": 5
 }