{
 "cells": [
  {
   "attachments": {},
   "cell_type": "markdown",
   "id": "683953b3",
   "metadata": {},
   "source": [
    "# Qdrant\n",
    "\n",
    ">[Qdrant](https://qdrant.tech/documentation/) (read: quadrant ) is a vector similarity search engine. It provides a production-ready service with a convenient API to store, search, and manage points - vectors with an additional payload. `Qdrant` is tailored to extended filtering support. It makes it useful for all sorts of neural network or semantic-based matching, faceted search, and other applications.\n",
    "\n",
    "\n",
    "This notebook shows how to use functionality related to the `Qdrant` vector database. \n",
    "\n",
    "There are various modes of how to run `Qdrant`, and depending on the chosen one, there will be some subtle differences. The options include:\n",
    "- Local mode, no server required\n",
    "- On-premise server deployment\n",
    "- Qdrant Cloud\n",
    "\n",
    "See the [installation instructions](https://qdrant.tech/documentation/install/)."
   ]
  },
  {
   "cell_type": "code",
   "execution_count": null,
   "id": "e03e8460-8f32-4d1f-bb93-4f7636a476fa",
   "metadata": {
    "tags": []
   },
   "outputs": [],
   "source": [
<<<<<<< HEAD
    "%pip install --upgrade --quiet  langchain-qdrant langchain-openai langchain"
=======
    "%pip install --upgrade --quiet  langchain-qdrant langchain-openai langchain langchain-community"
>>>>>>> 29aa9d67
   ]
  },
  {
   "attachments": {},
   "cell_type": "markdown",
   "id": "7b2f111b-357a-4f42-9730-ef0603bdc1b5",
   "metadata": {},
   "source": [
    "We want to use `OpenAIEmbeddings` so we have to get the OpenAI API Key."
   ]
  },
  {
   "cell_type": "code",
   "execution_count": 2,
   "id": "082e7e8b-ac52-430c-98d6-8f0924457642",
   "metadata": {
    "tags": []
   },
   "outputs": [
    {
     "name": "stdout",
     "output_type": "stream",
     "text": [
      "OpenAI API Key: ········\n"
     ]
    }
   ],
   "source": [
    "import getpass\n",
    "import os\n",
    "\n",
    "os.environ[\"OPENAI_API_KEY\"] = getpass.getpass(\"OpenAI API Key:\")"
   ]
  },
  {
   "cell_type": "code",
   "execution_count": 3,
   "id": "aac9563e",
   "metadata": {
    "ExecuteTime": {
     "end_time": "2023-04-04T10:51:22.282884Z",
     "start_time": "2023-04-04T10:51:21.408077Z"
    },
    "tags": []
   },
   "outputs": [],
   "source": [
    "from langchain_community.document_loaders import TextLoader\n",
    "from langchain_openai import OpenAIEmbeddings\n",
    "from langchain_qdrant import Qdrant\n",
    "from langchain_text_splitters import CharacterTextSplitter"
   ]
  },
  {
   "cell_type": "code",
   "execution_count": 4,
   "id": "a3c3999a",
   "metadata": {
    "ExecuteTime": {
     "end_time": "2023-04-04T10:51:22.520144Z",
     "start_time": "2023-04-04T10:51:22.285826Z"
    },
    "tags": []
   },
   "outputs": [],
   "source": [
    "loader = TextLoader(\"../../how_to/state_of_the_union.txt\")\n",
    "documents = loader.load()\n",
    "text_splitter = CharacterTextSplitter(chunk_size=1000, chunk_overlap=0)\n",
    "docs = text_splitter.split_documents(documents)\n",
    "\n",
    "embeddings = OpenAIEmbeddings()"
   ]
  },
  {
   "attachments": {},
   "cell_type": "markdown",
   "id": "eeead681",
   "metadata": {},
   "source": [
    "## Connecting to Qdrant from LangChain\n",
    "\n",
    "### Local mode\n",
    "\n",
    "Python client allows you to run the same code in local mode without running the Qdrant server. That's great for testing things out and debugging or if you plan to store just a small amount of vectors. The embeddings might be fully kepy in memory or persisted on disk.\n",
    "\n",
    "#### In-memory\n",
    "\n",
    "For some testing scenarios and quick experiments, you may prefer to keep all the data in memory only, so it gets lost when the client is destroyed - usually at the end of your script/notebook."
   ]
  },
  {
   "cell_type": "code",
   "execution_count": 5,
   "id": "8429667e",
   "metadata": {
    "ExecuteTime": {
     "end_time": "2023-04-04T10:51:22.525091Z",
     "start_time": "2023-04-04T10:51:22.522015Z"
    },
    "tags": []
   },
   "outputs": [],
   "source": [
    "qdrant = Qdrant.from_documents(\n",
    "    docs,\n",
    "    embeddings,\n",
    "    location=\":memory:\",  # Local mode with in-memory storage only\n",
    "    collection_name=\"my_documents\",\n",
    ")"
   ]
  },
  {
   "attachments": {},
   "cell_type": "markdown",
   "id": "59f0b954",
   "metadata": {},
   "source": [
    "#### On-disk storage\n",
    "\n",
    "Local mode, without using the Qdrant server, may also store your vectors on disk so they're persisted between runs."
   ]
  },
  {
   "cell_type": "code",
   "execution_count": 6,
   "id": "24b370e2",
   "metadata": {
    "ExecuteTime": {
     "end_time": "2023-04-04T10:51:24.827567Z",
     "start_time": "2023-04-04T10:51:22.529080Z"
    },
    "tags": []
   },
   "outputs": [],
   "source": [
    "qdrant = Qdrant.from_documents(\n",
    "    docs,\n",
    "    embeddings,\n",
    "    path=\"/tmp/local_qdrant\",\n",
    "    collection_name=\"my_documents\",\n",
    ")"
   ]
  },
  {
   "attachments": {},
   "cell_type": "markdown",
   "id": "749658ce",
   "metadata": {},
   "source": [
    "### On-premise server deployment\n",
    "\n",
    "No matter if you choose to launch Qdrant locally with [a Docker container](https://qdrant.tech/documentation/install/), or select a Kubernetes deployment with [the official Helm chart](https://github.com/qdrant/qdrant-helm), the way you're going to connect to such an instance will be identical. You'll need to provide a URL pointing to the service."
   ]
  },
  {
   "cell_type": "code",
   "execution_count": 5,
   "id": "91e7f5ce",
   "metadata": {
    "ExecuteTime": {
     "end_time": "2023-04-04T10:51:24.832708Z",
     "start_time": "2023-04-04T10:51:24.829905Z"
    }
   },
   "outputs": [],
   "source": [
    "url = \"<---qdrant url here --->\"\n",
    "qdrant = Qdrant.from_documents(\n",
    "    docs,\n",
    "    embeddings,\n",
    "    url=url,\n",
    "    prefer_grpc=True,\n",
    "    collection_name=\"my_documents\",\n",
    ")"
   ]
  },
  {
   "attachments": {},
   "cell_type": "markdown",
   "id": "c9e21ce9",
   "metadata": {},
   "source": [
    "### Qdrant Cloud\n",
    "\n",
    "If you prefer not to keep yourself busy with managing the infrastructure, you can choose to set up a fully-managed Qdrant cluster on [Qdrant Cloud](https://cloud.qdrant.io/). There is a free forever 1GB cluster included for trying out. The main difference with using a managed version of Qdrant is that you'll need to provide an API key to secure your deployment from being accessed publicly. The value can also be set in a `QDRANT_API_KEY` environment variable."
   ]
  },
  {
   "cell_type": "code",
   "execution_count": 6,
   "id": "dcf88bdf",
   "metadata": {
    "ExecuteTime": {
     "end_time": "2023-04-04T10:51:24.837599Z",
     "start_time": "2023-04-04T10:51:24.834690Z"
    }
   },
   "outputs": [],
   "source": [
    "url = \"<---qdrant cloud cluster url here --->\"\n",
    "api_key = \"<---api key here--->\"\n",
    "qdrant = Qdrant.from_documents(\n",
    "    docs,\n",
    "    embeddings,\n",
    "    url=url,\n",
    "    prefer_grpc=True,\n",
    "    api_key=api_key,\n",
    "    collection_name=\"my_documents\",\n",
    ")"
   ]
  },
  {
   "cell_type": "markdown",
   "id": "825c7903",
   "metadata": {},
   "source": [
    "## Using an existing collection"
   ]
  },
  {
   "cell_type": "markdown",
   "id": "3f772575",
   "metadata": {},
   "source": [
    "To get an instance of `langchain_qdrant.Qdrant` without loading any new documents or texts, you can use the `Qdrant.from_existing_collection()` method."
   ]
  },
  {
   "cell_type": "code",
   "execution_count": null,
   "id": "daf7a6e5",
   "metadata": {},
   "outputs": [],
   "source": [
    "qdrant = Qdrant.from_existing_collection(\n",
    "    embeddings=embeddings,\n",
    "    collection_name=\"my_documents\",\n",
    "    url=\"http://localhost:6333\",\n",
    ")"
   ]
  },
  {
   "attachments": {},
   "cell_type": "markdown",
   "id": "93540013",
   "metadata": {},
   "source": [
    "## Recreating the collection\n",
    "\n",
    "The collection is reused if it already exists. Setting `force_recreate` to `True` allows to remove the old collection and start from scratch."
   ]
  },
  {
   "cell_type": "code",
   "execution_count": 8,
   "id": "30a87570",
   "metadata": {
    "ExecuteTime": {
     "end_time": "2023-04-04T10:51:24.854117Z",
     "start_time": "2023-04-04T10:51:24.845385Z"
    }
   },
   "outputs": [],
   "source": [
    "url = \"<---qdrant url here --->\"\n",
    "qdrant = Qdrant.from_documents(\n",
    "    docs,\n",
    "    embeddings,\n",
    "    url=url,\n",
    "    prefer_grpc=True,\n",
    "    collection_name=\"my_documents\",\n",
    "    force_recreate=True,\n",
    ")"
   ]
  },
  {
   "attachments": {},
   "cell_type": "markdown",
   "id": "1f9215c8",
   "metadata": {
    "ExecuteTime": {
     "end_time": "2023-04-04T09:27:29.920258Z",
     "start_time": "2023-04-04T09:27:29.913714Z"
    }
   },
   "source": [
    "## Similarity search\n",
    "\n",
    "The simplest scenario for using Qdrant vector store is to perform a similarity search. Under the hood, our query will be encoded with the `embedding_function` and used to find similar documents in Qdrant collection."
   ]
  },
  {
   "cell_type": "code",
   "execution_count": 7,
   "id": "a8c513ab",
   "metadata": {
    "ExecuteTime": {
     "end_time": "2023-04-04T10:51:25.204469Z",
     "start_time": "2023-04-04T10:51:24.855618Z"
    },
    "tags": []
   },
   "outputs": [],
   "source": [
    "query = \"What did the president say about Ketanji Brown Jackson\"\n",
    "found_docs = qdrant.similarity_search(query)"
   ]
  },
  {
   "cell_type": "code",
   "execution_count": 8,
   "id": "fc516993",
   "metadata": {
    "ExecuteTime": {
     "end_time": "2023-04-04T10:51:25.220984Z",
     "start_time": "2023-04-04T10:51:25.213943Z"
    },
    "tags": []
   },
   "outputs": [
    {
     "name": "stdout",
     "output_type": "stream",
     "text": [
      "Tonight. I call on the Senate to: Pass the Freedom to Vote Act. Pass the John Lewis Voting Rights Act. And while you’re at it, pass the Disclose Act so Americans can know who is funding our elections. \n",
      "\n",
      "Tonight, I’d like to honor someone who has dedicated his life to serve this country: Justice Stephen Breyer—an Army veteran, Constitutional scholar, and retiring Justice of the United States Supreme Court. Justice Breyer, thank you for your service. \n",
      "\n",
      "One of the most serious constitutional responsibilities a President has is nominating someone to serve on the United States Supreme Court. \n",
      "\n",
      "And I did that 4 days ago, when I nominated Circuit Court of Appeals Judge Ketanji Brown Jackson. One of our nation’s top legal minds, who will continue Justice Breyer’s legacy of excellence.\n"
     ]
    }
   ],
   "source": [
    "print(found_docs[0].page_content)"
   ]
  },
  {
   "attachments": {},
   "cell_type": "markdown",
   "id": "1bda9bf5",
   "metadata": {},
   "source": [
    "## Similarity search with score\n",
    "\n",
    "Sometimes we might want to perform the search, but also obtain a relevancy score to know how good is a particular result. \n",
    "The returned distance score is cosine distance. Therefore, a lower score is better."
   ]
  },
  {
   "cell_type": "code",
   "execution_count": 11,
   "id": "8804a21d",
   "metadata": {
    "ExecuteTime": {
     "end_time": "2023-04-04T10:51:25.631585Z",
     "start_time": "2023-04-04T10:51:25.227384Z"
    }
   },
   "outputs": [],
   "source": [
    "query = \"What did the president say about Ketanji Brown Jackson\"\n",
    "found_docs = qdrant.similarity_search_with_score(query)"
   ]
  },
  {
   "cell_type": "code",
   "execution_count": 12,
   "id": "756a6887",
   "metadata": {
    "ExecuteTime": {
     "end_time": "2023-04-04T10:51:25.642282Z",
     "start_time": "2023-04-04T10:51:25.635947Z"
    }
   },
   "outputs": [
    {
     "name": "stdout",
     "output_type": "stream",
     "text": [
      "Tonight. I call on the Senate to: Pass the Freedom to Vote Act. Pass the John Lewis Voting Rights Act. And while you’re at it, pass the Disclose Act so Americans can know who is funding our elections. \n",
      "\n",
      "Tonight, I’d like to honor someone who has dedicated his life to serve this country: Justice Stephen Breyer—an Army veteran, Constitutional scholar, and retiring Justice of the United States Supreme Court. Justice Breyer, thank you for your service. \n",
      "\n",
      "One of the most serious constitutional responsibilities a President has is nominating someone to serve on the United States Supreme Court. \n",
      "\n",
      "And I did that 4 days ago, when I nominated Circuit Court of Appeals Judge Ketanji Brown Jackson. One of our nation’s top legal minds, who will continue Justice Breyer’s legacy of excellence.\n",
      "\n",
      "Score: 0.8153784913324512\n"
     ]
    }
   ],
   "source": [
    "document, score = found_docs[0]\n",
    "print(document.page_content)\n",
    "print(f\"\\nScore: {score}\")"
   ]
  },
  {
   "attachments": {},
   "cell_type": "markdown",
   "id": "525e3582",
   "metadata": {},
   "source": [
    "### Metadata filtering\n",
    "\n",
    "Qdrant has an [extensive filtering system](https://qdrant.tech/documentation/concepts/filtering/) with rich type support. It is also possible to use the filters in Langchain, by passing an additional param to both the `similarity_search_with_score` and `similarity_search` methods."
   ]
  },
  {
   "attachments": {},
   "cell_type": "markdown",
   "id": "1c2c58dc",
   "metadata": {},
   "source": [
    "```python\n",
    "from qdrant_client.http import models as rest\n",
    "\n",
    "query = \"What did the president say about Ketanji Brown Jackson\"\n",
    "found_docs = qdrant.similarity_search_with_score(query, filter=rest.Filter(...))\n",
    "```"
   ]
  },
  {
   "attachments": {},
   "cell_type": "markdown",
   "id": "c58c30bf",
   "metadata": {
    "ExecuteTime": {
     "end_time": "2023-04-04T10:39:53.032744Z",
     "start_time": "2023-04-04T10:39:53.028673Z"
    }
   },
   "source": [
    "## Maximum marginal relevance search (MMR)\n",
    "\n",
    "If you'd like to look up for some similar documents, but you'd also like to receive diverse results, MMR is method you should consider. Maximal marginal relevance optimizes for similarity to query AND diversity among selected documents."
   ]
  },
  {
   "cell_type": "code",
   "execution_count": 13,
   "id": "76810fb6",
   "metadata": {
    "ExecuteTime": {
     "end_time": "2023-04-04T10:51:26.010947Z",
     "start_time": "2023-04-04T10:51:25.647687Z"
    }
   },
   "outputs": [],
   "source": [
    "query = \"What did the president say about Ketanji Brown Jackson\"\n",
    "found_docs = qdrant.max_marginal_relevance_search(query, k=2, fetch_k=10)"
   ]
  },
  {
   "cell_type": "code",
   "execution_count": 14,
   "id": "80c6db11",
   "metadata": {
    "ExecuteTime": {
     "end_time": "2023-04-04T10:51:26.016979Z",
     "start_time": "2023-04-04T10:51:26.013329Z"
    }
   },
   "outputs": [
    {
     "name": "stdout",
     "output_type": "stream",
     "text": [
      "1. Tonight. I call on the Senate to: Pass the Freedom to Vote Act. Pass the John Lewis Voting Rights Act. And while you’re at it, pass the Disclose Act so Americans can know who is funding our elections. \n",
      "\n",
      "Tonight, I’d like to honor someone who has dedicated his life to serve this country: Justice Stephen Breyer—an Army veteran, Constitutional scholar, and retiring Justice of the United States Supreme Court. Justice Breyer, thank you for your service. \n",
      "\n",
      "One of the most serious constitutional responsibilities a President has is nominating someone to serve on the United States Supreme Court. \n",
      "\n",
      "And I did that 4 days ago, when I nominated Circuit Court of Appeals Judge Ketanji Brown Jackson. One of our nation’s top legal minds, who will continue Justice Breyer’s legacy of excellence. \n",
      "\n",
      "2. We can’t change how divided we’ve been. But we can change how we move forward—on COVID-19 and other issues we must face together. \n",
      "\n",
      "I recently visited the New York City Police Department days after the funerals of Officer Wilbert Mora and his partner, Officer Jason Rivera. \n",
      "\n",
      "They were responding to a 9-1-1 call when a man shot and killed them with a stolen gun. \n",
      "\n",
      "Officer Mora was 27 years old. \n",
      "\n",
      "Officer Rivera was 22. \n",
      "\n",
      "Both Dominican Americans who’d grown up on the same streets they later chose to patrol as police officers. \n",
      "\n",
      "I spoke with their families and told them that we are forever in debt for their sacrifice, and we will carry on their mission to restore the trust and safety every community deserves. \n",
      "\n",
      "I’ve worked on these issues a long time. \n",
      "\n",
      "I know what works: Investing in crime prevention and community police officers who’ll walk the beat, who’ll know the neighborhood, and who can restore trust and safety. \n",
      "\n"
     ]
    }
   ],
   "source": [
    "for i, doc in enumerate(found_docs):\n",
    "    print(f\"{i + 1}.\", doc.page_content, \"\\n\")"
   ]
  },
  {
   "attachments": {},
   "cell_type": "markdown",
   "id": "691a82d6",
   "metadata": {},
   "source": [
    "## Qdrant as a Retriever\n",
    "\n",
    "Qdrant, as all the other vector stores, is a LangChain Retriever, by using cosine similarity. "
   ]
  },
  {
   "cell_type": "code",
   "execution_count": null,
   "id": "9427195f",
   "metadata": {
    "ExecuteTime": {
     "end_time": "2023-04-04T10:51:26.031451Z",
     "start_time": "2023-04-04T10:51:26.018763Z"
    }
   },
   "outputs": [],
   "source": [
    "retriever = qdrant.as_retriever()"
   ]
  },
  {
   "attachments": {},
   "cell_type": "markdown",
   "id": "0c851b4f",
   "metadata": {},
   "source": [
    "It might be also specified to use MMR as a search strategy, instead of similarity."
   ]
  },
  {
   "cell_type": "code",
   "execution_count": null,
   "id": "64348f1b",
   "metadata": {
    "ExecuteTime": {
     "end_time": "2023-04-04T10:51:26.043909Z",
     "start_time": "2023-04-04T10:51:26.034284Z"
    }
   },
   "outputs": [],
   "source": [
    "retriever = qdrant.as_retriever(search_type=\"mmr\")"
   ]
  },
  {
   "cell_type": "code",
   "execution_count": 17,
   "id": "f3c70c31",
   "metadata": {
    "ExecuteTime": {
     "end_time": "2023-04-04T10:51:26.495652Z",
     "start_time": "2023-04-04T10:51:26.046407Z"
    }
   },
   "outputs": [
    {
     "data": {
      "text/plain": [
       "Document(page_content='Tonight. I call on the Senate to: Pass the Freedom to Vote Act. Pass the John Lewis Voting Rights Act. And while you’re at it, pass the Disclose Act so Americans can know who is funding our elections. \\n\\nTonight, I’d like to honor someone who has dedicated his life to serve this country: Justice Stephen Breyer—an Army veteran, Constitutional scholar, and retiring Justice of the United States Supreme Court. Justice Breyer, thank you for your service. \\n\\nOne of the most serious constitutional responsibilities a President has is nominating someone to serve on the United States Supreme Court. \\n\\nAnd I did that 4 days ago, when I nominated Circuit Court of Appeals Judge Ketanji Brown Jackson. One of our nation’s top legal minds, who will continue Justice Breyer’s legacy of excellence.', metadata={'source': '../../../state_of_the_union.txt'})"
      ]
     },
     "execution_count": 17,
     "metadata": {},
     "output_type": "execute_result"
    }
   ],
   "source": [
    "query = \"What did the president say about Ketanji Brown Jackson\"\n",
    "retriever.invoke(query)[0]"
   ]
  },
  {
   "attachments": {},
   "cell_type": "markdown",
   "id": "0358ecde",
   "metadata": {},
   "source": [
    "## Customizing Qdrant\n",
    "\n",
    "There are some options to use an existing Qdrant collection within your Langchain application. In such cases you may need to define how to map Qdrant point into the Langchain `Document`.\n",
    "\n",
    "### Named vectors\n",
    "\n",
    "Qdrant supports [multiple vectors per point](https://qdrant.tech/documentation/concepts/collections/#collection-with-multiple-vectors) by named vectors. Langchain requires just a single embedding per document and, by default, uses a single vector. However, if you work with a collection created externally or want to have the named vector used, you can configure it by providing its name.\n"
   ]
  },
  {
   "cell_type": "code",
   "execution_count": null,
   "id": "1f11adf8",
   "metadata": {
    "collapsed": false
   },
   "outputs": [],
   "source": [
    "Qdrant.from_documents(\n",
    "    docs,\n",
    "    embeddings,\n",
    "    location=\":memory:\",\n",
    "    collection_name=\"my_documents_2\",\n",
    "    vector_name=\"custom_vector\",\n",
    ")"
   ]
  },
  {
   "cell_type": "markdown",
   "id": "b34f5230",
   "metadata": {
    "collapsed": false
   },
   "source": [
    "As a Langchain user, you won't see any difference whether you use named vectors or not. Qdrant integration will handle the conversion under the hood."
   ]
  },
  {
   "cell_type": "markdown",
   "id": "b2350093",
   "metadata": {
    "collapsed": false
   },
   "source": [
    "### Metadata\n",
    "\n",
    "Qdrant stores your vector embeddings along with the optional JSON-like payload. Payloads are optional, but since LangChain assumes the embeddings are generated from the documents, we keep the context data, so you can extract the original texts as well.\n",
    "\n",
    "By default, your document is going to be stored in the following payload structure:\n",
    "\n",
    "```json\n",
    "{\n",
    "    \"page_content\": \"Lorem ipsum dolor sit amet\",\n",
    "    \"metadata\": {\n",
    "        \"foo\": \"bar\"\n",
    "    }\n",
    "}\n",
    "```\n",
    "\n",
    "You can, however, decide to use different keys for the page content and metadata. That's useful if you already have a collection that you'd like to reuse."
   ]
  },
  {
   "cell_type": "code",
   "execution_count": null,
   "id": "e4d6baf9",
   "metadata": {
    "ExecuteTime": {
     "end_time": "2023-04-04T11:08:31.739141Z",
     "start_time": "2023-04-04T11:08:30.229748Z"
    }
   },
   "outputs": [],
   "source": [
    "Qdrant.from_documents(\n",
    "    docs,\n",
    "    embeddings,\n",
    "    location=\":memory:\",\n",
    "    collection_name=\"my_documents_2\",\n",
    "    content_payload_key=\"my_page_content_key\",\n",
    "    metadata_payload_key=\"my_meta\",\n",
    ")"
   ]
  },
  {
   "cell_type": "code",
   "execution_count": null,
   "id": "2300e785",
   "metadata": {},
   "outputs": [],
   "source": []
  }
 ],
 "metadata": {
  "kernelspec": {
   "display_name": "Python 3 (ipykernel)",
   "language": "python",
   "name": "python3"
  },
  "language_info": {
   "codemirror_mode": {
    "name": "ipython",
    "version": 3
   },
   "file_extension": ".py",
   "mimetype": "text/x-python",
   "name": "python",
   "nbconvert_exporter": "python",
   "pygments_lexer": "ipython3",
   "version": "3.11.3"
  }
 },
 "nbformat": 4,
 "nbformat_minor": 5
}<|MERGE_RESOLUTION|>--- conflicted
+++ resolved
@@ -1,741 +1,737 @@
 {
- "cells": [
-  {
-   "attachments": {},
-   "cell_type": "markdown",
-   "id": "683953b3",
-   "metadata": {},
-   "source": [
-    "# Qdrant\n",
-    "\n",
-    ">[Qdrant](https://qdrant.tech/documentation/) (read: quadrant ) is a vector similarity search engine. It provides a production-ready service with a convenient API to store, search, and manage points - vectors with an additional payload. `Qdrant` is tailored to extended filtering support. It makes it useful for all sorts of neural network or semantic-based matching, faceted search, and other applications.\n",
-    "\n",
-    "\n",
-    "This notebook shows how to use functionality related to the `Qdrant` vector database. \n",
-    "\n",
-    "There are various modes of how to run `Qdrant`, and depending on the chosen one, there will be some subtle differences. The options include:\n",
-    "- Local mode, no server required\n",
-    "- On-premise server deployment\n",
-    "- Qdrant Cloud\n",
-    "\n",
-    "See the [installation instructions](https://qdrant.tech/documentation/install/)."
-   ]
-  },
-  {
-   "cell_type": "code",
-   "execution_count": null,
-   "id": "e03e8460-8f32-4d1f-bb93-4f7636a476fa",
-   "metadata": {
-    "tags": []
-   },
-   "outputs": [],
-   "source": [
-<<<<<<< HEAD
-    "%pip install --upgrade --quiet  langchain-qdrant langchain-openai langchain"
-=======
-    "%pip install --upgrade --quiet  langchain-qdrant langchain-openai langchain langchain-community"
->>>>>>> 29aa9d67
-   ]
-  },
-  {
-   "attachments": {},
-   "cell_type": "markdown",
-   "id": "7b2f111b-357a-4f42-9730-ef0603bdc1b5",
-   "metadata": {},
-   "source": [
-    "We want to use `OpenAIEmbeddings` so we have to get the OpenAI API Key."
-   ]
-  },
-  {
-   "cell_type": "code",
-   "execution_count": 2,
-   "id": "082e7e8b-ac52-430c-98d6-8f0924457642",
-   "metadata": {
-    "tags": []
-   },
-   "outputs": [
-    {
-     "name": "stdout",
-     "output_type": "stream",
-     "text": [
-      "OpenAI API Key: ········\n"
-     ]
-    }
-   ],
-   "source": [
-    "import getpass\n",
-    "import os\n",
-    "\n",
-    "os.environ[\"OPENAI_API_KEY\"] = getpass.getpass(\"OpenAI API Key:\")"
-   ]
-  },
-  {
-   "cell_type": "code",
-   "execution_count": 3,
-   "id": "aac9563e",
-   "metadata": {
-    "ExecuteTime": {
-     "end_time": "2023-04-04T10:51:22.282884Z",
-     "start_time": "2023-04-04T10:51:21.408077Z"
+    "cells": [
+        {
+            "attachments": {},
+            "cell_type": "markdown",
+            "id": "683953b3",
+            "metadata": {},
+            "source": [
+                "# Qdrant\n",
+                "\n",
+                ">[Qdrant](https://qdrant.tech/documentation/) (read: quadrant ) is a vector similarity search engine. It provides a production-ready service with a convenient API to store, search, and manage points - vectors with an additional payload. `Qdrant` is tailored to extended filtering support. It makes it useful for all sorts of neural network or semantic-based matching, faceted search, and other applications.\n",
+                "\n",
+                "\n",
+                "This notebook shows how to use functionality related to the `Qdrant` vector database. \n",
+                "\n",
+                "There are various modes of how to run `Qdrant`, and depending on the chosen one, there will be some subtle differences. The options include:\n",
+                "- Local mode, no server required\n",
+                "- On-premise server deployment\n",
+                "- Qdrant Cloud\n",
+                "\n",
+                "See the [installation instructions](https://qdrant.tech/documentation/install/)."
+            ]
+        },
+        {
+            "cell_type": "code",
+            "execution_count": null,
+            "id": "e03e8460-8f32-4d1f-bb93-4f7636a476fa",
+            "metadata": {
+                "tags": []
+            },
+            "outputs": [],
+            "source": [
+                "%pip install --upgrade --quiet  langchain-qdrant langchain-openai langchain langchain-community"
+            ]
+        },
+        {
+            "attachments": {},
+            "cell_type": "markdown",
+            "id": "7b2f111b-357a-4f42-9730-ef0603bdc1b5",
+            "metadata": {},
+            "source": [
+                "We want to use `OpenAIEmbeddings` so we have to get the OpenAI API Key."
+            ]
+        },
+        {
+            "cell_type": "code",
+            "execution_count": 2,
+            "id": "082e7e8b-ac52-430c-98d6-8f0924457642",
+            "metadata": {
+                "tags": []
+            },
+            "outputs": [
+                {
+                    "name": "stdout",
+                    "output_type": "stream",
+                    "text": [
+                        "OpenAI API Key: ········\n"
+                    ]
+                }
+            ],
+            "source": [
+                "import getpass\n",
+                "import os\n",
+                "\n",
+                "os.environ[\"OPENAI_API_KEY\"] = getpass.getpass(\"OpenAI API Key:\")"
+            ]
+        },
+        {
+            "cell_type": "code",
+            "execution_count": 3,
+            "id": "aac9563e",
+            "metadata": {
+                "ExecuteTime": {
+                    "end_time": "2023-04-04T10:51:22.282884Z",
+                    "start_time": "2023-04-04T10:51:21.408077Z"
+                },
+                "tags": []
+            },
+            "outputs": [],
+            "source": [
+                "from langchain_community.document_loaders import TextLoader\n",
+                "from langchain_openai import OpenAIEmbeddings\n",
+                "from langchain_qdrant import Qdrant\n",
+                "from langchain_text_splitters import CharacterTextSplitter"
+            ]
+        },
+        {
+            "cell_type": "code",
+            "execution_count": 4,
+            "id": "a3c3999a",
+            "metadata": {
+                "ExecuteTime": {
+                    "end_time": "2023-04-04T10:51:22.520144Z",
+                    "start_time": "2023-04-04T10:51:22.285826Z"
+                },
+                "tags": []
+            },
+            "outputs": [],
+            "source": [
+                "loader = TextLoader(\"../../how_to/state_of_the_union.txt\")\n",
+                "documents = loader.load()\n",
+                "text_splitter = CharacterTextSplitter(chunk_size=1000, chunk_overlap=0)\n",
+                "docs = text_splitter.split_documents(documents)\n",
+                "\n",
+                "embeddings = OpenAIEmbeddings()"
+            ]
+        },
+        {
+            "attachments": {},
+            "cell_type": "markdown",
+            "id": "eeead681",
+            "metadata": {},
+            "source": [
+                "## Connecting to Qdrant from LangChain\n",
+                "\n",
+                "### Local mode\n",
+                "\n",
+                "Python client allows you to run the same code in local mode without running the Qdrant server. That's great for testing things out and debugging or if you plan to store just a small amount of vectors. The embeddings might be fully kepy in memory or persisted on disk.\n",
+                "\n",
+                "#### In-memory\n",
+                "\n",
+                "For some testing scenarios and quick experiments, you may prefer to keep all the data in memory only, so it gets lost when the client is destroyed - usually at the end of your script/notebook."
+            ]
+        },
+        {
+            "cell_type": "code",
+            "execution_count": 5,
+            "id": "8429667e",
+            "metadata": {
+                "ExecuteTime": {
+                    "end_time": "2023-04-04T10:51:22.525091Z",
+                    "start_time": "2023-04-04T10:51:22.522015Z"
+                },
+                "tags": []
+            },
+            "outputs": [],
+            "source": [
+                "qdrant = Qdrant.from_documents(\n",
+                "    docs,\n",
+                "    embeddings,\n",
+                "    location=\":memory:\",  # Local mode with in-memory storage only\n",
+                "    collection_name=\"my_documents\",\n",
+                ")"
+            ]
+        },
+        {
+            "attachments": {},
+            "cell_type": "markdown",
+            "id": "59f0b954",
+            "metadata": {},
+            "source": [
+                "#### On-disk storage\n",
+                "\n",
+                "Local mode, without using the Qdrant server, may also store your vectors on disk so they're persisted between runs."
+            ]
+        },
+        {
+            "cell_type": "code",
+            "execution_count": 6,
+            "id": "24b370e2",
+            "metadata": {
+                "ExecuteTime": {
+                    "end_time": "2023-04-04T10:51:24.827567Z",
+                    "start_time": "2023-04-04T10:51:22.529080Z"
+                },
+                "tags": []
+            },
+            "outputs": [],
+            "source": [
+                "qdrant = Qdrant.from_documents(\n",
+                "    docs,\n",
+                "    embeddings,\n",
+                "    path=\"/tmp/local_qdrant\",\n",
+                "    collection_name=\"my_documents\",\n",
+                ")"
+            ]
+        },
+        {
+            "attachments": {},
+            "cell_type": "markdown",
+            "id": "749658ce",
+            "metadata": {},
+            "source": [
+                "### On-premise server deployment\n",
+                "\n",
+                "No matter if you choose to launch Qdrant locally with [a Docker container](https://qdrant.tech/documentation/install/), or select a Kubernetes deployment with [the official Helm chart](https://github.com/qdrant/qdrant-helm), the way you're going to connect to such an instance will be identical. You'll need to provide a URL pointing to the service."
+            ]
+        },
+        {
+            "cell_type": "code",
+            "execution_count": 5,
+            "id": "91e7f5ce",
+            "metadata": {
+                "ExecuteTime": {
+                    "end_time": "2023-04-04T10:51:24.832708Z",
+                    "start_time": "2023-04-04T10:51:24.829905Z"
+                }
+            },
+            "outputs": [],
+            "source": [
+                "url = \"<---qdrant url here --->\"\n",
+                "qdrant = Qdrant.from_documents(\n",
+                "    docs,\n",
+                "    embeddings,\n",
+                "    url=url,\n",
+                "    prefer_grpc=True,\n",
+                "    collection_name=\"my_documents\",\n",
+                ")"
+            ]
+        },
+        {
+            "attachments": {},
+            "cell_type": "markdown",
+            "id": "c9e21ce9",
+            "metadata": {},
+            "source": [
+                "### Qdrant Cloud\n",
+                "\n",
+                "If you prefer not to keep yourself busy with managing the infrastructure, you can choose to set up a fully-managed Qdrant cluster on [Qdrant Cloud](https://cloud.qdrant.io/). There is a free forever 1GB cluster included for trying out. The main difference with using a managed version of Qdrant is that you'll need to provide an API key to secure your deployment from being accessed publicly. The value can also be set in a `QDRANT_API_KEY` environment variable."
+            ]
+        },
+        {
+            "cell_type": "code",
+            "execution_count": 6,
+            "id": "dcf88bdf",
+            "metadata": {
+                "ExecuteTime": {
+                    "end_time": "2023-04-04T10:51:24.837599Z",
+                    "start_time": "2023-04-04T10:51:24.834690Z"
+                }
+            },
+            "outputs": [],
+            "source": [
+                "url = \"<---qdrant cloud cluster url here --->\"\n",
+                "api_key = \"<---api key here--->\"\n",
+                "qdrant = Qdrant.from_documents(\n",
+                "    docs,\n",
+                "    embeddings,\n",
+                "    url=url,\n",
+                "    prefer_grpc=True,\n",
+                "    api_key=api_key,\n",
+                "    collection_name=\"my_documents\",\n",
+                ")"
+            ]
+        },
+        {
+            "cell_type": "markdown",
+            "id": "825c7903",
+            "metadata": {},
+            "source": [
+                "## Using an existing collection"
+            ]
+        },
+        {
+            "cell_type": "markdown",
+            "id": "3f772575",
+            "metadata": {},
+            "source": [
+                "To get an instance of `langchain_qdrant.Qdrant` without loading any new documents or texts, you can use the `Qdrant.from_existing_collection()` method."
+            ]
+        },
+        {
+            "cell_type": "code",
+            "execution_count": null,
+            "id": "daf7a6e5",
+            "metadata": {},
+            "outputs": [],
+            "source": [
+                "qdrant = Qdrant.from_existing_collection(\n",
+                "    embeddings=embeddings,\n",
+                "    collection_name=\"my_documents\",\n",
+                "    url=\"http://localhost:6333\",\n",
+                ")"
+            ]
+        },
+        {
+            "attachments": {},
+            "cell_type": "markdown",
+            "id": "93540013",
+            "metadata": {},
+            "source": [
+                "## Recreating the collection\n",
+                "\n",
+                "The collection is reused if it already exists. Setting `force_recreate` to `True` allows to remove the old collection and start from scratch."
+            ]
+        },
+        {
+            "cell_type": "code",
+            "execution_count": 8,
+            "id": "30a87570",
+            "metadata": {
+                "ExecuteTime": {
+                    "end_time": "2023-04-04T10:51:24.854117Z",
+                    "start_time": "2023-04-04T10:51:24.845385Z"
+                }
+            },
+            "outputs": [],
+            "source": [
+                "url = \"<---qdrant url here --->\"\n",
+                "qdrant = Qdrant.from_documents(\n",
+                "    docs,\n",
+                "    embeddings,\n",
+                "    url=url,\n",
+                "    prefer_grpc=True,\n",
+                "    collection_name=\"my_documents\",\n",
+                "    force_recreate=True,\n",
+                ")"
+            ]
+        },
+        {
+            "attachments": {},
+            "cell_type": "markdown",
+            "id": "1f9215c8",
+            "metadata": {
+                "ExecuteTime": {
+                    "end_time": "2023-04-04T09:27:29.920258Z",
+                    "start_time": "2023-04-04T09:27:29.913714Z"
+                }
+            },
+            "source": [
+                "## Similarity search\n",
+                "\n",
+                "The simplest scenario for using Qdrant vector store is to perform a similarity search. Under the hood, our query will be encoded with the `embedding_function` and used to find similar documents in Qdrant collection."
+            ]
+        },
+        {
+            "cell_type": "code",
+            "execution_count": 7,
+            "id": "a8c513ab",
+            "metadata": {
+                "ExecuteTime": {
+                    "end_time": "2023-04-04T10:51:25.204469Z",
+                    "start_time": "2023-04-04T10:51:24.855618Z"
+                },
+                "tags": []
+            },
+            "outputs": [],
+            "source": [
+                "query = \"What did the president say about Ketanji Brown Jackson\"\n",
+                "found_docs = qdrant.similarity_search(query)"
+            ]
+        },
+        {
+            "cell_type": "code",
+            "execution_count": 8,
+            "id": "fc516993",
+            "metadata": {
+                "ExecuteTime": {
+                    "end_time": "2023-04-04T10:51:25.220984Z",
+                    "start_time": "2023-04-04T10:51:25.213943Z"
+                },
+                "tags": []
+            },
+            "outputs": [
+                {
+                    "name": "stdout",
+                    "output_type": "stream",
+                    "text": [
+                        "Tonight. I call on the Senate to: Pass the Freedom to Vote Act. Pass the John Lewis Voting Rights Act. And while you’re at it, pass the Disclose Act so Americans can know who is funding our elections. \n",
+                        "\n",
+                        "Tonight, I’d like to honor someone who has dedicated his life to serve this country: Justice Stephen Breyer—an Army veteran, Constitutional scholar, and retiring Justice of the United States Supreme Court. Justice Breyer, thank you for your service. \n",
+                        "\n",
+                        "One of the most serious constitutional responsibilities a President has is nominating someone to serve on the United States Supreme Court. \n",
+                        "\n",
+                        "And I did that 4 days ago, when I nominated Circuit Court of Appeals Judge Ketanji Brown Jackson. One of our nation’s top legal minds, who will continue Justice Breyer’s legacy of excellence.\n"
+                    ]
+                }
+            ],
+            "source": [
+                "print(found_docs[0].page_content)"
+            ]
+        },
+        {
+            "attachments": {},
+            "cell_type": "markdown",
+            "id": "1bda9bf5",
+            "metadata": {},
+            "source": [
+                "## Similarity search with score\n",
+                "\n",
+                "Sometimes we might want to perform the search, but also obtain a relevancy score to know how good is a particular result. \n",
+                "The returned distance score is cosine distance. Therefore, a lower score is better."
+            ]
+        },
+        {
+            "cell_type": "code",
+            "execution_count": 11,
+            "id": "8804a21d",
+            "metadata": {
+                "ExecuteTime": {
+                    "end_time": "2023-04-04T10:51:25.631585Z",
+                    "start_time": "2023-04-04T10:51:25.227384Z"
+                }
+            },
+            "outputs": [],
+            "source": [
+                "query = \"What did the president say about Ketanji Brown Jackson\"\n",
+                "found_docs = qdrant.similarity_search_with_score(query)"
+            ]
+        },
+        {
+            "cell_type": "code",
+            "execution_count": 12,
+            "id": "756a6887",
+            "metadata": {
+                "ExecuteTime": {
+                    "end_time": "2023-04-04T10:51:25.642282Z",
+                    "start_time": "2023-04-04T10:51:25.635947Z"
+                }
+            },
+            "outputs": [
+                {
+                    "name": "stdout",
+                    "output_type": "stream",
+                    "text": [
+                        "Tonight. I call on the Senate to: Pass the Freedom to Vote Act. Pass the John Lewis Voting Rights Act. And while you’re at it, pass the Disclose Act so Americans can know who is funding our elections. \n",
+                        "\n",
+                        "Tonight, I’d like to honor someone who has dedicated his life to serve this country: Justice Stephen Breyer—an Army veteran, Constitutional scholar, and retiring Justice of the United States Supreme Court. Justice Breyer, thank you for your service. \n",
+                        "\n",
+                        "One of the most serious constitutional responsibilities a President has is nominating someone to serve on the United States Supreme Court. \n",
+                        "\n",
+                        "And I did that 4 days ago, when I nominated Circuit Court of Appeals Judge Ketanji Brown Jackson. One of our nation’s top legal minds, who will continue Justice Breyer’s legacy of excellence.\n",
+                        "\n",
+                        "Score: 0.8153784913324512\n"
+                    ]
+                }
+            ],
+            "source": [
+                "document, score = found_docs[0]\n",
+                "print(document.page_content)\n",
+                "print(f\"\\nScore: {score}\")"
+            ]
+        },
+        {
+            "attachments": {},
+            "cell_type": "markdown",
+            "id": "525e3582",
+            "metadata": {},
+            "source": [
+                "### Metadata filtering\n",
+                "\n",
+                "Qdrant has an [extensive filtering system](https://qdrant.tech/documentation/concepts/filtering/) with rich type support. It is also possible to use the filters in Langchain, by passing an additional param to both the `similarity_search_with_score` and `similarity_search` methods."
+            ]
+        },
+        {
+            "attachments": {},
+            "cell_type": "markdown",
+            "id": "1c2c58dc",
+            "metadata": {},
+            "source": [
+                "```python\n",
+                "from qdrant_client.http import models as rest\n",
+                "\n",
+                "query = \"What did the president say about Ketanji Brown Jackson\"\n",
+                "found_docs = qdrant.similarity_search_with_score(query, filter=rest.Filter(...))\n",
+                "```"
+            ]
+        },
+        {
+            "attachments": {},
+            "cell_type": "markdown",
+            "id": "c58c30bf",
+            "metadata": {
+                "ExecuteTime": {
+                    "end_time": "2023-04-04T10:39:53.032744Z",
+                    "start_time": "2023-04-04T10:39:53.028673Z"
+                }
+            },
+            "source": [
+                "## Maximum marginal relevance search (MMR)\n",
+                "\n",
+                "If you'd like to look up for some similar documents, but you'd also like to receive diverse results, MMR is method you should consider. Maximal marginal relevance optimizes for similarity to query AND diversity among selected documents."
+            ]
+        },
+        {
+            "cell_type": "code",
+            "execution_count": 13,
+            "id": "76810fb6",
+            "metadata": {
+                "ExecuteTime": {
+                    "end_time": "2023-04-04T10:51:26.010947Z",
+                    "start_time": "2023-04-04T10:51:25.647687Z"
+                }
+            },
+            "outputs": [],
+            "source": [
+                "query = \"What did the president say about Ketanji Brown Jackson\"\n",
+                "found_docs = qdrant.max_marginal_relevance_search(query, k=2, fetch_k=10)"
+            ]
+        },
+        {
+            "cell_type": "code",
+            "execution_count": 14,
+            "id": "80c6db11",
+            "metadata": {
+                "ExecuteTime": {
+                    "end_time": "2023-04-04T10:51:26.016979Z",
+                    "start_time": "2023-04-04T10:51:26.013329Z"
+                }
+            },
+            "outputs": [
+                {
+                    "name": "stdout",
+                    "output_type": "stream",
+                    "text": [
+                        "1. Tonight. I call on the Senate to: Pass the Freedom to Vote Act. Pass the John Lewis Voting Rights Act. And while you’re at it, pass the Disclose Act so Americans can know who is funding our elections. \n",
+                        "\n",
+                        "Tonight, I’d like to honor someone who has dedicated his life to serve this country: Justice Stephen Breyer—an Army veteran, Constitutional scholar, and retiring Justice of the United States Supreme Court. Justice Breyer, thank you for your service. \n",
+                        "\n",
+                        "One of the most serious constitutional responsibilities a President has is nominating someone to serve on the United States Supreme Court. \n",
+                        "\n",
+                        "And I did that 4 days ago, when I nominated Circuit Court of Appeals Judge Ketanji Brown Jackson. One of our nation’s top legal minds, who will continue Justice Breyer’s legacy of excellence. \n",
+                        "\n",
+                        "2. We can’t change how divided we’ve been. But we can change how we move forward—on COVID-19 and other issues we must face together. \n",
+                        "\n",
+                        "I recently visited the New York City Police Department days after the funerals of Officer Wilbert Mora and his partner, Officer Jason Rivera. \n",
+                        "\n",
+                        "They were responding to a 9-1-1 call when a man shot and killed them with a stolen gun. \n",
+                        "\n",
+                        "Officer Mora was 27 years old. \n",
+                        "\n",
+                        "Officer Rivera was 22. \n",
+                        "\n",
+                        "Both Dominican Americans who’d grown up on the same streets they later chose to patrol as police officers. \n",
+                        "\n",
+                        "I spoke with their families and told them that we are forever in debt for their sacrifice, and we will carry on their mission to restore the trust and safety every community deserves. \n",
+                        "\n",
+                        "I’ve worked on these issues a long time. \n",
+                        "\n",
+                        "I know what works: Investing in crime prevention and community police officers who’ll walk the beat, who’ll know the neighborhood, and who can restore trust and safety. \n",
+                        "\n"
+                    ]
+                }
+            ],
+            "source": [
+                "for i, doc in enumerate(found_docs):\n",
+                "    print(f\"{i + 1}.\", doc.page_content, \"\\n\")"
+            ]
+        },
+        {
+            "attachments": {},
+            "cell_type": "markdown",
+            "id": "691a82d6",
+            "metadata": {},
+            "source": [
+                "## Qdrant as a Retriever\n",
+                "\n",
+                "Qdrant, as all the other vector stores, is a LangChain Retriever, by using cosine similarity. "
+            ]
+        },
+        {
+            "cell_type": "code",
+            "execution_count": null,
+            "id": "9427195f",
+            "metadata": {
+                "ExecuteTime": {
+                    "end_time": "2023-04-04T10:51:26.031451Z",
+                    "start_time": "2023-04-04T10:51:26.018763Z"
+                }
+            },
+            "outputs": [],
+            "source": [
+                "retriever = qdrant.as_retriever()"
+            ]
+        },
+        {
+            "attachments": {},
+            "cell_type": "markdown",
+            "id": "0c851b4f",
+            "metadata": {},
+            "source": [
+                "It might be also specified to use MMR as a search strategy, instead of similarity."
+            ]
+        },
+        {
+            "cell_type": "code",
+            "execution_count": null,
+            "id": "64348f1b",
+            "metadata": {
+                "ExecuteTime": {
+                    "end_time": "2023-04-04T10:51:26.043909Z",
+                    "start_time": "2023-04-04T10:51:26.034284Z"
+                }
+            },
+            "outputs": [],
+            "source": [
+                "retriever = qdrant.as_retriever(search_type=\"mmr\")"
+            ]
+        },
+        {
+            "cell_type": "code",
+            "execution_count": 17,
+            "id": "f3c70c31",
+            "metadata": {
+                "ExecuteTime": {
+                    "end_time": "2023-04-04T10:51:26.495652Z",
+                    "start_time": "2023-04-04T10:51:26.046407Z"
+                }
+            },
+            "outputs": [
+                {
+                    "data": {
+                        "text/plain": [
+                            "Document(page_content='Tonight. I call on the Senate to: Pass the Freedom to Vote Act. Pass the John Lewis Voting Rights Act. And while you’re at it, pass the Disclose Act so Americans can know who is funding our elections. \\n\\nTonight, I’d like to honor someone who has dedicated his life to serve this country: Justice Stephen Breyer—an Army veteran, Constitutional scholar, and retiring Justice of the United States Supreme Court. Justice Breyer, thank you for your service. \\n\\nOne of the most serious constitutional responsibilities a President has is nominating someone to serve on the United States Supreme Court. \\n\\nAnd I did that 4 days ago, when I nominated Circuit Court of Appeals Judge Ketanji Brown Jackson. One of our nation’s top legal minds, who will continue Justice Breyer’s legacy of excellence.', metadata={'source': '../../../state_of_the_union.txt'})"
+                        ]
+                    },
+                    "execution_count": 17,
+                    "metadata": {},
+                    "output_type": "execute_result"
+                }
+            ],
+            "source": [
+                "query = \"What did the president say about Ketanji Brown Jackson\"\n",
+                "retriever.invoke(query)[0]"
+            ]
+        },
+        {
+            "attachments": {},
+            "cell_type": "markdown",
+            "id": "0358ecde",
+            "metadata": {},
+            "source": [
+                "## Customizing Qdrant\n",
+                "\n",
+                "There are some options to use an existing Qdrant collection within your Langchain application. In such cases you may need to define how to map Qdrant point into the Langchain `Document`.\n",
+                "\n",
+                "### Named vectors\n",
+                "\n",
+                "Qdrant supports [multiple vectors per point](https://qdrant.tech/documentation/concepts/collections/#collection-with-multiple-vectors) by named vectors. Langchain requires just a single embedding per document and, by default, uses a single vector. However, if you work with a collection created externally or want to have the named vector used, you can configure it by providing its name.\n"
+            ]
+        },
+        {
+            "cell_type": "code",
+            "execution_count": null,
+            "id": "1f11adf8",
+            "metadata": {
+                "collapsed": false
+            },
+            "outputs": [],
+            "source": [
+                "Qdrant.from_documents(\n",
+                "    docs,\n",
+                "    embeddings,\n",
+                "    location=\":memory:\",\n",
+                "    collection_name=\"my_documents_2\",\n",
+                "    vector_name=\"custom_vector\",\n",
+                ")"
+            ]
+        },
+        {
+            "cell_type": "markdown",
+            "id": "b34f5230",
+            "metadata": {
+                "collapsed": false
+            },
+            "source": [
+                "As a Langchain user, you won't see any difference whether you use named vectors or not. Qdrant integration will handle the conversion under the hood."
+            ]
+        },
+        {
+            "cell_type": "markdown",
+            "id": "b2350093",
+            "metadata": {
+                "collapsed": false
+            },
+            "source": [
+                "### Metadata\n",
+                "\n",
+                "Qdrant stores your vector embeddings along with the optional JSON-like payload. Payloads are optional, but since LangChain assumes the embeddings are generated from the documents, we keep the context data, so you can extract the original texts as well.\n",
+                "\n",
+                "By default, your document is going to be stored in the following payload structure:\n",
+                "\n",
+                "```json\n",
+                "{\n",
+                "    \"page_content\": \"Lorem ipsum dolor sit amet\",\n",
+                "    \"metadata\": {\n",
+                "        \"foo\": \"bar\"\n",
+                "    }\n",
+                "}\n",
+                "```\n",
+                "\n",
+                "You can, however, decide to use different keys for the page content and metadata. That's useful if you already have a collection that you'd like to reuse."
+            ]
+        },
+        {
+            "cell_type": "code",
+            "execution_count": null,
+            "id": "e4d6baf9",
+            "metadata": {
+                "ExecuteTime": {
+                    "end_time": "2023-04-04T11:08:31.739141Z",
+                    "start_time": "2023-04-04T11:08:30.229748Z"
+                }
+            },
+            "outputs": [],
+            "source": [
+                "Qdrant.from_documents(\n",
+                "    docs,\n",
+                "    embeddings,\n",
+                "    location=\":memory:\",\n",
+                "    collection_name=\"my_documents_2\",\n",
+                "    content_payload_key=\"my_page_content_key\",\n",
+                "    metadata_payload_key=\"my_meta\",\n",
+                ")"
+            ]
+        },
+        {
+            "cell_type": "code",
+            "execution_count": null,
+            "id": "2300e785",
+            "metadata": {},
+            "outputs": [],
+            "source": []
+        }
+    ],
+    "metadata": {
+        "kernelspec": {
+            "display_name": "Python 3 (ipykernel)",
+            "language": "python",
+            "name": "python3"
+        },
+        "language_info": {
+            "codemirror_mode": {
+                "name": "ipython",
+                "version": 3
+            },
+            "file_extension": ".py",
+            "mimetype": "text/x-python",
+            "name": "python",
+            "nbconvert_exporter": "python",
+            "pygments_lexer": "ipython3",
+            "version": "3.11.3"
+        }
     },
-    "tags": []
-   },
-   "outputs": [],
-   "source": [
-    "from langchain_community.document_loaders import TextLoader\n",
-    "from langchain_openai import OpenAIEmbeddings\n",
-    "from langchain_qdrant import Qdrant\n",
-    "from langchain_text_splitters import CharacterTextSplitter"
-   ]
-  },
-  {
-   "cell_type": "code",
-   "execution_count": 4,
-   "id": "a3c3999a",
-   "metadata": {
-    "ExecuteTime": {
-     "end_time": "2023-04-04T10:51:22.520144Z",
-     "start_time": "2023-04-04T10:51:22.285826Z"
-    },
-    "tags": []
-   },
-   "outputs": [],
-   "source": [
-    "loader = TextLoader(\"../../how_to/state_of_the_union.txt\")\n",
-    "documents = loader.load()\n",
-    "text_splitter = CharacterTextSplitter(chunk_size=1000, chunk_overlap=0)\n",
-    "docs = text_splitter.split_documents(documents)\n",
-    "\n",
-    "embeddings = OpenAIEmbeddings()"
-   ]
-  },
-  {
-   "attachments": {},
-   "cell_type": "markdown",
-   "id": "eeead681",
-   "metadata": {},
-   "source": [
-    "## Connecting to Qdrant from LangChain\n",
-    "\n",
-    "### Local mode\n",
-    "\n",
-    "Python client allows you to run the same code in local mode without running the Qdrant server. That's great for testing things out and debugging or if you plan to store just a small amount of vectors. The embeddings might be fully kepy in memory or persisted on disk.\n",
-    "\n",
-    "#### In-memory\n",
-    "\n",
-    "For some testing scenarios and quick experiments, you may prefer to keep all the data in memory only, so it gets lost when the client is destroyed - usually at the end of your script/notebook."
-   ]
-  },
-  {
-   "cell_type": "code",
-   "execution_count": 5,
-   "id": "8429667e",
-   "metadata": {
-    "ExecuteTime": {
-     "end_time": "2023-04-04T10:51:22.525091Z",
-     "start_time": "2023-04-04T10:51:22.522015Z"
-    },
-    "tags": []
-   },
-   "outputs": [],
-   "source": [
-    "qdrant = Qdrant.from_documents(\n",
-    "    docs,\n",
-    "    embeddings,\n",
-    "    location=\":memory:\",  # Local mode with in-memory storage only\n",
-    "    collection_name=\"my_documents\",\n",
-    ")"
-   ]
-  },
-  {
-   "attachments": {},
-   "cell_type": "markdown",
-   "id": "59f0b954",
-   "metadata": {},
-   "source": [
-    "#### On-disk storage\n",
-    "\n",
-    "Local mode, without using the Qdrant server, may also store your vectors on disk so they're persisted between runs."
-   ]
-  },
-  {
-   "cell_type": "code",
-   "execution_count": 6,
-   "id": "24b370e2",
-   "metadata": {
-    "ExecuteTime": {
-     "end_time": "2023-04-04T10:51:24.827567Z",
-     "start_time": "2023-04-04T10:51:22.529080Z"
-    },
-    "tags": []
-   },
-   "outputs": [],
-   "source": [
-    "qdrant = Qdrant.from_documents(\n",
-    "    docs,\n",
-    "    embeddings,\n",
-    "    path=\"/tmp/local_qdrant\",\n",
-    "    collection_name=\"my_documents\",\n",
-    ")"
-   ]
-  },
-  {
-   "attachments": {},
-   "cell_type": "markdown",
-   "id": "749658ce",
-   "metadata": {},
-   "source": [
-    "### On-premise server deployment\n",
-    "\n",
-    "No matter if you choose to launch Qdrant locally with [a Docker container](https://qdrant.tech/documentation/install/), or select a Kubernetes deployment with [the official Helm chart](https://github.com/qdrant/qdrant-helm), the way you're going to connect to such an instance will be identical. You'll need to provide a URL pointing to the service."
-   ]
-  },
-  {
-   "cell_type": "code",
-   "execution_count": 5,
-   "id": "91e7f5ce",
-   "metadata": {
-    "ExecuteTime": {
-     "end_time": "2023-04-04T10:51:24.832708Z",
-     "start_time": "2023-04-04T10:51:24.829905Z"
-    }
-   },
-   "outputs": [],
-   "source": [
-    "url = \"<---qdrant url here --->\"\n",
-    "qdrant = Qdrant.from_documents(\n",
-    "    docs,\n",
-    "    embeddings,\n",
-    "    url=url,\n",
-    "    prefer_grpc=True,\n",
-    "    collection_name=\"my_documents\",\n",
-    ")"
-   ]
-  },
-  {
-   "attachments": {},
-   "cell_type": "markdown",
-   "id": "c9e21ce9",
-   "metadata": {},
-   "source": [
-    "### Qdrant Cloud\n",
-    "\n",
-    "If you prefer not to keep yourself busy with managing the infrastructure, you can choose to set up a fully-managed Qdrant cluster on [Qdrant Cloud](https://cloud.qdrant.io/). There is a free forever 1GB cluster included for trying out. The main difference with using a managed version of Qdrant is that you'll need to provide an API key to secure your deployment from being accessed publicly. The value can also be set in a `QDRANT_API_KEY` environment variable."
-   ]
-  },
-  {
-   "cell_type": "code",
-   "execution_count": 6,
-   "id": "dcf88bdf",
-   "metadata": {
-    "ExecuteTime": {
-     "end_time": "2023-04-04T10:51:24.837599Z",
-     "start_time": "2023-04-04T10:51:24.834690Z"
-    }
-   },
-   "outputs": [],
-   "source": [
-    "url = \"<---qdrant cloud cluster url here --->\"\n",
-    "api_key = \"<---api key here--->\"\n",
-    "qdrant = Qdrant.from_documents(\n",
-    "    docs,\n",
-    "    embeddings,\n",
-    "    url=url,\n",
-    "    prefer_grpc=True,\n",
-    "    api_key=api_key,\n",
-    "    collection_name=\"my_documents\",\n",
-    ")"
-   ]
-  },
-  {
-   "cell_type": "markdown",
-   "id": "825c7903",
-   "metadata": {},
-   "source": [
-    "## Using an existing collection"
-   ]
-  },
-  {
-   "cell_type": "markdown",
-   "id": "3f772575",
-   "metadata": {},
-   "source": [
-    "To get an instance of `langchain_qdrant.Qdrant` without loading any new documents or texts, you can use the `Qdrant.from_existing_collection()` method."
-   ]
-  },
-  {
-   "cell_type": "code",
-   "execution_count": null,
-   "id": "daf7a6e5",
-   "metadata": {},
-   "outputs": [],
-   "source": [
-    "qdrant = Qdrant.from_existing_collection(\n",
-    "    embeddings=embeddings,\n",
-    "    collection_name=\"my_documents\",\n",
-    "    url=\"http://localhost:6333\",\n",
-    ")"
-   ]
-  },
-  {
-   "attachments": {},
-   "cell_type": "markdown",
-   "id": "93540013",
-   "metadata": {},
-   "source": [
-    "## Recreating the collection\n",
-    "\n",
-    "The collection is reused if it already exists. Setting `force_recreate` to `True` allows to remove the old collection and start from scratch."
-   ]
-  },
-  {
-   "cell_type": "code",
-   "execution_count": 8,
-   "id": "30a87570",
-   "metadata": {
-    "ExecuteTime": {
-     "end_time": "2023-04-04T10:51:24.854117Z",
-     "start_time": "2023-04-04T10:51:24.845385Z"
-    }
-   },
-   "outputs": [],
-   "source": [
-    "url = \"<---qdrant url here --->\"\n",
-    "qdrant = Qdrant.from_documents(\n",
-    "    docs,\n",
-    "    embeddings,\n",
-    "    url=url,\n",
-    "    prefer_grpc=True,\n",
-    "    collection_name=\"my_documents\",\n",
-    "    force_recreate=True,\n",
-    ")"
-   ]
-  },
-  {
-   "attachments": {},
-   "cell_type": "markdown",
-   "id": "1f9215c8",
-   "metadata": {
-    "ExecuteTime": {
-     "end_time": "2023-04-04T09:27:29.920258Z",
-     "start_time": "2023-04-04T09:27:29.913714Z"
-    }
-   },
-   "source": [
-    "## Similarity search\n",
-    "\n",
-    "The simplest scenario for using Qdrant vector store is to perform a similarity search. Under the hood, our query will be encoded with the `embedding_function` and used to find similar documents in Qdrant collection."
-   ]
-  },
-  {
-   "cell_type": "code",
-   "execution_count": 7,
-   "id": "a8c513ab",
-   "metadata": {
-    "ExecuteTime": {
-     "end_time": "2023-04-04T10:51:25.204469Z",
-     "start_time": "2023-04-04T10:51:24.855618Z"
-    },
-    "tags": []
-   },
-   "outputs": [],
-   "source": [
-    "query = \"What did the president say about Ketanji Brown Jackson\"\n",
-    "found_docs = qdrant.similarity_search(query)"
-   ]
-  },
-  {
-   "cell_type": "code",
-   "execution_count": 8,
-   "id": "fc516993",
-   "metadata": {
-    "ExecuteTime": {
-     "end_time": "2023-04-04T10:51:25.220984Z",
-     "start_time": "2023-04-04T10:51:25.213943Z"
-    },
-    "tags": []
-   },
-   "outputs": [
-    {
-     "name": "stdout",
-     "output_type": "stream",
-     "text": [
-      "Tonight. I call on the Senate to: Pass the Freedom to Vote Act. Pass the John Lewis Voting Rights Act. And while you’re at it, pass the Disclose Act so Americans can know who is funding our elections. \n",
-      "\n",
-      "Tonight, I’d like to honor someone who has dedicated his life to serve this country: Justice Stephen Breyer—an Army veteran, Constitutional scholar, and retiring Justice of the United States Supreme Court. Justice Breyer, thank you for your service. \n",
-      "\n",
-      "One of the most serious constitutional responsibilities a President has is nominating someone to serve on the United States Supreme Court. \n",
-      "\n",
-      "And I did that 4 days ago, when I nominated Circuit Court of Appeals Judge Ketanji Brown Jackson. One of our nation’s top legal minds, who will continue Justice Breyer’s legacy of excellence.\n"
-     ]
-    }
-   ],
-   "source": [
-    "print(found_docs[0].page_content)"
-   ]
-  },
-  {
-   "attachments": {},
-   "cell_type": "markdown",
-   "id": "1bda9bf5",
-   "metadata": {},
-   "source": [
-    "## Similarity search with score\n",
-    "\n",
-    "Sometimes we might want to perform the search, but also obtain a relevancy score to know how good is a particular result. \n",
-    "The returned distance score is cosine distance. Therefore, a lower score is better."
-   ]
-  },
-  {
-   "cell_type": "code",
-   "execution_count": 11,
-   "id": "8804a21d",
-   "metadata": {
-    "ExecuteTime": {
-     "end_time": "2023-04-04T10:51:25.631585Z",
-     "start_time": "2023-04-04T10:51:25.227384Z"
-    }
-   },
-   "outputs": [],
-   "source": [
-    "query = \"What did the president say about Ketanji Brown Jackson\"\n",
-    "found_docs = qdrant.similarity_search_with_score(query)"
-   ]
-  },
-  {
-   "cell_type": "code",
-   "execution_count": 12,
-   "id": "756a6887",
-   "metadata": {
-    "ExecuteTime": {
-     "end_time": "2023-04-04T10:51:25.642282Z",
-     "start_time": "2023-04-04T10:51:25.635947Z"
-    }
-   },
-   "outputs": [
-    {
-     "name": "stdout",
-     "output_type": "stream",
-     "text": [
-      "Tonight. I call on the Senate to: Pass the Freedom to Vote Act. Pass the John Lewis Voting Rights Act. And while you’re at it, pass the Disclose Act so Americans can know who is funding our elections. \n",
-      "\n",
-      "Tonight, I’d like to honor someone who has dedicated his life to serve this country: Justice Stephen Breyer—an Army veteran, Constitutional scholar, and retiring Justice of the United States Supreme Court. Justice Breyer, thank you for your service. \n",
-      "\n",
-      "One of the most serious constitutional responsibilities a President has is nominating someone to serve on the United States Supreme Court. \n",
-      "\n",
-      "And I did that 4 days ago, when I nominated Circuit Court of Appeals Judge Ketanji Brown Jackson. One of our nation’s top legal minds, who will continue Justice Breyer’s legacy of excellence.\n",
-      "\n",
-      "Score: 0.8153784913324512\n"
-     ]
-    }
-   ],
-   "source": [
-    "document, score = found_docs[0]\n",
-    "print(document.page_content)\n",
-    "print(f\"\\nScore: {score}\")"
-   ]
-  },
-  {
-   "attachments": {},
-   "cell_type": "markdown",
-   "id": "525e3582",
-   "metadata": {},
-   "source": [
-    "### Metadata filtering\n",
-    "\n",
-    "Qdrant has an [extensive filtering system](https://qdrant.tech/documentation/concepts/filtering/) with rich type support. It is also possible to use the filters in Langchain, by passing an additional param to both the `similarity_search_with_score` and `similarity_search` methods."
-   ]
-  },
-  {
-   "attachments": {},
-   "cell_type": "markdown",
-   "id": "1c2c58dc",
-   "metadata": {},
-   "source": [
-    "```python\n",
-    "from qdrant_client.http import models as rest\n",
-    "\n",
-    "query = \"What did the president say about Ketanji Brown Jackson\"\n",
-    "found_docs = qdrant.similarity_search_with_score(query, filter=rest.Filter(...))\n",
-    "```"
-   ]
-  },
-  {
-   "attachments": {},
-   "cell_type": "markdown",
-   "id": "c58c30bf",
-   "metadata": {
-    "ExecuteTime": {
-     "end_time": "2023-04-04T10:39:53.032744Z",
-     "start_time": "2023-04-04T10:39:53.028673Z"
-    }
-   },
-   "source": [
-    "## Maximum marginal relevance search (MMR)\n",
-    "\n",
-    "If you'd like to look up for some similar documents, but you'd also like to receive diverse results, MMR is method you should consider. Maximal marginal relevance optimizes for similarity to query AND diversity among selected documents."
-   ]
-  },
-  {
-   "cell_type": "code",
-   "execution_count": 13,
-   "id": "76810fb6",
-   "metadata": {
-    "ExecuteTime": {
-     "end_time": "2023-04-04T10:51:26.010947Z",
-     "start_time": "2023-04-04T10:51:25.647687Z"
-    }
-   },
-   "outputs": [],
-   "source": [
-    "query = \"What did the president say about Ketanji Brown Jackson\"\n",
-    "found_docs = qdrant.max_marginal_relevance_search(query, k=2, fetch_k=10)"
-   ]
-  },
-  {
-   "cell_type": "code",
-   "execution_count": 14,
-   "id": "80c6db11",
-   "metadata": {
-    "ExecuteTime": {
-     "end_time": "2023-04-04T10:51:26.016979Z",
-     "start_time": "2023-04-04T10:51:26.013329Z"
-    }
-   },
-   "outputs": [
-    {
-     "name": "stdout",
-     "output_type": "stream",
-     "text": [
-      "1. Tonight. I call on the Senate to: Pass the Freedom to Vote Act. Pass the John Lewis Voting Rights Act. And while you’re at it, pass the Disclose Act so Americans can know who is funding our elections. \n",
-      "\n",
-      "Tonight, I’d like to honor someone who has dedicated his life to serve this country: Justice Stephen Breyer—an Army veteran, Constitutional scholar, and retiring Justice of the United States Supreme Court. Justice Breyer, thank you for your service. \n",
-      "\n",
-      "One of the most serious constitutional responsibilities a President has is nominating someone to serve on the United States Supreme Court. \n",
-      "\n",
-      "And I did that 4 days ago, when I nominated Circuit Court of Appeals Judge Ketanji Brown Jackson. One of our nation’s top legal minds, who will continue Justice Breyer’s legacy of excellence. \n",
-      "\n",
-      "2. We can’t change how divided we’ve been. But we can change how we move forward—on COVID-19 and other issues we must face together. \n",
-      "\n",
-      "I recently visited the New York City Police Department days after the funerals of Officer Wilbert Mora and his partner, Officer Jason Rivera. \n",
-      "\n",
-      "They were responding to a 9-1-1 call when a man shot and killed them with a stolen gun. \n",
-      "\n",
-      "Officer Mora was 27 years old. \n",
-      "\n",
-      "Officer Rivera was 22. \n",
-      "\n",
-      "Both Dominican Americans who’d grown up on the same streets they later chose to patrol as police officers. \n",
-      "\n",
-      "I spoke with their families and told them that we are forever in debt for their sacrifice, and we will carry on their mission to restore the trust and safety every community deserves. \n",
-      "\n",
-      "I’ve worked on these issues a long time. \n",
-      "\n",
-      "I know what works: Investing in crime prevention and community police officers who’ll walk the beat, who’ll know the neighborhood, and who can restore trust and safety. \n",
-      "\n"
-     ]
-    }
-   ],
-   "source": [
-    "for i, doc in enumerate(found_docs):\n",
-    "    print(f\"{i + 1}.\", doc.page_content, \"\\n\")"
-   ]
-  },
-  {
-   "attachments": {},
-   "cell_type": "markdown",
-   "id": "691a82d6",
-   "metadata": {},
-   "source": [
-    "## Qdrant as a Retriever\n",
-    "\n",
-    "Qdrant, as all the other vector stores, is a LangChain Retriever, by using cosine similarity. "
-   ]
-  },
-  {
-   "cell_type": "code",
-   "execution_count": null,
-   "id": "9427195f",
-   "metadata": {
-    "ExecuteTime": {
-     "end_time": "2023-04-04T10:51:26.031451Z",
-     "start_time": "2023-04-04T10:51:26.018763Z"
-    }
-   },
-   "outputs": [],
-   "source": [
-    "retriever = qdrant.as_retriever()"
-   ]
-  },
-  {
-   "attachments": {},
-   "cell_type": "markdown",
-   "id": "0c851b4f",
-   "metadata": {},
-   "source": [
-    "It might be also specified to use MMR as a search strategy, instead of similarity."
-   ]
-  },
-  {
-   "cell_type": "code",
-   "execution_count": null,
-   "id": "64348f1b",
-   "metadata": {
-    "ExecuteTime": {
-     "end_time": "2023-04-04T10:51:26.043909Z",
-     "start_time": "2023-04-04T10:51:26.034284Z"
-    }
-   },
-   "outputs": [],
-   "source": [
-    "retriever = qdrant.as_retriever(search_type=\"mmr\")"
-   ]
-  },
-  {
-   "cell_type": "code",
-   "execution_count": 17,
-   "id": "f3c70c31",
-   "metadata": {
-    "ExecuteTime": {
-     "end_time": "2023-04-04T10:51:26.495652Z",
-     "start_time": "2023-04-04T10:51:26.046407Z"
-    }
-   },
-   "outputs": [
-    {
-     "data": {
-      "text/plain": [
-       "Document(page_content='Tonight. I call on the Senate to: Pass the Freedom to Vote Act. Pass the John Lewis Voting Rights Act. And while you’re at it, pass the Disclose Act so Americans can know who is funding our elections. \\n\\nTonight, I’d like to honor someone who has dedicated his life to serve this country: Justice Stephen Breyer—an Army veteran, Constitutional scholar, and retiring Justice of the United States Supreme Court. Justice Breyer, thank you for your service. \\n\\nOne of the most serious constitutional responsibilities a President has is nominating someone to serve on the United States Supreme Court. \\n\\nAnd I did that 4 days ago, when I nominated Circuit Court of Appeals Judge Ketanji Brown Jackson. One of our nation’s top legal minds, who will continue Justice Breyer’s legacy of excellence.', metadata={'source': '../../../state_of_the_union.txt'})"
-      ]
-     },
-     "execution_count": 17,
-     "metadata": {},
-     "output_type": "execute_result"
-    }
-   ],
-   "source": [
-    "query = \"What did the president say about Ketanji Brown Jackson\"\n",
-    "retriever.invoke(query)[0]"
-   ]
-  },
-  {
-   "attachments": {},
-   "cell_type": "markdown",
-   "id": "0358ecde",
-   "metadata": {},
-   "source": [
-    "## Customizing Qdrant\n",
-    "\n",
-    "There are some options to use an existing Qdrant collection within your Langchain application. In such cases you may need to define how to map Qdrant point into the Langchain `Document`.\n",
-    "\n",
-    "### Named vectors\n",
-    "\n",
-    "Qdrant supports [multiple vectors per point](https://qdrant.tech/documentation/concepts/collections/#collection-with-multiple-vectors) by named vectors. Langchain requires just a single embedding per document and, by default, uses a single vector. However, if you work with a collection created externally or want to have the named vector used, you can configure it by providing its name.\n"
-   ]
-  },
-  {
-   "cell_type": "code",
-   "execution_count": null,
-   "id": "1f11adf8",
-   "metadata": {
-    "collapsed": false
-   },
-   "outputs": [],
-   "source": [
-    "Qdrant.from_documents(\n",
-    "    docs,\n",
-    "    embeddings,\n",
-    "    location=\":memory:\",\n",
-    "    collection_name=\"my_documents_2\",\n",
-    "    vector_name=\"custom_vector\",\n",
-    ")"
-   ]
-  },
-  {
-   "cell_type": "markdown",
-   "id": "b34f5230",
-   "metadata": {
-    "collapsed": false
-   },
-   "source": [
-    "As a Langchain user, you won't see any difference whether you use named vectors or not. Qdrant integration will handle the conversion under the hood."
-   ]
-  },
-  {
-   "cell_type": "markdown",
-   "id": "b2350093",
-   "metadata": {
-    "collapsed": false
-   },
-   "source": [
-    "### Metadata\n",
-    "\n",
-    "Qdrant stores your vector embeddings along with the optional JSON-like payload. Payloads are optional, but since LangChain assumes the embeddings are generated from the documents, we keep the context data, so you can extract the original texts as well.\n",
-    "\n",
-    "By default, your document is going to be stored in the following payload structure:\n",
-    "\n",
-    "```json\n",
-    "{\n",
-    "    \"page_content\": \"Lorem ipsum dolor sit amet\",\n",
-    "    \"metadata\": {\n",
-    "        \"foo\": \"bar\"\n",
-    "    }\n",
-    "}\n",
-    "```\n",
-    "\n",
-    "You can, however, decide to use different keys for the page content and metadata. That's useful if you already have a collection that you'd like to reuse."
-   ]
-  },
-  {
-   "cell_type": "code",
-   "execution_count": null,
-   "id": "e4d6baf9",
-   "metadata": {
-    "ExecuteTime": {
-     "end_time": "2023-04-04T11:08:31.739141Z",
-     "start_time": "2023-04-04T11:08:30.229748Z"
-    }
-   },
-   "outputs": [],
-   "source": [
-    "Qdrant.from_documents(\n",
-    "    docs,\n",
-    "    embeddings,\n",
-    "    location=\":memory:\",\n",
-    "    collection_name=\"my_documents_2\",\n",
-    "    content_payload_key=\"my_page_content_key\",\n",
-    "    metadata_payload_key=\"my_meta\",\n",
-    ")"
-   ]
-  },
-  {
-   "cell_type": "code",
-   "execution_count": null,
-   "id": "2300e785",
-   "metadata": {},
-   "outputs": [],
-   "source": []
-  }
- ],
- "metadata": {
-  "kernelspec": {
-   "display_name": "Python 3 (ipykernel)",
-   "language": "python",
-   "name": "python3"
-  },
-  "language_info": {
-   "codemirror_mode": {
-    "name": "ipython",
-    "version": 3
-   },
-   "file_extension": ".py",
-   "mimetype": "text/x-python",
-   "name": "python",
-   "nbconvert_exporter": "python",
-   "pygments_lexer": "ipython3",
-   "version": "3.11.3"
-  }
- },
- "nbformat": 4,
- "nbformat_minor": 5
+    "nbformat": 4,
+    "nbformat_minor": 5
 }