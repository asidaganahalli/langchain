--- conflicted
+++ resolved
@@ -1,206 +1,202 @@
 {
- "cells": [
-  {
-   "cell_type": "markdown",
-   "id": "77b854df",
-   "metadata": {},
-   "source": [
-    "# 2Markdown\n",
-    "\n",
-    ">[2markdown](https://2markdown.com/) service transforms website content into structured markdown files.\n"
-   ]
-  },
-  {
-   "cell_type": "code",
-   "execution_count": 2,
-   "id": "497736aa",
-   "metadata": {},
-   "outputs": [],
-   "source": [
-    "# You will need to get your own API key. See https://2markdown.com/login\n",
-    "\n",
-    "api_key = \"\""
-   ]
-  },
-  {
-   "cell_type": "code",
-   "execution_count": 3,
-   "id": "009e0036",
-   "metadata": {},
-   "outputs": [],
-   "source": [
-    "from langchain_community.document_loaders import ToMarkdownLoader"
-   ]
-  },
-  {
-   "cell_type": "code",
-   "execution_count": 8,
-   "id": "910fb6ee",
-   "metadata": {},
-   "outputs": [],
-   "source": [
-    "loader = ToMarkdownLoader(url=\"/docs/get_started/introduction\", api_key=api_key)"
-   ]
-  },
-  {
-   "cell_type": "code",
-   "execution_count": 9,
-   "id": "ac8db139",
-   "metadata": {},
-   "outputs": [],
-   "source": [
-    "docs = loader.load()"
-   ]
-  },
-  {
-   "cell_type": "code",
-   "execution_count": 10,
-   "id": "706304e9",
-   "metadata": {},
-   "outputs": [
-    {
-     "name": "stdout",
-     "output_type": "stream",
-     "text": [
-      "**LangChain** is a framework for developing applications powered by language models. It enables applications that:\n",
-      "\n",
-      "- **Are context-aware**: connect a language model to sources of context (prompt instructions, few shot examples, content to ground its response in, etc.)\n",
-      "- **Reason**: rely on a language model to reason (about how to answer based on provided context, what actions to take, etc.)\n",
-      "\n",
-      "This framework consists of several parts.\n",
-      "\n",
-      "- **LangChain Libraries**: The Python and JavaScript libraries. Contains interfaces and integrations for a myriad of components, a basic run time for combining these components into chains and agents, and off-the-shelf implementations of chains and agents.\n",
-      "- **[LangChain Templates](/docs/templates)**: A collection of easily deployable reference architectures for a wide variety of tasks.\n",
-      "- **[LangServe](/docs/langserve)**: A library for deploying LangChain chains as a REST API.\n",
-      "- **[LangSmith](https://docs.smith.langchain.com)**: A developer platform that lets you debug, test, evaluate, and monitor chains built on any LLM framework and seamlessly integrates with LangChain.\n",
-      "\n",
-      "![Diagram outlining the hierarchical organization of the LangChain framework, displaying the interconnected parts across multiple layers.](https://python.langchain.com/assets/images/langchain_stack-f21828069f74484521f38199910007c1.svg)\n",
-      "\n",
-      "Together, these products simplify the entire application lifecycle:\n",
-      "\n",
-      "- **Develop**: Write your applications in LangChain/LangChain.js. Hit the ground running using Templates for reference.\n",
-      "- **Productionize**: Use LangSmith to inspect, test and monitor your chains, so that you can constantly improve and deploy with confidence.\n",
-      "- **Deploy**: Turn any chain into an API with LangServe.\n",
-      "\n",
-      "## LangChain Libraries [​](\\#langchain-libraries \"Direct link to LangChain Libraries\")\n",
-      "\n",
-      "The main value props of the LangChain packages are:\n",
-      "\n",
-      "1. **Components**: composable tools and integrations for working with language models. Components are modular and easy-to-use, whether you are using the rest of the LangChain framework or not\n",
-      "2. **Off-the-shelf chains**: built-in assemblages of components for accomplishing higher-level tasks\n",
-      "\n",
-      "Off-the-shelf chains make it easy to get started. Components make it easy to customize existing chains and build new ones.\n",
-      "\n",
-      "The LangChain libraries themselves are made up of several different packages.\n",
-      "\n",
-      "- **`langchain-core`**: Base abstractions and LangChain Expression Language.\n",
-      "- **`langchain-community`**: Third party integrations.\n",
-      "- **`langchain`**: Chains, agents, and retrieval strategies that make up an application's cognitive architecture.\n",
-      "\n",
-      "## Get started [​](\\#get-started \"Direct link to Get started\")\n",
-      "\n",
-      "[Here’s](/docs/installation) how to install LangChain, set up your environment, and start building.\n",
-      "\n",
-      "We recommend following our [Quickstart](/docs/tutorials/llm_chain) guide to familiarize yourself with the framework by building your first LangChain application.\n",
-      "\n",
-      "Read up on our [Security](/docs/security) best practices to make sure you're developing safely with LangChain.\n",
-      "\n",
-      "note\n",
-      "\n",
-      "These docs focus on the Python LangChain library. [Head here](https://js.langchain.com) for docs on the JavaScript LangChain library.\n",
-      "\n",
-      "## LangChain Expression Language (LCEL) [​](\\#langchain-expression-language-lcel \"Direct link to LangChain Expression Language (LCEL)\")\n",
-      "\n",
-      "LCEL is a declarative way to compose chains. LCEL was designed from day 1 to support putting prototypes in production, with no code changes, from the simplest “prompt + LLM” chain to the most complex chains.\n",
-      "\n",
-<<<<<<< HEAD
-      "- **[Overview](/docs/concepts#langchain-expression-language)**: LCEL and its benefits\n",
-=======
-      "- **[Overview](/docs/concepts#langchain-expression-language-lcel)**: LCEL and its benefits\n",
->>>>>>> 29aa9d67
-      "- **[Interface](/docs/concepts#interface)**: The standard interface for LCEL objects\n",
-      "- **[How-to](/docs/expression_language/how_to)**: Key features of LCEL\n",
-      "- **[Cookbook](/docs/expression_language/cookbook)**: Example code for accomplishing common tasks\n",
-      "\n",
-      "## Modules [​](\\#modules \"Direct link to Modules\")\n",
-      "\n",
-      "LangChain provides standard, extendable interfaces and integrations for the following modules:\n",
-      "\n",
-      "#### [Model I/O](/docs/modules/model_io/) [​](\\#model-io \"Direct link to model-io\")\n",
-      "\n",
-      "Interface with language models\n",
-      "\n",
-      "#### [Retrieval](/docs/modules/data_connection/) [​](\\#retrieval \"Direct link to retrieval\")\n",
-      "\n",
-      "Interface with application-specific data\n",
-      "\n",
-      "#### [Agents](/docs/tutorials/agents) [​](\\#agents \"Direct link to agents\")\n",
-      "\n",
-      "Let models choose which tools to use given high-level directives\n",
-      "\n",
-      "## Examples, ecosystem, and resources [​](\\#examples-ecosystem-and-resources \"Direct link to Examples, ecosystem, and resources\")\n",
-      "\n",
-      "### [Use cases](/docs/how_to#qa-with-rag) [​](\\#use-cases \"Direct link to use-cases\")\n",
-      "\n",
-      "Walkthroughs and techniques for common end-to-end use cases, like:\n",
-      "\n",
-      "- [Document question answering](/docs/how_to#qa-with-rag)\n",
-      "- [Chatbots](/docs/use_cases/chatbots/)\n",
-      "- [Analyzing structured data](/docs/how_to#qa-over-sql--csv)\n",
-      "- and much more...\n",
-      "\n",
-      "### [Integrations](/docs/integrations/providers/) [​](\\#integrations \"Direct link to integrations\")\n",
-      "\n",
-      "LangChain is part of a rich ecosystem of tools that integrate with our framework and build on top of it. Check out our growing list of [integrations](/docs/integrations/providers/).\n",
-      "\n",
-      "### [Guides](/docs/how_to/debugging) [​](\\#guides \"Direct link to guides\")\n",
-      "\n",
-      "Best practices for developing with LangChain.\n",
-      "\n",
-      "### [API reference](https://api.python.langchain.com) [​](\\#api-reference \"Direct link to api-reference\")\n",
-      "\n",
-      "Head to the reference section for full documentation of all classes and methods in the LangChain and LangChain Experimental Python packages.\n",
-      "\n",
-      "### [Developer's guide](/docs/contributing) [​](\\#developers-guide \"Direct link to developers-guide\")\n",
-      "\n",
-      "Check out the developer's guide for guidelines on contributing and help getting your dev environment set up.\n",
-      "\n",
-      "Head to the [Community navigator](/docs/community) to find places to ask questions, share feedback, meet other developers, and dream about the future of LLM’s.\n"
-     ]
-    }
-   ],
-   "source": [
-    "print(docs[0].page_content)"
-   ]
-  },
-  {
-   "cell_type": "code",
-   "execution_count": null,
-   "id": "7c89b313-adb6-4aa2-9cd8-952a5724a2ce",
-   "metadata": {},
-   "outputs": [],
-   "source": []
-  }
- ],
- "metadata": {
-  "kernelspec": {
-   "display_name": "Python 3 (ipykernel)",
-   "language": "python",
-   "name": "python3"
-  },
-  "language_info": {
-   "codemirror_mode": {
-    "name": "ipython",
-    "version": 3
-   },
-   "file_extension": ".py",
-   "mimetype": "text/x-python",
-   "name": "python",
-   "nbconvert_exporter": "python",
-   "pygments_lexer": "ipython3",
-   "version": "3.11.6"
-  }
- },
- "nbformat": 4,
- "nbformat_minor": 5
+      "cells": [
+            {
+                  "cell_type": "markdown",
+                  "id": "77b854df",
+                  "metadata": {},
+                  "source": [
+                        "# 2Markdown\n",
+                        "\n",
+                        ">[2markdown](https://2markdown.com/) service transforms website content into structured markdown files.\n"
+                  ]
+            },
+            {
+                  "cell_type": "code",
+                  "execution_count": 2,
+                  "id": "497736aa",
+                  "metadata": {},
+                  "outputs": [],
+                  "source": [
+                        "# You will need to get your own API key. See https://2markdown.com/login\n",
+                        "\n",
+                        "api_key = \"\""
+                  ]
+            },
+            {
+                  "cell_type": "code",
+                  "execution_count": 3,
+                  "id": "009e0036",
+                  "metadata": {},
+                  "outputs": [],
+                  "source": [
+                        "from langchain_community.document_loaders import ToMarkdownLoader"
+                  ]
+            },
+            {
+                  "cell_type": "code",
+                  "execution_count": 8,
+                  "id": "910fb6ee",
+                  "metadata": {},
+                  "outputs": [],
+                  "source": [
+                        "loader = ToMarkdownLoader(url=\"/docs/get_started/introduction\", api_key=api_key)"
+                  ]
+            },
+            {
+                  "cell_type": "code",
+                  "execution_count": 9,
+                  "id": "ac8db139",
+                  "metadata": {},
+                  "outputs": [],
+                  "source": [
+                        "docs = loader.load()"
+                  ]
+            },
+            {
+                  "cell_type": "code",
+                  "execution_count": 10,
+                  "id": "706304e9",
+                  "metadata": {},
+                  "outputs": [
+                        {
+                              "name": "stdout",
+                              "output_type": "stream",
+                              "text": [
+                                    "**LangChain** is a framework for developing applications powered by language models. It enables applications that:\n",
+                                    "\n",
+                                    "- **Are context-aware**: connect a language model to sources of context (prompt instructions, few shot examples, content to ground its response in, etc.)\n",
+                                    "- **Reason**: rely on a language model to reason (about how to answer based on provided context, what actions to take, etc.)\n",
+                                    "\n",
+                                    "This framework consists of several parts.\n",
+                                    "\n",
+                                    "- **LangChain Libraries**: The Python and JavaScript libraries. Contains interfaces and integrations for a myriad of components, a basic run time for combining these components into chains and agents, and off-the-shelf implementations of chains and agents.\n",
+                                    "- **[LangChain Templates](/docs/templates)**: A collection of easily deployable reference architectures for a wide variety of tasks.\n",
+                                    "- **[LangServe](/docs/langserve)**: A library for deploying LangChain chains as a REST API.\n",
+                                    "- **[LangSmith](https://docs.smith.langchain.com)**: A developer platform that lets you debug, test, evaluate, and monitor chains built on any LLM framework and seamlessly integrates with LangChain.\n",
+                                    "\n",
+                                    "![Diagram outlining the hierarchical organization of the LangChain framework, displaying the interconnected parts across multiple layers.](https://python.langchain.com/assets/images/langchain_stack-f21828069f74484521f38199910007c1.svg)\n",
+                                    "\n",
+                                    "Together, these products simplify the entire application lifecycle:\n",
+                                    "\n",
+                                    "- **Develop**: Write your applications in LangChain/LangChain.js. Hit the ground running using Templates for reference.\n",
+                                    "- **Productionize**: Use LangSmith to inspect, test and monitor your chains, so that you can constantly improve and deploy with confidence.\n",
+                                    "- **Deploy**: Turn any chain into an API with LangServe.\n",
+                                    "\n",
+                                    "## LangChain Libraries [​](\\#langchain-libraries \"Direct link to LangChain Libraries\")\n",
+                                    "\n",
+                                    "The main value props of the LangChain packages are:\n",
+                                    "\n",
+                                    "1. **Components**: composable tools and integrations for working with language models. Components are modular and easy-to-use, whether you are using the rest of the LangChain framework or not\n",
+                                    "2. **Off-the-shelf chains**: built-in assemblages of components for accomplishing higher-level tasks\n",
+                                    "\n",
+                                    "Off-the-shelf chains make it easy to get started. Components make it easy to customize existing chains and build new ones.\n",
+                                    "\n",
+                                    "The LangChain libraries themselves are made up of several different packages.\n",
+                                    "\n",
+                                    "- **`langchain-core`**: Base abstractions and LangChain Expression Language.\n",
+                                    "- **`langchain-community`**: Third party integrations.\n",
+                                    "- **`langchain`**: Chains, agents, and retrieval strategies that make up an application's cognitive architecture.\n",
+                                    "\n",
+                                    "## Get started [​](\\#get-started \"Direct link to Get started\")\n",
+                                    "\n",
+                                    "[Here’s](/docs/installation) how to install LangChain, set up your environment, and start building.\n",
+                                    "\n",
+                                    "We recommend following our [Quickstart](/docs/tutorials/llm_chain) guide to familiarize yourself with the framework by building your first LangChain application.\n",
+                                    "\n",
+                                    "Read up on our [Security](/docs/security) best practices to make sure you're developing safely with LangChain.\n",
+                                    "\n",
+                                    "note\n",
+                                    "\n",
+                                    "These docs focus on the Python LangChain library. [Head here](https://js.langchain.com) for docs on the JavaScript LangChain library.\n",
+                                    "\n",
+                                    "## LangChain Expression Language (LCEL) [​](\\#langchain-expression-language-lcel \"Direct link to LangChain Expression Language (LCEL)\")\n",
+                                    "\n",
+                                    "LCEL is a declarative way to compose chains. LCEL was designed from day 1 to support putting prototypes in production, with no code changes, from the simplest “prompt + LLM” chain to the most complex chains.\n",
+                                    "\n",
+                                    "- **[Overview](/docs/concepts#langchain-expression-language-lcel)**: LCEL and its benefits\n",
+                                    "- **[Interface](/docs/concepts#interface)**: The standard interface for LCEL objects\n",
+                                    "- **[How-to](/docs/expression_language/how_to)**: Key features of LCEL\n",
+                                    "- **[Cookbook](/docs/expression_language/cookbook)**: Example code for accomplishing common tasks\n",
+                                    "\n",
+                                    "## Modules [​](\\#modules \"Direct link to Modules\")\n",
+                                    "\n",
+                                    "LangChain provides standard, extendable interfaces and integrations for the following modules:\n",
+                                    "\n",
+                                    "#### [Model I/O](/docs/modules/model_io/) [​](\\#model-io \"Direct link to model-io\")\n",
+                                    "\n",
+                                    "Interface with language models\n",
+                                    "\n",
+                                    "#### [Retrieval](/docs/modules/data_connection/) [​](\\#retrieval \"Direct link to retrieval\")\n",
+                                    "\n",
+                                    "Interface with application-specific data\n",
+                                    "\n",
+                                    "#### [Agents](/docs/tutorials/agents) [​](\\#agents \"Direct link to agents\")\n",
+                                    "\n",
+                                    "Let models choose which tools to use given high-level directives\n",
+                                    "\n",
+                                    "## Examples, ecosystem, and resources [​](\\#examples-ecosystem-and-resources \"Direct link to Examples, ecosystem, and resources\")\n",
+                                    "\n",
+                                    "### [Use cases](/docs/how_to#qa-with-rag) [​](\\#use-cases \"Direct link to use-cases\")\n",
+                                    "\n",
+                                    "Walkthroughs and techniques for common end-to-end use cases, like:\n",
+                                    "\n",
+                                    "- [Document question answering](/docs/how_to#qa-with-rag)\n",
+                                    "- [Chatbots](/docs/use_cases/chatbots/)\n",
+                                    "- [Analyzing structured data](/docs/how_to#qa-over-sql--csv)\n",
+                                    "- and much more...\n",
+                                    "\n",
+                                    "### [Integrations](/docs/integrations/providers/) [​](\\#integrations \"Direct link to integrations\")\n",
+                                    "\n",
+                                    "LangChain is part of a rich ecosystem of tools that integrate with our framework and build on top of it. Check out our growing list of [integrations](/docs/integrations/providers/).\n",
+                                    "\n",
+                                    "### [Guides](/docs/how_to/debugging) [​](\\#guides \"Direct link to guides\")\n",
+                                    "\n",
+                                    "Best practices for developing with LangChain.\n",
+                                    "\n",
+                                    "### [API reference](https://api.python.langchain.com) [​](\\#api-reference \"Direct link to api-reference\")\n",
+                                    "\n",
+                                    "Head to the reference section for full documentation of all classes and methods in the LangChain and LangChain Experimental Python packages.\n",
+                                    "\n",
+                                    "### [Developer's guide](/docs/contributing) [​](\\#developers-guide \"Direct link to developers-guide\")\n",
+                                    "\n",
+                                    "Check out the developer's guide for guidelines on contributing and help getting your dev environment set up.\n",
+                                    "\n",
+                                    "Head to the [Community navigator](/docs/community) to find places to ask questions, share feedback, meet other developers, and dream about the future of LLM’s.\n"
+                              ]
+                        }
+                  ],
+                  "source": [
+                        "print(docs[0].page_content)"
+                  ]
+            },
+            {
+                  "cell_type": "code",
+                  "execution_count": null,
+                  "id": "7c89b313-adb6-4aa2-9cd8-952a5724a2ce",
+                  "metadata": {},
+                  "outputs": [],
+                  "source": []
+            }
+      ],
+      "metadata": {
+            "kernelspec": {
+                  "display_name": "Python 3 (ipykernel)",
+                  "language": "python",
+                  "name": "python3"
+            },
+            "language_info": {
+                  "codemirror_mode": {
+                        "name": "ipython",
+                        "version": 3
+                  },
+                  "file_extension": ".py",
+                  "mimetype": "text/x-python",
+                  "name": "python",
+                  "nbconvert_exporter": "python",
+                  "pygments_lexer": "ipython3",
+                  "version": "3.11.6"
+            }
+      },
+      "nbformat": 4,
+      "nbformat_minor": 5
 }