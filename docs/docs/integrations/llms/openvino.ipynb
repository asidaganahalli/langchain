--- conflicted
+++ resolved
@@ -1,5 +1,4 @@
 {
-<<<<<<< HEAD
     "cells": [
         {
             "cell_type": "markdown",
@@ -246,7 +245,7 @@
             "source": [
                 "### Streaming\n",
                 "\n",
-                "To get streaming of LLM output, you can create a Huggingface `TextIteratorStreamer` for `_forward_params`."
+                "You can use `stream` method to get a streaming of LLM output, "
             ]
         },
         {
@@ -256,24 +255,11 @@
             "metadata": {},
             "outputs": [],
             "source": [
-                "from threading import Thread\n",
-                "\n",
-                "from transformers import TextIteratorStreamer\n",
-                "\n",
-                "streamer = TextIteratorStreamer(\n",
-                "    ov_llm.pipeline.tokenizer,\n",
-                "    timeout=30.0,\n",
-                "    skip_prompt=True,\n",
-                "    skip_special_tokens=True,\n",
-                ")\n",
-                "pipeline_kwargs = {\"pipeline_kwargs\": {\"streamer\": streamer, \"max_new_tokens\": 100}}\n",
-                "chain = prompt | ov_llm.bind(**pipeline_kwargs)\n",
-                "\n",
-                "t1 = Thread(target=chain.invoke, args=({\"question\": question},))\n",
-                "t1.start()\n",
-                "\n",
-                "for new_text in streamer:\n",
-                "    print(new_text, end=\"\", flush=True)"
+                "generation_config = {\"skip_prompt\": True, \"pipeline_kwargs\": {\"max_new_tokens\": 100}}\n",
+                "chain = prompt | ov_llm.bind(**generation_config)\n",
+                "\n",
+                "for chunk in chain.stream(question):\n",
+                "    print(chunk, end=\"\", flush=True)"
             ]
         },
         {
@@ -314,307 +300,4 @@
     },
     "nbformat": 4,
     "nbformat_minor": 5
-=======
- "cells": [
-  {
-   "cell_type": "markdown",
-   "id": "959300d4",
-   "metadata": {},
-   "source": [
-    "# OpenVINO\n",
-    "\n",
-    "[OpenVINO™](https://github.com/openvinotoolkit/openvino) is an open-source toolkit for optimizing and deploying AI inference. OpenVINO™ Runtime can enable running the same model optimized across various hardware [devices](https://github.com/openvinotoolkit/openvino?tab=readme-ov-file#supported-hardware-matrix). Accelerate your deep learning performance across use cases like: language + LLMs, computer vision, automatic speech recognition, and more.\n",
-    "\n",
-    "OpenVINO models can be run locally through the `HuggingFacePipeline` [class](https://python.langchain.com/docs/integrations/llms/huggingface_pipeline). To deploy a model with OpenVINO, you can specify the `backend=\"openvino\"` parameter to trigger OpenVINO as backend inference framework."
-   ]
-  },
-  {
-   "cell_type": "markdown",
-   "id": "4c1b8450-5eaf-4d34-8341-2d785448a1ff",
-   "metadata": {
-    "tags": []
-   },
-   "source": [
-    "To use, you should have the ``optimum-intel`` with OpenVINO Accelerator python [package installed](https://github.com/huggingface/optimum-intel?tab=readme-ov-file#installation)."
-   ]
-  },
-  {
-   "cell_type": "code",
-   "execution_count": null,
-   "id": "d772b637-de00-4663-bd77-9bc96d798db2",
-   "metadata": {
-    "tags": []
-   },
-   "outputs": [],
-   "source": [
-    "%pip install --upgrade-strategy eager \"optimum[openvino,nncf]\" langchain-huggingface --quiet"
-   ]
-  },
-  {
-   "cell_type": "markdown",
-   "id": "91ad075f-71d5-4bc8-ab91-cc0ad5ef16bb",
-   "metadata": {},
-   "source": [
-    "### Model Loading\n",
-    "\n",
-    "Models can be loaded by specifying the model parameters using the `from_model_id` method.\n",
-    "\n",
-    "If you have an Intel GPU, you can specify `model_kwargs={\"device\": \"GPU\"}` to run inference on it."
-   ]
-  },
-  {
-   "cell_type": "code",
-   "execution_count": null,
-   "id": "165ae236-962a-4763-8052-c4836d78a5d2",
-   "metadata": {
-    "tags": []
-   },
-   "outputs": [],
-   "source": [
-    "from langchain_huggingface import HuggingFacePipeline\n",
-    "\n",
-    "ov_config = {\"PERFORMANCE_HINT\": \"LATENCY\", \"NUM_STREAMS\": \"1\", \"CACHE_DIR\": \"\"}\n",
-    "\n",
-    "ov_llm = HuggingFacePipeline.from_model_id(\n",
-    "    model_id=\"gpt2\",\n",
-    "    task=\"text-generation\",\n",
-    "    backend=\"openvino\",\n",
-    "    model_kwargs={\"device\": \"CPU\", \"ov_config\": ov_config},\n",
-    "    pipeline_kwargs={\"max_new_tokens\": 10},\n",
-    ")"
-   ]
-  },
-  {
-   "cell_type": "markdown",
-   "id": "00104b27-0c15-4a97-b198-4512337ee211",
-   "metadata": {},
-   "source": [
-    "They can also be loaded by passing in an existing [`optimum-intel`](https://huggingface.co/docs/optimum/main/en/intel/inference) pipeline directly"
-   ]
-  },
-  {
-   "cell_type": "code",
-   "execution_count": null,
-   "id": "7f426a4f",
-   "metadata": {},
-   "outputs": [],
-   "source": [
-    "from optimum.intel.openvino import OVModelForCausalLM\n",
-    "from transformers import AutoTokenizer, pipeline\n",
-    "\n",
-    "model_id = \"gpt2\"\n",
-    "device = \"CPU\"\n",
-    "tokenizer = AutoTokenizer.from_pretrained(model_id)\n",
-    "ov_model = OVModelForCausalLM.from_pretrained(\n",
-    "    model_id, export=True, device=device, ov_config=ov_config\n",
-    ")\n",
-    "ov_pipe = pipeline(\n",
-    "    \"text-generation\", model=ov_model, tokenizer=tokenizer, max_new_tokens=10\n",
-    ")\n",
-    "ov_llm = HuggingFacePipeline(pipeline=ov_pipe)"
-   ]
-  },
-  {
-   "cell_type": "markdown",
-   "id": "60e7ba8d",
-   "metadata": {},
-   "source": [
-    "### Create Chain\n",
-    "\n",
-    "With the model loaded into memory, you can compose it with a prompt to\n",
-    "form a chain."
-   ]
-  },
-  {
-   "cell_type": "code",
-   "execution_count": null,
-   "id": "3acf0069",
-   "metadata": {},
-   "outputs": [],
-   "source": [
-    "from langchain_core.prompts import PromptTemplate\n",
-    "\n",
-    "template = \"\"\"Question: {question}\n",
-    "\n",
-    "Answer: Let's think step by step.\"\"\"\n",
-    "prompt = PromptTemplate.from_template(template)\n",
-    "\n",
-    "chain = prompt | ov_llm\n",
-    "\n",
-    "question = \"What is electroencephalography?\"\n",
-    "\n",
-    "print(chain.invoke({\"question\": question}))"
-   ]
-  },
-  {
-   "cell_type": "markdown",
-   "id": "446a01e0",
-   "metadata": {},
-   "source": [
-    "To get response without prompt, you can bind `skip_prompt=True` with LLM."
-   ]
-  },
-  {
-   "cell_type": "code",
-   "execution_count": null,
-   "id": "e3baeab2",
-   "metadata": {},
-   "outputs": [],
-   "source": [
-    "chain = prompt | ov_llm.bind(skip_prompt=True)\n",
-    "\n",
-    "question = \"What is electroencephalography?\"\n",
-    "\n",
-    "print(chain.invoke({\"question\": question}))"
-   ]
-  },
-  {
-   "cell_type": "markdown",
-   "id": "12524837-e9ab-455a-86be-66b95f4f893a",
-   "metadata": {},
-   "source": [
-    "### Inference with local OpenVINO model\n",
-    "\n",
-    "It is possible to [export your model](https://github.com/huggingface/optimum-intel?tab=readme-ov-file#export) to the OpenVINO IR format with the CLI, and load the model from local folder.\n"
-   ]
-  },
-  {
-   "cell_type": "code",
-   "execution_count": null,
-   "id": "3d1104a2-79c7-43a6-aa1c-8076a5ad7747",
-   "metadata": {},
-   "outputs": [],
-   "source": [
-    "!optimum-cli export openvino --model gpt2 ov_model_dir"
-   ]
-  },
-  {
-   "cell_type": "markdown",
-   "id": "0f7a6d21",
-   "metadata": {},
-   "source": [
-    "It is recommended to apply 8 or 4-bit weight quantization to reduce inference latency and model footprint using `--weight-format`:"
-   ]
-  },
-  {
-   "cell_type": "code",
-   "execution_count": null,
-   "id": "97088ea0",
-   "metadata": {},
-   "outputs": [],
-   "source": [
-    "!optimum-cli export openvino --model gpt2  --weight-format int8 ov_model_dir # for 8-bit quantization\n",
-    "\n",
-    "!optimum-cli export openvino --model gpt2  --weight-format int4 ov_model_dir # for 4-bit quantization"
-   ]
-  },
-  {
-   "cell_type": "code",
-   "execution_count": null,
-   "id": "ac71e60d-5595-454e-8602-03ebb0248205",
-   "metadata": {},
-   "outputs": [],
-   "source": [
-    "ov_llm = HuggingFacePipeline.from_model_id(\n",
-    "    model_id=\"ov_model_dir\",\n",
-    "    task=\"text-generation\",\n",
-    "    backend=\"openvino\",\n",
-    "    model_kwargs={\"device\": \"CPU\", \"ov_config\": ov_config},\n",
-    "    pipeline_kwargs={\"max_new_tokens\": 10},\n",
-    ")\n",
-    "\n",
-    "chain = prompt | ov_llm\n",
-    "\n",
-    "question = \"What is electroencephalography?\"\n",
-    "\n",
-    "print(chain.invoke({\"question\": question}))"
-   ]
-  },
-  {
-   "cell_type": "markdown",
-   "id": "a2c5726c",
-   "metadata": {},
-   "source": [
-    "You can get additional inference speed improvement with Dynamic Quantization of activations and KV-cache quantization. These options can be enabled with `ov_config` as follows:"
-   ]
-  },
-  {
-   "cell_type": "code",
-   "execution_count": null,
-   "id": "a1f9c2c5",
-   "metadata": {},
-   "outputs": [],
-   "source": [
-    "ov_config = {\n",
-    "    \"KV_CACHE_PRECISION\": \"u8\",\n",
-    "    \"DYNAMIC_QUANTIZATION_GROUP_SIZE\": \"32\",\n",
-    "    \"PERFORMANCE_HINT\": \"LATENCY\",\n",
-    "    \"NUM_STREAMS\": \"1\",\n",
-    "    \"CACHE_DIR\": \"\",\n",
-    "}"
-   ]
-  },
-  {
-   "cell_type": "markdown",
-   "id": "7574c6f0",
-   "metadata": {},
-   "source": [
-    "### Streaming\n",
-    "\n",
-    "You can use `stream` method to get a streaming of LLM output, "
-   ]
-  },
-  {
-   "cell_type": "code",
-   "execution_count": null,
-   "id": "548c9489",
-   "metadata": {},
-   "outputs": [],
-   "source": [
-    "generation_config = {\"skip_prompt\": True, \"pipeline_kwargs\": {\"max_new_tokens\": 100}}\n",
-    "chain = prompt | ov_llm.bind(**generation_config)\n",
-    "\n",
-    "for chunk in chain.stream(question):\n",
-    "    print(chunk, end=\"\", flush=True)"
-   ]
-  },
-  {
-   "cell_type": "markdown",
-   "id": "da9a9239",
-   "metadata": {},
-   "source": [
-    "For more information refer to:\n",
-    "\n",
-    "* [OpenVINO LLM guide](https://docs.openvino.ai/2024/learn-openvino/llm_inference_guide.html).\n",
-    "\n",
-    "* [OpenVINO Documentation](https://docs.openvino.ai/2024/home.html).\n",
-    "\n",
-    "* [OpenVINO Get Started Guide](https://www.intel.com/content/www/us/en/content-details/819067/openvino-get-started-guide.html).\n",
-    "  \n",
-    "* [RAG Notebook with LangChain](https://github.com/openvinotoolkit/openvino_notebooks/tree/latest/notebooks/llm-rag-langchain)."
-   ]
-  }
- ],
- "metadata": {
-  "kernelspec": {
-   "display_name": "Python 3 (ipykernel)",
-   "language": "python",
-   "name": "python3"
-  },
-  "language_info": {
-   "codemirror_mode": {
-    "name": "ipython",
-    "version": 3
-   },
-   "file_extension": ".py",
-   "mimetype": "text/x-python",
-   "name": "python",
-   "nbconvert_exporter": "python",
-   "pygments_lexer": "ipython3",
-   "version": "3.10.12"
-  }
- },
- "nbformat": 4,
- "nbformat_minor": 5
->>>>>>> 99eb31ec
 }