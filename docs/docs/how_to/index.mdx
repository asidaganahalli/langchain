--- conflicted
+++ resolved
@@ -171,12 +171,7 @@
 - [How to: create custom tools](/docs/how_to/custom_tools)
 - [How to: use built-in tools and built-in toolkits](/docs/how_to/tools_builtin)
 - [How to: use a chat model to call tools](/docs/how_to/tool_calling/)
-<<<<<<< HEAD
-- [How to: use add ad-hoc tool calling capability to LLMs and chat models](/docs/how_to/tools_prompting)
-=======
 - [How to: add ad-hoc tool calling capability to LLMs and chat models](/docs/how_to/tools_prompting)
-- [How to: convert LangChain tools to OpenAI functions](/docs/how_to/tools_as_openai_functions)
->>>>>>> 875230d5
 - [How to: add a human in the loop to tool usage](/docs/how_to/tools_human)
 - [How to: handle errors when calling tools](/docs/how_to/tools_error)
 - [How to: call tools using multi-modal data](/docs/how_to/tool_calls_multi_modal)
