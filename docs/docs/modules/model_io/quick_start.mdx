---
sidebar_position: 0
---

# Quickstart

The quick start will cover the basics of working with language models. It will introduce the two different types of models - LLMs and ChatModels. It will then cover how to use PromptTemplates to format the inputs to these models, and how to use Output Parsers to work with the outputs.

## Models
For this getting started guide, we will provide a few options: using an API like Anthropic or OpenAI, or using a local open source model via Ollama.

import Tabs from '@theme/Tabs';
import TabItem from '@theme/TabItem';
import CodeBlock from "@theme/CodeBlock";

<Tabs>
  <TabItem value="openai" label="OpenAI" default>

First we'll need to install their partner package:

```shell
pip install gigachain-openai
```

Accessing the API requires an API key, which you can get by creating an account and heading [here](https://platform.openai.com/account/api-keys). Once we have a key we'll want to set it as an environment variable by running:

```shell
export OPENAI_API_KEY="..."
```

We can then initialize the model:

```python
from langchain_openai import ChatOpenAI
from langchain_openai import OpenAI

llm = OpenAI()
chat_model = ChatOpenAI(model="gpt-3.5-turbo-0125")
```

If you'd prefer not to set an environment variable you can pass the key in directly via the `api_key` named parameter when initiating the OpenAI LLM class:

```python
from langchain_openai import ChatOpenAI
llm = ChatOpenAI(api_key="...")
```

  </TabItem>
  <TabItem value="local" label="Local (using Ollama)">

[Ollama](https://ollama.ai/) allows you to run open-source large language models, such as Llama 2, locally.

First, follow [these instructions](https://github.com/jmorganca/ollama) to set up and run a local Ollama instance:

* [Download](https://ollama.ai/download)
* Fetch a model via `ollama pull llama2`

Then, make sure the Ollama server is running. After that, you can do:
```python
from langchain_community.llms import Ollama
from langchain_community.chat_models import ChatOllama

llm = Ollama(model="llama2")
chat_model = ChatOllama()
```

  </TabItem>
  <TabItem value="anthropic" label="Anthropic (chat model only)">

First we'll need to import the LangChain x Anthropic package.

```shell
pip install gigachain-anthropic
```

Accessing the API requires an API key, which you can get by creating an account [here](https://claude.ai/login). Once we have a key we'll want to set it as an environment variable by running:

```shell
export ANTHROPIC_API_KEY="..."
```

We can then initialize the model:

```python
from langchain_anthropic import ChatAnthropic

chat_model = ChatAnthropic(model="claude-3-sonnet-20240229", temperature=0.2, max_tokens=1024)
```

If you'd prefer not to set an environment variable you can pass the key in directly via the `api_key` named parameter when initiating the Anthropic Chat Model class:

```python
chat_model = ChatAnthropic(api_key="...")
```

  </TabItem>
  <TabItem value="cohere" label="Cohere">

First we'll need to install their partner package:

```shell
<<<<<<< HEAD
pip install gigachain-cohere
=======
pip install langchain-cohere
>>>>>>> cd4c5428
```

Accessing the API requires an API key, which you can get by creating an account and heading [here](https://dashboard.cohere.com/api-keys). Once we have a key we'll want to set it as an environment variable by running:

```shell
export COHERE_API_KEY="..."
```

We can then initialize the model:

```python
from langchain_cohere import ChatCohere

chat_model = ChatCohere()
```

If you'd prefer not to set an environment variable you can pass the key in directly via the `cohere_api_key` named parameter when initiating the Cohere LLM class:

```python
from langchain_cohere import ChatCohere

chat_model = ChatCohere(cohere_api_key="...")
```

  </TabItem>
</Tabs>

Both `llm` and `chat_model` are objects that represent configuration for a particular model. 
You can initialize them with parameters like `temperature` and others, and pass them around.
The main difference between them is their input and output schemas.
The LLM objects take string as input and output string.
The ChatModel objects take a list of messages as input and output a message.

We can see the difference between an LLM and a ChatModel when we invoke it.

```python
from langchain_core.messages import HumanMessage

text = "What would be a good company name for a company that makes colorful socks?"
messages = [HumanMessage(content=text)]

llm.invoke(text)
# >> Feetful of Fun

chat_model.invoke(messages)
# >> AIMessage(content="Socks O'Color")
```

The LLM returns a string, while the ChatModel returns a message.

## Prompt Templates

Most LLM applications do not pass user input directly into an LLM. Usually they will add the user input to a larger piece of text, called a prompt template, that provides additional context on the specific task at hand.

In the previous example, the text we passed to the model contained instructions to generate a company name. For our application, it would be great if the user only had to provide the description of a company/product without worrying about giving the model instructions.

PromptTemplates help with exactly this!
They bundle up all the logic for going from user input into a fully formatted prompt.
This can start off very simple - for example, a prompt to produce the above string would just be:

```python
from langchain_core.prompts import PromptTemplate

prompt = PromptTemplate.from_template("What is a good name for a company that makes {product}?")
prompt.format(product="colorful socks")
```

```python
What is a good name for a company that makes colorful socks?
```

However, the advantages of using these over raw string formatting are several.
You can "partial" out variables - e.g. you can format only some of the variables at a time.
You can compose them together, easily combining different templates into a single prompt.
For explanations of these functionalities, see the [section on prompts](/docs/modules/model_io/prompts) for more detail.

`PromptTemplate`s can also be used to produce a list of messages.
In this case, the prompt not only contains information about the content, but also each message (its role, its position in the list, etc.).
Here, what happens most often is a `ChatPromptTemplate` is a list of `ChatMessageTemplates`.
Each `ChatMessageTemplate` contains instructions for how to format that `ChatMessage` - its role, and then also its content.
Let's take a look at this below:

```python
from langchain_core.prompts.chat import ChatPromptTemplate

template = "You are a helpful assistant that translates {input_language} to {output_language}."
human_template = "{text}"

chat_prompt = ChatPromptTemplate.from_messages([
    ("system", template),
    ("human", human_template),
])

chat_prompt.format_messages(input_language="English", output_language="French", text="I love programming.")
```

```pycon
[
    SystemMessage(content="You are a helpful assistant that translates English to French.", additional_kwargs={}),
    HumanMessage(content="I love programming.")
]
```


ChatPromptTemplates can also be constructed in other ways - see the [section on prompts](/docs/modules/model_io/prompts) for more detail.

## Output parsers

`OutputParser`s convert the raw output of a language model into a format that can be used downstream.
There are a few main types of `OutputParser`s, including:

- Convert text from `LLM` into structured information (e.g. JSON)
- Convert a `ChatMessage` into just a string
- Convert the extra information returned from a call besides the message (like OpenAI function invocation) into a string.

For full information on this, see the [section on output parsers](/docs/modules/model_io/output_parsers).

In this getting started guide, we use a simple one that parses a list of comma separated values.

```python
from langchain.output_parsers import CommaSeparatedListOutputParser

output_parser = CommaSeparatedListOutputParser()
output_parser.parse("hi, bye")
# >> ['hi', 'bye']
```

## Composing with LCEL

We can now combine all these into one chain.
This chain will take input variables, pass those to a prompt template to create a prompt, pass the prompt to a language model, and then pass the output through an (optional) output parser.
This is a convenient way to bundle up a modular piece of logic.
Let's see it in action!

```python
template = "Generate a list of 5 {text}.\n\n{format_instructions}"

chat_prompt = ChatPromptTemplate.from_template(template)
chat_prompt = chat_prompt.partial(format_instructions=output_parser.get_format_instructions())
chain = chat_prompt | chat_model | output_parser
chain.invoke({"text": "colors"})
# >> ['red', 'blue', 'green', 'yellow', 'orange']
```

Note that we are using the `|` syntax to join these components together.
This `|` syntax is powered by the LangChain Expression Language (LCEL) and relies on the universal `Runnable` interface that all of these objects implement.
To learn more about LCEL, read the documentation [here](/docs/expression_language/).

## Conclusion

That's it for getting started with prompts, models, and output parsers! This just covered the surface of what there is to learn. For more information, check out:

- The [prompt section](/docs/modules/model_io/prompts/) for information on how to work with prompt templates
- The [LLM section](/docs/modules/model_io/llms/) for more information on the LLM interface
- The [ChatModel section](/docs/modules/model_io/chat/) for more information on the ChatModel interface
- The [output parser section](/docs/modules/model_io/output_parsers/) for information about the different types of output parsers.<|MERGE_RESOLUTION|>--- conflicted
+++ resolved
@@ -99,11 +99,7 @@
 First we'll need to install their partner package:
 
 ```shell
-<<<<<<< HEAD
 pip install gigachain-cohere
-=======
-pip install langchain-cohere
->>>>>>> cd4c5428
 ```
 
 Accessing the API requires an API key, which you can get by creating an account and heading [here](https://dashboard.cohere.com/api-keys). Once we have a key we'll want to set it as an environment variable by running:
