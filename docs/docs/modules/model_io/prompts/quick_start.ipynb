{
 "cells": [
  {
   "cell_type": "raw",
   "id": "77dd0c90-94d7-4acd-a360-e977b39d0a8f",
   "metadata": {},
   "source": [
    "---\n",
    "sidebar_position: 0\n",
    "title: Quick reference\n",
    "---"
   ]
  },
  {
   "cell_type": "markdown",
   "id": "2d98412d-fc53-42c1-aed8-f1f8eb9ada58",
   "metadata": {},
   "source": [
    "# Quick reference\n",
    "\n",
    "Prompt templates are predefined recipes for generating prompts for language models.\n",
    "\n",
    "A template may include instructions, few-shot examples, and specific context and\n",
    "questions appropriate for a given task.\n",
    "\n",
    "LangChain provides tooling to create and work with prompt templates.\n",
    "\n",
    "LangChain strives to create model agnostic templates to make it easy to reuse\n",
    "existing templates across different language models.\n",
    "\n",
    "Typically, language models expect the prompt to either be a string or else a list of chat messages.\n",
    "\n",
    "## `PromptTemplate`\n",
    "\n",
    "Use `PromptTemplate` to create a template for a string prompt.\n",
    "\n",
    "By default, `PromptTemplate` uses [Python's str.format](https://docs.python.org/3/library/stdtypes.html#str.format)\n",
    "syntax for templating."
   ]
  },
  {
   "cell_type": "code",
   "execution_count": 1,
   "id": "a5bc258b-87d2-486b-9785-edf5b23fd179",
   "metadata": {},
   "outputs": [
    {
     "data": {
      "text/plain": [
       "'Tell me a funny joke about chickens.'"
      ]
     },
     "execution_count": 1,
     "metadata": {},
     "output_type": "execute_result"
    }
   ],
   "source": [
    "from langchain_core.prompts import PromptTemplate\n",
    "\n",
    "prompt_template = PromptTemplate.from_template(\n",
    "    \"Tell me a {adjective} joke about {content}.\"\n",
    ")\n",
    "prompt_template.format(adjective=\"funny\", content=\"chickens\")"
   ]
  },
  {
   "cell_type": "markdown",
   "id": "d54c803c-0f80-412d-9156-b8390e0265c0",
   "metadata": {},
   "source": [
    "The template supports any number of variables, including no variables:"
   ]
  },
  {
   "cell_type": "code",
   "execution_count": 2,
   "id": "63bd7ac3-5cf6-4eb2-8205-d1a01029b56a",
   "metadata": {},
   "outputs": [
    {
     "data": {
      "text/plain": [
       "'Tell me a joke'"
      ]
     },
     "execution_count": 2,
     "metadata": {},
     "output_type": "execute_result"
    }
   ],
   "source": [
    "from langchain_core.prompts import PromptTemplate\n",
    "\n",
    "prompt_template = PromptTemplate.from_template(\"Tell me a joke\")\n",
    "prompt_template.format()"
   ]
  },
  {
   "cell_type": "markdown",
   "id": "2715fd80-e294-49ca-9fc2-5a012949ed8a",
   "metadata": {},
   "source": [
    "You can create custom prompt templates that format the prompt in any way you want.\n",
    "For more information, see [Prompt Template Composition](/docs/modules/model_io/prompts/composition/).\n",
    "\n",
    "## `ChatPromptTemplate`\n",
    "\n",
    "The prompt to [chat models](/docs/modules/model_io/chat)/ is a list of [chat messages](/docs/modules/model_io/chat/message_types/).\n",
    "\n",
    "Each chat message is associated with content, and an additional parameter called `role`.\n",
    "For example, in the OpenAI [Chat Completions API](https://platform.openai.com/docs/guides/chat/introduction), a chat message can be associated with an AI assistant, a human or a system role.\n",
    "\n",
    "Create a chat prompt template like this:"
   ]
  },
  {
   "cell_type": "code",
   "execution_count": 3,
   "id": "d088d53c-0e20-4fb9-9d54-b0e989b998b0",
   "metadata": {},
   "outputs": [],
   "source": [
    "from langchain_core.prompts import ChatPromptTemplate\n",
    "\n",
    "chat_template = ChatPromptTemplate.from_messages(\n",
    "    [\n",
    "        (\"system\", \"You are a helpful AI bot. Your name is {name}.\"),\n",
    "        (\"human\", \"Hello, how are you doing?\"),\n",
    "        (\"ai\", \"I'm doing well, thanks!\"),\n",
    "        (\"human\", \"{user_input}\"),\n",
    "    ]\n",
    ")\n",
    "\n",
    "messages = chat_template.format_messages(name=\"Bob\", user_input=\"What is your name?\")"
   ]
  },
  {
   "cell_type": "markdown",
   "id": "0eee13f0",
   "metadata": {},
   "source": [
    "Piping these formatted messages into LangChain's `ChatOpenAI` chat model class is roughly equivalent to the following with using the OpenAI client directly:"
   ]
  },
  {
   "cell_type": "code",
   "execution_count": null,
   "id": "f6bb2a72",
   "metadata": {},
   "outputs": [],
   "source": [
    "%pip install openai"
   ]
  },
  {
   "cell_type": "code",
   "execution_count": 5,
   "id": "49aebba3",
   "metadata": {},
   "outputs": [],
   "source": [
    "from openai import OpenAI\n",
    "\n",
    "client = OpenAI()\n",
    "\n",
    "response = client.chat.completions.create(\n",
    "    model=\"gpt-3.5-turbo\",\n",
    "    messages=[\n",
    "        {\"role\": \"system\", \"content\": \"You are a helpful AI bot. Your name is Bob.\"},\n",
    "        {\"role\": \"user\", \"content\": \"Hello, how are you doing?\"},\n",
    "        {\"role\": \"assistant\", \"content\": \"I'm doing well, thanks!\"},\n",
    "        {\"role\": \"user\", \"content\": \"What is your name?\"},\n",
    "    ],\n",
    ")"
   ]
  },
  {
   "cell_type": "markdown",
   "id": "d1e7e3ef-ba7d-4ca5-a95c-a0488c9679e5",
   "metadata": {},
   "source": [
    "The `ChatPromptTemplate.from_messages` static method accepts a variety of message representations and is a convenient way to format input to chat models with exactly the messages you want.\n",
    "\n",
    "For example, in addition to using the 2-tuple representation of (type, content) used\n",
    "above, you could pass in an instance of `MessagePromptTemplate` or `BaseMessage`."
   ]
  },
  {
   "cell_type": "code",
   "execution_count": 6,
   "id": "f6632eda-582f-4f29-882f-108587f0397c",
   "metadata": {},
   "outputs": [
    {
     "name": "stdout",
     "output_type": "stream",
     "text": [
      "[SystemMessage(content=\"You are a helpful assistant that re-writes the user's text to sound more upbeat.\"), HumanMessage(content=\"I don't like eating tasty things\")]\n"
     ]
    }
   ],
   "source": [
    "from langchain_core.messages import SystemMessage\n",
<<<<<<< HEAD
=======
    "from langchain_core.prompts import HumanMessagePromptTemplate\n",
>>>>>>> cd4c5428
    "\n",
    "chat_template = ChatPromptTemplate.from_messages(\n",
    "    [\n",
    "        SystemMessage(\n",
    "            content=(\n",
    "                \"You are a helpful assistant that re-writes the user's text to \"\n",
    "                \"sound more upbeat.\"\n",
    "            )\n",
    "        ),\n",
    "        HumanMessagePromptTemplate.from_template(\"{text}\"),\n",
    "    ]\n",
    ")\n",
    "messages = chat_template.format_messages(text=\"I don't like eating tasty things\")\n",
    "print(messages)"
   ]
  },
  {
   "cell_type": "markdown",
   "id": "8c4b46da-d51b-4801-955f-ba4bf139162f",
   "metadata": {},
   "source": [
    "This provides you with a lot of flexibility in how you construct your chat prompts."
   ]
  },
  {
   "cell_type": "markdown",
   "id": "9305b5ae",
   "metadata": {},
   "source": [
    "## Message Prompts"
   ]
  },
  {
   "cell_type": "markdown",
   "id": "8513963e",
   "metadata": {},
   "source": [
    "LangChain provides different types of `MessagePromptTemplate`. The most commonly used are `AIMessagePromptTemplate`, `SystemMessagePromptTemplate` and `HumanMessagePromptTemplate`, which create an AI message, system message and human message respectively. You can read more about the [different types of messages here](/docs/modules/model_io/chat/message_types).\n",
    "\n",
    "In cases where the chat model supports taking chat message with arbitrary role, you can use `ChatMessagePromptTemplate`, which allows user to specify the role name."
   ]
  },
  {
   "cell_type": "code",
   "execution_count": 7,
   "id": "71aab8e7-3236-43b6-b516-a76a6cfdc39f",
   "metadata": {},
   "outputs": [
    {
     "data": {
      "text/plain": [
       "ChatMessage(content='May the force be with you', role='Jedi')"
      ]
     },
     "execution_count": 7,
     "metadata": {},
     "output_type": "execute_result"
    }
   ],
   "source": [
<<<<<<< HEAD
    "from langchain.prompts import ChatMessagePromptTemplate\n",
=======
    "from langchain_core.prompts import ChatMessagePromptTemplate\n",
>>>>>>> cd4c5428
    "\n",
    "prompt = \"May the {subject} be with you\"\n",
    "\n",
    "chat_message_prompt = ChatMessagePromptTemplate.from_template(\n",
    "    role=\"Jedi\", template=prompt\n",
    ")\n",
    "chat_message_prompt.format(subject=\"force\")"
   ]
  },
  {
   "cell_type": "markdown",
   "id": "ebbe2a21-c893-46cf-9fc7-a7f90c09695a",
   "metadata": {},
   "source": [
    "## `MessagesPlaceholder`\n",
    "\n",
    "LangChain also provides `MessagesPlaceholder`, which gives you full control of what messages to be rendered during formatting. This can be useful when you are uncertain of what role you should be using for your message prompt templates or when you wish to insert a list of messages during formatting."
   ]
  },
  {
   "cell_type": "code",
   "execution_count": 8,
   "id": "98a3e39d-7c7e-4a89-80a7-74ea4e6cf177",
   "metadata": {},
   "outputs": [],
   "source": [
<<<<<<< HEAD
    "from langchain.prompts import (\n",
=======
    "from langchain_core.prompts import (\n",
>>>>>>> cd4c5428
    "    ChatPromptTemplate,\n",
    "    HumanMessagePromptTemplate,\n",
    "    MessagesPlaceholder,\n",
    ")\n",
    "\n",
    "human_prompt = \"Summarize our conversation so far in {word_count} words.\"\n",
    "human_message_template = HumanMessagePromptTemplate.from_template(human_prompt)\n",
    "\n",
    "chat_prompt = ChatPromptTemplate.from_messages(\n",
    "    [MessagesPlaceholder(variable_name=\"conversation\"), human_message_template]\n",
    ")"
   ]
  },
  {
   "cell_type": "code",
   "execution_count": 9,
   "id": "a92fd952-d96f-4606-8a50-6077ea8ddef4",
   "metadata": {},
   "outputs": [
    {
     "data": {
      "text/plain": [
       "[HumanMessage(content='What is the best way to learn programming?'),\n",
       " AIMessage(content='1. Choose a programming language: Decide on a programming language that you want to learn.\\n\\n2. Start with the basics: Familiarize yourself with the basic programming concepts such as variables, data types and control structures.\\n\\n3. Practice, practice, practice: The best way to learn programming is through hands-on experience'),\n",
       " HumanMessage(content='Summarize our conversation so far in 10 words.')]"
      ]
     },
     "execution_count": 9,
     "metadata": {},
     "output_type": "execute_result"
    }
   ],
   "source": [
    "from langchain_core.messages import AIMessage, HumanMessage\n",
    "\n",
    "human_message = HumanMessage(content=\"What is the best way to learn programming?\")\n",
    "ai_message = AIMessage(\n",
    "    content=\"\"\"\\\n",
    "1. Choose a programming language: Decide on a programming language that you want to learn.\n",
    "\n",
    "2. Start with the basics: Familiarize yourself with the basic programming concepts such as variables, data types and control structures.\n",
    "\n",
    "3. Practice, practice, practice: The best way to learn programming is through hands-on experience\\\n",
    "\"\"\"\n",
    ")\n",
    "\n",
    "chat_prompt.format_prompt(\n",
    "    conversation=[human_message, ai_message], word_count=\"10\"\n",
    ").to_messages()"
   ]
  },
  {
   "cell_type": "markdown",
   "id": "86202814-3539-4a94-8698-73426240516e",
   "metadata": {},
   "source": [
    "The full list of message prompt template types includes:\n",
    "\n",
    "* [AIMessagePromptTemplate](https://api.python.langchain.com/en/latest/prompts/langchain_core.prompts.chat.AIMessagePromptTemplate.html), for AI assistant messages;\n",
    "* [SystemMessagePromptTemplate](https://api.python.langchain.com/en/latest/prompts/langchain_core.prompts.chat.SystemMessagePromptTemplate.html), for system messages;\n",
    "* [HumanMessagePromptTemplate](https://api.python.langchain.com/en/latest/prompts/langchain_core.prompts.chat.HumanMessagePromptTemplate.html), for user messages;\n",
    "* [ChatMessagePromptTemplate](https://api.python.langchain.com/en/latest/prompts/langchain_core.prompts.chat.ChatMessagePromptTemplate.html), for messages with arbitrary roles;\n",
    "* [MessagesPlaceholder](https://api.python.langchain.com/en/latest/prompts/langchain_core.prompts.chat.MessagesPlaceholder.html), which accommodates a list of messages."
   ]
  },
  {
   "cell_type": "markdown",
   "id": "1a68e9ae",
   "metadata": {},
   "source": [
    "## LCEL\n",
    "\n",
    "`PromptTemplate` and `ChatPromptTemplate` implement the [Runnable interface](/docs/expression_language/interface), the basic building block of the [LangChain Expression Language (LCEL)](/docs/expression_language/). This means they support `invoke`, `ainvoke`, `stream`, `astream`, `batch`, `abatch`, `astream_log` calls.\n",
    "\n",
    "`PromptTemplate` accepts a dictionary (of the prompt variables) and returns a `StringPromptValue`. A `ChatPromptTemplate` accepts a dictionary and returns a `ChatPromptValue`."
   ]
  },
  {
   "cell_type": "code",
   "execution_count": 10,
   "id": "a2e02bf4",
   "metadata": {},
   "outputs": [
    {
     "data": {
      "text/plain": [
       "StringPromptValue(text='Tell me a funny joke about chickens.')"
      ]
     },
     "execution_count": 10,
     "metadata": {},
     "output_type": "execute_result"
    }
   ],
   "source": [
    "prompt_template = PromptTemplate.from_template(\n",
    "    \"Tell me a {adjective} joke about {content}.\"\n",
    ")\n",
    "\n",
    "prompt_val = prompt_template.invoke({\"adjective\": \"funny\", \"content\": \"chickens\"})\n",
    "prompt_val"
   ]
  },
  {
   "cell_type": "code",
   "execution_count": 11,
   "id": "b60a44b7",
   "metadata": {},
   "outputs": [
    {
     "data": {
      "text/plain": [
       "'Tell me a funny joke about chickens.'"
      ]
     },
     "execution_count": 11,
     "metadata": {},
     "output_type": "execute_result"
    }
   ],
   "source": [
    "prompt_val.to_string()"
   ]
  },
  {
   "cell_type": "code",
   "execution_count": 12,
   "id": "1366e47b",
   "metadata": {},
   "outputs": [
    {
     "data": {
      "text/plain": [
       "[HumanMessage(content='Tell me a funny joke about chickens.')]"
      ]
     },
     "execution_count": 12,
     "metadata": {},
     "output_type": "execute_result"
    }
   ],
   "source": [
    "prompt_val.to_messages()"
   ]
  },
  {
   "cell_type": "code",
   "execution_count": 13,
   "id": "e335131e",
   "metadata": {},
   "outputs": [],
   "source": [
    "chat_template = ChatPromptTemplate.from_messages(\n",
    "    [\n",
    "        SystemMessage(\n",
    "            content=(\n",
    "                \"You are a helpful assistant that re-writes the user's text to \"\n",
    "                \"sound more upbeat.\"\n",
    "            )\n",
    "        ),\n",
    "        HumanMessagePromptTemplate.from_template(\"{text}\"),\n",
    "    ]\n",
    ")\n",
    "\n",
    "chat_val = chat_template.invoke({\"text\": \"i dont like eating tasty things.\"})"
   ]
  },
  {
   "cell_type": "code",
   "execution_count": 14,
   "id": "44924df6",
   "metadata": {},
   "outputs": [
    {
     "data": {
      "text/plain": [
       "[SystemMessage(content=\"You are a helpful assistant that re-writes the user's text to sound more upbeat.\"),\n",
       " HumanMessage(content='i dont like eating tasty things.')]"
      ]
     },
     "execution_count": 14,
     "metadata": {},
     "output_type": "execute_result"
    }
   ],
   "source": [
    "chat_val.to_messages()"
   ]
  },
  {
   "cell_type": "code",
   "execution_count": 15,
   "id": "a313f987",
   "metadata": {},
   "outputs": [
    {
     "data": {
      "text/plain": [
       "\"System: You are a helpful assistant that re-writes the user's text to sound more upbeat.\\nHuman: i dont like eating tasty things.\""
      ]
     },
     "execution_count": 15,
     "metadata": {},
     "output_type": "execute_result"
    }
   ],
   "source": [
    "chat_val.to_string()"
   ]
  },
  {
   "cell_type": "code",
   "execution_count": null,
   "id": "c25e59ac",
   "metadata": {},
   "outputs": [],
   "source": []
  }
 ],
 "metadata": {
  "kernelspec": {
   "display_name": "Python 3 (ipykernel)",
   "language": "python",
   "name": "python3"
  },
  "language_info": {
   "codemirror_mode": {
    "name": "ipython",
    "version": 3
   },
   "file_extension": ".py",
   "mimetype": "text/x-python",
   "name": "python",
   "nbconvert_exporter": "python",
   "pygments_lexer": "ipython3",
   "version": "3.10.5"
  }
 },
 "nbformat": 4,
 "nbformat_minor": 5
}<|MERGE_RESOLUTION|>--- conflicted
+++ resolved
@@ -202,10 +202,7 @@
    ],
    "source": [
     "from langchain_core.messages import SystemMessage\n",
-<<<<<<< HEAD
-=======
     "from langchain_core.prompts import HumanMessagePromptTemplate\n",
->>>>>>> cd4c5428
     "\n",
     "chat_template = ChatPromptTemplate.from_messages(\n",
     "    [\n",
@@ -266,11 +263,7 @@
     }
    ],
    "source": [
-<<<<<<< HEAD
-    "from langchain.prompts import ChatMessagePromptTemplate\n",
-=======
     "from langchain_core.prompts import ChatMessagePromptTemplate\n",
->>>>>>> cd4c5428
     "\n",
     "prompt = \"May the {subject} be with you\"\n",
     "\n",
@@ -297,11 +290,7 @@
    "metadata": {},
    "outputs": [],
    "source": [
-<<<<<<< HEAD
-    "from langchain.prompts import (\n",
-=======
     "from langchain_core.prompts import (\n",
->>>>>>> cd4c5428
     "    ChatPromptTemplate,\n",
     "    HumanMessagePromptTemplate,\n",
     "    MessagesPlaceholder,\n",
