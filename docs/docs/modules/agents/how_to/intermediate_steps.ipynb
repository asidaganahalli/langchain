--- conflicted
+++ resolved
@@ -51,11 +51,7 @@
    "id": "1d329c3d",
    "metadata": {},
    "source": [
-<<<<<<< HEAD
-    "Initialize the agent with `return_intermediate_steps=True`"
-=======
     "Initialize the AgentExecutor with `return_intermediate_steps=True`:"
->>>>>>> 611f18c9
    ]
   },
   {
