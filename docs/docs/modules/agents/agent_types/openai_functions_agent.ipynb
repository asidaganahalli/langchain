{
 "cells": [
  {
   "cell_type": "raw",
   "id": "02d9f99e",
   "metadata": {},
   "source": [
    "---\n",
    "sidebar_position: 0\n",
    "---"
   ]
  },
  {
   "cell_type": "markdown",
   "id": "e10aa932",
   "metadata": {},
   "source": [
    "# OpenAI functions\n",
    "\n",
    ":::{.callout-caution}\n",
    "\n",
    "OpenAI API has deprecated `functions` in favor of `tools`. The difference between the two is that the `tools` API allows the model to request that multiple functions be invoked at once, which can reduce response times in some architectures. It's recommended to use the tools agent for OpenAI models.\n",
    "\n",
    "See the following links for more information:\n",
    "\n",
    "[OpenAI Tools](./openai_tools)\n",
    "\n",
    "[OpenAI chat create](https://platform.openai.com/docs/api-reference/chat/create)\n",
    "\n",
    "[OpenAI function calling](https://platform.openai.com/docs/guides/function-calling)\n",
    ":::\n",
    "\n",
<<<<<<< HEAD
=======
    "Certain OpenAI models (like gpt-3.5-turbo-0613 and gpt-4-0613) have been fine-tuned to detect when a function should be called and respond with the inputs that should be passed to the function. In an API call, you can describe functions and have the model intelligently choose to output a JSON object containing arguments to call those functions. The goal of the OpenAI Function APIs is to more reliably return valid and useful function calls than a generic text completion or chat API.\n",
    "\n",
    "A number of open source models have adopted the same format for function calls and have also fine-tuned the model to detect when a function should be called.\n",
    "\n",
    "The OpenAI Functions Agent is designed to work with these models.\n",
    "\n",
    "Install `openai`, `tavily-python` packages which are required as the LangChain packages call them internally.\n",
    "\n",
>>>>>>> afa2d854
    ":::{.callout-tip}\n",
    "The `functions` format remains relevant for open source models and providers that have adopted it, and this agent is expected to work for such models.\n",
    ":::\n"
   ]
  },
  {
   "cell_type": "code",
   "execution_count": null,
   "id": "df327ba5",
   "metadata": {},
   "outputs": [],
   "source": [
    "%pip install --upgrade --quiet  langchain-openai tavily-python"
   ]
  },
  {
   "cell_type": "markdown",
   "id": "82787d8d",
   "metadata": {},
   "source": [
    "## Initialize Tools\n",
    "\n",
    "We will first create some tools we can use"
   ]
  },
  {
   "cell_type": "code",
   "execution_count": 1,
   "id": "b812b982",
   "metadata": {},
   "outputs": [],
   "source": [
    "from langchain import hub\n",
    "from langchain.agents import AgentExecutor, create_openai_functions_agent\n",
    "from langchain_community.tools.tavily_search import TavilySearchResults\n",
    "from langchain_openai import ChatOpenAI"
   ]
  },
  {
   "cell_type": "code",
   "execution_count": 2,
   "id": "23fc0aa6",
   "metadata": {},
   "outputs": [],
   "source": [
    "tools = [TavilySearchResults(max_results=1)]"
   ]
  },
  {
   "cell_type": "markdown",
   "id": "93b3b8c9",
   "metadata": {},
   "source": [
    "## Create Agent"
   ]
  },
  {
   "cell_type": "code",
   "execution_count": 3,
   "id": "c51927fe",
   "metadata": {},
   "outputs": [],
   "source": [
    "# Get the prompt to use - you can modify this!\n",
    "prompt = hub.pull(\"hwchase17/openai-functions-agent\")"
   ]
  },
  {
   "cell_type": "code",
   "execution_count": 4,
   "id": "0890e50f",
   "metadata": {},
   "outputs": [
    {
     "data": {
      "text/plain": [
       "[SystemMessagePromptTemplate(prompt=PromptTemplate(input_variables=[], template='You are a helpful assistant')),\n",
       " MessagesPlaceholder(variable_name='chat_history', optional=True),\n",
       " HumanMessagePromptTemplate(prompt=PromptTemplate(input_variables=['input'], template='{input}')),\n",
       " MessagesPlaceholder(variable_name='agent_scratchpad')]"
      ]
     },
     "execution_count": 4,
     "metadata": {},
     "output_type": "execute_result"
    }
   ],
   "source": [
    "prompt.messages"
   ]
  },
  {
   "cell_type": "code",
   "execution_count": 5,
   "id": "963f7785",
   "metadata": {},
   "outputs": [],
   "source": [
    "# Choose the LLM that will drive the agent\n",
    "llm = ChatOpenAI(model=\"gpt-3.5-turbo-1106\")\n",
    "\n",
    "# Construct the OpenAI Functions agent\n",
    "agent = create_openai_functions_agent(llm, tools, prompt)"
   ]
  },
  {
   "cell_type": "markdown",
   "id": "72812bba",
   "metadata": {},
   "source": [
    "## Run Agent"
   ]
  },
  {
   "cell_type": "code",
   "execution_count": 6,
   "id": "12250ee4",
   "metadata": {},
   "outputs": [],
   "source": [
    "# Create an agent executor by passing in the agent and tools\n",
    "agent_executor = AgentExecutor(agent=agent, tools=tools, verbose=True)"
   ]
  },
  {
   "cell_type": "code",
   "execution_count": 7,
   "id": "94def2da",
   "metadata": {},
   "outputs": [
    {
     "name": "stdout",
     "output_type": "stream",
     "text": [
      "\n",
      "\n",
      "\u001b[1m> Entering new AgentExecutor chain...\u001b[0m\n",
      "\u001b[32;1m\u001b[1;3m\n",
      "Invoking: `tavily_search_results_json` with `{'query': 'LangChain'}`\n",
      "\n",
      "\n",
      "\u001b[0m\u001b[36;1m\u001b[1;3m[{'url': 'https://www.ibm.com/topics/langchain', 'content': 'LangChain is essentially a library of abstractions for Python and Javascript, representing common steps and concepts  LangChain is an open source orchestration framework for the development of applications using large language models  other LangChain features, like the eponymous chains.  LangChain provides integrations for over 25 different embedding methods, as well as for over 50 different vector storesLangChain is a tool for building applications using large language models (LLMs) like chatbots and virtual agents. It simplifies the process of programming and integration with external data sources and software workflows. It supports Python and Javascript languages and supports various LLM providers, including OpenAI, Google, and IBM.'}]\u001b[0m\u001b[32;1m\u001b[1;3mLangChain is a tool for building applications using large language models (LLMs) like chatbots and virtual agents. It simplifies the process of programming and integration with external data sources and software workflows. LangChain provides integrations for over 25 different embedding methods and for over 50 different vector stores. It is essentially a library of abstractions for Python and JavaScript, representing common steps and concepts. LangChain supports Python and JavaScript languages and various LLM providers, including OpenAI, Google, and IBM. You can find more information about LangChain [here](https://www.ibm.com/topics/langchain).\u001b[0m\n",
      "\n",
      "\u001b[1m> Finished chain.\u001b[0m\n"
     ]
    },
    {
     "data": {
      "text/plain": [
       "{'input': 'what is LangChain?',\n",
       " 'output': 'LangChain is a tool for building applications using large language models (LLMs) like chatbots and virtual agents. It simplifies the process of programming and integration with external data sources and software workflows. LangChain provides integrations for over 25 different embedding methods and for over 50 different vector stores. It is essentially a library of abstractions for Python and JavaScript, representing common steps and concepts. LangChain supports Python and JavaScript languages and various LLM providers, including OpenAI, Google, and IBM. You can find more information about LangChain [here](https://www.ibm.com/topics/langchain).'}"
      ]
     },
     "execution_count": 7,
     "metadata": {},
     "output_type": "execute_result"
    }
   ],
   "source": [
    "agent_executor.invoke({\"input\": \"what is LangChain?\"})"
   ]
  },
  {
   "cell_type": "markdown",
   "id": "6a901418",
   "metadata": {},
   "source": [
    "## Using with chat history"
   ]
  },
  {
   "cell_type": "code",
   "execution_count": 10,
   "id": "e294b9a7",
   "metadata": {},
   "outputs": [
    {
     "name": "stdout",
     "output_type": "stream",
     "text": [
      "\n",
      "\n",
      "\u001b[1m> Entering new AgentExecutor chain...\u001b[0m\n",
      "\u001b[32;1m\u001b[1;3mYour name is Bob.\u001b[0m\n",
      "\n",
      "\u001b[1m> Finished chain.\u001b[0m\n"
     ]
    },
    {
     "data": {
      "text/plain": [
       "{'input': \"what's my name?\",\n",
       " 'chat_history': [HumanMessage(content='hi! my name is bob'),\n",
       "  AIMessage(content='Hello Bob! How can I assist you today?')],\n",
       " 'output': 'Your name is Bob.'}"
      ]
     },
     "execution_count": 10,
     "metadata": {},
     "output_type": "execute_result"
    }
   ],
   "source": [
    "from langchain_core.messages import AIMessage, HumanMessage\n",
    "\n",
    "agent_executor.invoke(\n",
    "    {\n",
    "        \"input\": \"what's my name?\",\n",
    "        \"chat_history\": [\n",
    "            HumanMessage(content=\"hi! my name is bob\"),\n",
    "            AIMessage(content=\"Hello Bob! How can I assist you today?\"),\n",
    "        ],\n",
    "    }\n",
    ")"
   ]
  },
  {
   "cell_type": "code",
   "execution_count": null,
   "id": "9fd2f218",
   "metadata": {},
   "outputs": [],
   "source": []
  }
 ],
 "metadata": {
  "kernelspec": {
   "display_name": "Python 3 (ipykernel)",
   "language": "python",
   "name": "python3"
  },
  "language_info": {
   "codemirror_mode": {
    "name": "ipython",
    "version": 3
   },
   "file_extension": ".py",
   "mimetype": "text/x-python",
   "name": "python",
   "nbconvert_exporter": "python",
   "pygments_lexer": "ipython3",
   "version": "3.11.4"
  }
 },
 "nbformat": 4,
 "nbformat_minor": 5
}<|MERGE_RESOLUTION|>--- conflicted
+++ resolved
@@ -30,8 +30,6 @@
     "[OpenAI function calling](https://platform.openai.com/docs/guides/function-calling)\n",
     ":::\n",
     "\n",
-<<<<<<< HEAD
-=======
     "Certain OpenAI models (like gpt-3.5-turbo-0613 and gpt-4-0613) have been fine-tuned to detect when a function should be called and respond with the inputs that should be passed to the function. In an API call, you can describe functions and have the model intelligently choose to output a JSON object containing arguments to call those functions. The goal of the OpenAI Function APIs is to more reliably return valid and useful function calls than a generic text completion or chat API.\n",
     "\n",
     "A number of open source models have adopted the same format for function calls and have also fine-tuned the model to detect when a function should be called.\n",
@@ -40,7 +38,6 @@
     "\n",
     "Install `openai`, `tavily-python` packages which are required as the LangChain packages call them internally.\n",
     "\n",
->>>>>>> afa2d854
     ":::{.callout-tip}\n",
     "The `functions` format remains relevant for open source models and providers that have adopted it, and this agent is expected to work for such models.\n",
     ":::\n"
