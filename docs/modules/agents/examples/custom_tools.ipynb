{
 "cells": [
  {
   "cell_type": "markdown",
   "id": "5436020b",
   "metadata": {},
   "source": [
    "# Defining Custom Tools\n",
    "\n",
    "When constructing your own agent, you will need to provide it with a list of Tools that it can use. A Tool is defined as below.\n",
    "\n",
    "```python\n",
    "class Tool(NamedTuple):\n",
    "    \"\"\"Interface for tools.\"\"\"\n",
    "\n",
    "    name: str\n",
    "    func: Callable[[str], str]\n",
    "    description: Optional[str] = None\n",
    "```\n",
    "\n",
    "The two required components of a Tool are the name and then the tool itself. A tool description is optional, as it is needed for some agents but not all."
   ]
  },
  {
   "cell_type": "code",
   "execution_count": 1,
   "id": "1aaba18c",
   "metadata": {},
   "outputs": [],
   "source": [
    "# Import things that are needed generically\n",
    "from langchain.agents import initialize_agent, Tool\n",
    "from langchain.llms import OpenAI\n",
    "from langchain import LLMMathChain, SerpAPIWrapper"
   ]
  },
  {
   "cell_type": "markdown",
   "id": "8e2c3874",
   "metadata": {},
   "source": [
    "Initialize the LLM to use for the agent."
   ]
  },
  {
   "cell_type": "code",
   "execution_count": 2,
   "id": "36ed392e",
   "metadata": {},
   "outputs": [],
   "source": [
    "llm = OpenAI(temperature=0)"
   ]
  },
  {
   "cell_type": "markdown",
   "id": "f8bc72c2",
   "metadata": {},
   "source": [
    "## Completely New Tools\n",
    "First, we show how to create completely new tools from scratch."
   ]
  },
  {
   "cell_type": "code",
   "execution_count": 3,
   "id": "56ff7670",
   "metadata": {},
   "outputs": [],
   "source": [
    "# Load the tool configs that are needed.\n",
    "search = SerpAPIWrapper()\n",
    "llm_math_chain = LLMMathChain(llm=llm, verbose=True)\n",
    "tools = [\n",
    "    Tool(\n",
    "        name = \"Search\",\n",
    "        func=search.run,\n",
    "        description=\"useful for when you need to answer questions about current events\"\n",
    "    ),\n",
    "    Tool(\n",
    "        name=\"Calculator\",\n",
    "        func=llm_math_chain.run,\n",
    "        description=\"useful for when you need to answer questions about math\"\n",
    "    )\n",
    "]"
   ]
  },
  {
   "cell_type": "code",
   "execution_count": 6,
   "id": "5b93047d",
   "metadata": {},
   "outputs": [],
   "source": [
    "# Construct the agent. We will use the default agent type here.\n",
    "# See documentation for a full list of options.\n",
    "agent = initialize_agent(tools, llm, agent=\"zero-shot-react-description\", verbose=True)"
   ]
  },
  {
   "cell_type": "code",
   "execution_count": 7,
   "id": "6f96a891",
   "metadata": {},
   "outputs": [
    {
     "name": "stdout",
     "output_type": "stream",
     "text": [
      "\n",
      "\n",
      "\u001b[1m> Entering new AgentExecutor chain...\u001b[0m\n",
      "\u001b[32;1m\u001b[1;3m I need to find out who Olivia Wilde's boyfriend is and then calculate his age raised to the 0.23 power.\n",
      "Action: Search\n",
      "Action Input: Olivia Wilde's boyfriend\u001b[0m\n",
      "Observation: \u001b[36;1m\u001b[1;3mHarry Styles\u001b[0m\n",
      "Thought:\u001b[32;1m\u001b[1;3m I need to calculate Harry Styles' age raised to the 0.23 power.\n",
      "Action: Calculator\n",
      "Action Input: 23^0.23\u001b[0m\n",
      "\n",
      "\u001b[1m> Entering new LLMMathChain chain...\u001b[0m\n",
      "23^0.23\u001b[32;1m\u001b[1;3m\n",
      "```python\n",
      "import math\n",
      "print(math.pow(23, 0.23))\n",
      "```\n",
      "\u001b[0m\n",
      "Answer: \u001b[33;1m\u001b[1;3m2.0568252837687546\n",
      "\u001b[0m\n",
      "\u001b[1m> Finished LLMMathChain chain.\u001b[0m\n",
      "\n",
      "Observation: \u001b[33;1m\u001b[1;3mAnswer: 2.0568252837687546\n",
      "\u001b[0m\n",
      "Thought:\u001b[32;1m\u001b[1;3m I now know the final answer.\n",
      "Final Answer: Harry Styles' age raised to the 0.23 power is 2.0568252837687546.\u001b[0m\n",
      "\u001b[1m> Finished AgentExecutor chain.\u001b[0m\n"
     ]
    },
    {
     "data": {
      "text/plain": [
       "\"Harry Styles' age raised to the 0.23 power is 2.0568252837687546.\""
      ]
     },
     "execution_count": 7,
     "metadata": {},
     "output_type": "execute_result"
    }
   ],
   "source": [
    "agent.run(\"Who is Olivia Wilde's boyfriend? What is his current age raised to the 0.23 power?\")"
   ]
  },
  {
   "cell_type": "markdown",
   "id": "1d0430d6",
   "metadata": {},
   "source": [
    "## Modify existing tools\n",
    "\n",
    "Now, we show how to load existing tools and just modify them. In the example below, we do something really simple and change the Search tool to have the name `Google Search`."
   ]
  },
  {
   "cell_type": "code",
   "execution_count": 8,
   "id": "79213f40",
   "metadata": {},
   "outputs": [],
   "source": [
    "from langchain.agents import load_tools"
   ]
  },
  {
   "cell_type": "code",
   "execution_count": 9,
   "id": "e1067dcb",
   "metadata": {},
   "outputs": [],
   "source": [
    "tools = load_tools([\"serpapi\", \"llm-math\"], llm=llm)"
   ]
  },
  {
   "cell_type": "code",
   "execution_count": 10,
   "id": "6c66ffe8",
   "metadata": {},
   "outputs": [],
   "source": [
    "tools[0].name = \"Google Search\""
   ]
  },
  {
   "cell_type": "code",
   "execution_count": 11,
   "id": "f45b5bc3",
   "metadata": {},
   "outputs": [],
   "source": [
    "agent = initialize_agent(tools, llm, agent=\"zero-shot-react-description\", verbose=True)"
   ]
  },
  {
   "cell_type": "code",
   "execution_count": 12,
   "id": "565e2b9b",
   "metadata": {},
   "outputs": [
    {
     "name": "stdout",
     "output_type": "stream",
     "text": [
      "\n",
      "\n",
      "\u001b[1m> Entering new AgentExecutor chain...\u001b[0m\n",
      "\u001b[32;1m\u001b[1;3m I need to find out who Olivia Wilde's boyfriend is and then calculate his age raised to the 0.23 power.\n",
      "Action: Google Search\n",
      "Action Input: \"Olivia Wilde boyfriend\"\u001b[0m\n",
      "Observation: \u001b[36;1m\u001b[1;3mHarry Styles\u001b[0m\n",
      "Thought:\u001b[32;1m\u001b[1;3m I need to find out Harry Styles' age\n",
      "Action: Google Search\n",
      "Action Input: \"Harry Styles age\"\u001b[0m\n",
      "Observation: \u001b[36;1m\u001b[1;3m28 years\u001b[0m\n",
      "Thought:\u001b[32;1m\u001b[1;3m I need to calculate 28 raised to the 0.23 power\n",
      "Action: Calculator\n",
      "Action Input: 28^0.23\u001b[0m\n",
      "Observation: \u001b[33;1m\u001b[1;3mAnswer: 2.1520202182226886\n",
      "\u001b[0m\n",
      "Thought:\u001b[32;1m\u001b[1;3m I now know the final answer\n",
      "Final Answer: Harry Styles is Olivia Wilde's boyfriend and his current age raised to the 0.23 power is 2.1520202182226886.\u001b[0m\n",
      "\u001b[1m> Finished AgentExecutor chain.\u001b[0m\n"
     ]
    },
    {
     "data": {
      "text/plain": [
       "\"Harry Styles is Olivia Wilde's boyfriend and his current age raised to the 0.23 power is 2.1520202182226886.\""
      ]
     },
     "execution_count": 12,
     "metadata": {},
     "output_type": "execute_result"
    }
   ],
   "source": [
    "agent.run(\"Who is Olivia Wilde's boyfriend? What is his current age raised to the 0.23 power?\")"
   ]
  },
  {
<<<<<<< HEAD
   "attachments": {},
   "cell_type": "markdown",
   "id": "376813ed",
   "metadata": {},
   "source": [
    "## Defining the priorities among Tools\n",
    "When you made a Custom tool, you may want the Agent to use the custom tool more than normal tools.\n",
    "\n",
    "For example, you made a custom tool, which gets information on music from your database. When a user wants information on songs, You want the Agent to use  `the custom tool` more than the normal `Search tool`. But the Agent might prioritize a normal Search tool.\n",
    "\n",
    "This can be accomplished by adding a statement such as `Use this more than the normal search if the question is about Music, like 'who is the singer of yesterday?' or 'what is the most popular song in 2022?'` to the description.\n",
    "\n",
    "An example is below."
=======
   "cell_type": "markdown",
   "id": "a8d95999",
   "metadata": {},
   "source": [
    "## Using tools to return directly\n",
    "\n",
    "Often, it can be desirable to have a tool output returned directly to the user, if it's called. You can do this easily with LangChain by setting the `return_direct` flag for a tool to be True."
   ]
  },
  {
   "cell_type": "code",
   "execution_count": 3,
   "id": "c8f65640",
   "metadata": {},
   "outputs": [],
   "source": [
    "llm_math_chain = LLMMathChain(llm=llm)\n",
    "tools = [\n",
    "    Tool(\n",
    "        name=\"Calculator\",\n",
    "        func=llm_math_chain.run,\n",
    "        description=\"useful for when you need to answer questions about math\",\n",
    "        return_direct=True\n",
    "    )\n",
    "]"
   ]
  },
  {
   "cell_type": "code",
   "execution_count": 4,
   "id": "4bd1c4bb",
   "metadata": {},
   "outputs": [],
   "source": [
    "llm = OpenAI(temperature=0)\n",
    "agent = initialize_agent(tools, llm, agent=\"zero-shot-react-description\", verbose=True)"
   ]
  },
  {
   "cell_type": "code",
   "execution_count": 5,
   "id": "52fe0594",
   "metadata": {},
   "outputs": [
    {
     "name": "stdout",
     "output_type": "stream",
     "text": [
      "\n",
      "\n",
      "\u001b[1m> Entering new AgentExecutor chain...\u001b[0m\n",
      "\u001b[32;1m\u001b[1;3m I need to calculate this\n",
      "Action: Calculator\n",
      "Action Input: 2**.12\u001b[0m\n",
      "Observation: \u001b[36;1m\u001b[1;3mAnswer: 1.2599210498948732\u001b[0m\n",
      "\u001b[32;1m\u001b[1;3m\u001b[0m\n",
      "\n",
      "\u001b[1m> Finished chain.\u001b[0m\n"
     ]
    },
    {
     "data": {
      "text/plain": [
       "'Answer: 1.2599210498948732'"
      ]
     },
     "execution_count": 5,
     "metadata": {},
     "output_type": "execute_result"
    }
   ],
   "source": [
    "agent.run(\"whats 2**.12\")"
>>>>>>> 4974f49b
   ]
  },
  {
   "cell_type": "code",
<<<<<<< HEAD
   "execution_count": 7,
   "id": "3450512e",
=======
   "execution_count": null,
   "id": "7cc1b875",
>>>>>>> 4974f49b
   "metadata": {},
   "outputs": [],
   "source": [
    "# Import things that are needed generically\n",
    "from langchain.agents import initialize_agent, Tool\n",
    "from langchain.llms import OpenAI\n",
    "from langchain import LLMMathChain, SerpAPIWrapper\n",
    "search = SerpAPIWrapper()\n",
    "tools = [\n",
    "    Tool(\n",
    "        name = \"Search\",\n",
    "        func=search.run,\n",
    "        description=\"useful for when you need to answer questions about current events\"\n",
    "    ),\n",
    "    Tool(\n",
    "        name=\"Music Search\",\n",
    "        func=lambda x: \"'All I Want For Christmas Is You' by Mariah Carey.\", #Mock Function\n",
    "        description=\"A Music search engine. Use this more than the normal search if the question is about Music, like 'who is the singer of yesterday?' or 'what is the most popular song in 2022?'\",\n",
    "    )\n",
    "]\n",
    "\n",
    "agent = initialize_agent(tools, OpenAI(temperature=0), agent=\"zero-shot-react-description\", verbose=True)"
   ]
  },
  {
   "cell_type": "code",
   "execution_count": 8,
   "id": "4b9a7849",
   "metadata": {},
   "outputs": [
    {
     "name": "stdout",
     "output_type": "stream",
     "text": [
      "\n",
      "\n",
      "\u001b[1m> Entering new AgentExecutor chain...\u001b[0m\n",
      "\u001b[32;1m\u001b[1;3m I should use a music search engine to find the answer\n",
      "Action: Music Search\n",
      "Action Input: most famous song of christmas\u001b[0m\n",
      "Observation: \u001b[33;1m\u001b[1;3m'All I Want For Christmas Is You' by Mariah Carey.\u001b[0m\n",
      "Thought:\u001b[32;1m\u001b[1;3m I now know the final answer\n",
      "Final Answer: 'All I Want For Christmas Is You' by Mariah Carey.\u001b[0m\n",
      "\n",
      "\u001b[1m> Finished chain.\u001b[0m\n"
     ]
    },
    {
     "data": {
      "text/plain": [
       "\"'All I Want For Christmas Is You' by Mariah Carey.\""
      ]
     },
     "execution_count": 8,
     "metadata": {},
     "output_type": "execute_result"
    }
   ],
   "source": [
    "agent.run(\"what is the most famous song of christmas\")"
   ]
  },
  {
   "cell_type": "code",
   "execution_count": null,
   "id": "5704d052",
   "metadata": {},
   "outputs": [],
   "source": []
  }
 ],
 "metadata": {
  "kernelspec": {
<<<<<<< HEAD
   "display_name": ".venv",
=======
   "display_name": "Python 3 (ipykernel)",
>>>>>>> 4974f49b
   "language": "python",
   "name": "python3"
  },
  "language_info": {
   "codemirror_mode": {
    "name": "ipython",
    "version": 3
   },
   "file_extension": ".py",
   "mimetype": "text/x-python",
   "name": "python",
   "nbconvert_exporter": "python",
   "pygments_lexer": "ipython3",
<<<<<<< HEAD
   "version": "3.9.3"
=======
   "version": "3.10.9"
>>>>>>> 4974f49b
  },
  "vscode": {
   "interpreter": {
    "hash": "cb23c3a7a387ab03496baa08507270f8e0861b23170e79d5edc545893cdca840"
   }
  }
 },
 "nbformat": 4,
 "nbformat_minor": 5
}<|MERGE_RESOLUTION|>--- conflicted
+++ resolved
@@ -248,7 +248,6 @@
    ]
   },
   {
-<<<<<<< HEAD
    "attachments": {},
    "cell_type": "markdown",
    "id": "376813ed",
@@ -262,92 +261,12 @@
     "This can be accomplished by adding a statement such as `Use this more than the normal search if the question is about Music, like 'who is the singer of yesterday?' or 'what is the most popular song in 2022?'` to the description.\n",
     "\n",
     "An example is below."
-=======
-   "cell_type": "markdown",
-   "id": "a8d95999",
-   "metadata": {},
-   "source": [
-    "## Using tools to return directly\n",
-    "\n",
-    "Often, it can be desirable to have a tool output returned directly to the user, if it's called. You can do this easily with LangChain by setting the `return_direct` flag for a tool to be True."
-   ]
-  },
-  {
-   "cell_type": "code",
-   "execution_count": 3,
-   "id": "c8f65640",
-   "metadata": {},
-   "outputs": [],
-   "source": [
-    "llm_math_chain = LLMMathChain(llm=llm)\n",
-    "tools = [\n",
-    "    Tool(\n",
-    "        name=\"Calculator\",\n",
-    "        func=llm_math_chain.run,\n",
-    "        description=\"useful for when you need to answer questions about math\",\n",
-    "        return_direct=True\n",
-    "    )\n",
-    "]"
-   ]
-  },
-  {
-   "cell_type": "code",
-   "execution_count": 4,
-   "id": "4bd1c4bb",
-   "metadata": {},
-   "outputs": [],
-   "source": [
-    "llm = OpenAI(temperature=0)\n",
-    "agent = initialize_agent(tools, llm, agent=\"zero-shot-react-description\", verbose=True)"
-   ]
-  },
-  {
-   "cell_type": "code",
-   "execution_count": 5,
-   "id": "52fe0594",
-   "metadata": {},
-   "outputs": [
-    {
-     "name": "stdout",
-     "output_type": "stream",
-     "text": [
-      "\n",
-      "\n",
-      "\u001b[1m> Entering new AgentExecutor chain...\u001b[0m\n",
-      "\u001b[32;1m\u001b[1;3m I need to calculate this\n",
-      "Action: Calculator\n",
-      "Action Input: 2**.12\u001b[0m\n",
-      "Observation: \u001b[36;1m\u001b[1;3mAnswer: 1.2599210498948732\u001b[0m\n",
-      "\u001b[32;1m\u001b[1;3m\u001b[0m\n",
-      "\n",
-      "\u001b[1m> Finished chain.\u001b[0m\n"
-     ]
-    },
-    {
-     "data": {
-      "text/plain": [
-       "'Answer: 1.2599210498948732'"
-      ]
-     },
-     "execution_count": 5,
-     "metadata": {},
-     "output_type": "execute_result"
-    }
-   ],
-   "source": [
-    "agent.run(\"whats 2**.12\")"
->>>>>>> 4974f49b
-   ]
-  },
-  {
-   "cell_type": "code",
-<<<<<<< HEAD
+   ]
+  },
+  {
+   "cell_type": "code",
    "execution_count": 7,
    "id": "3450512e",
-=======
-   "execution_count": null,
-   "id": "7cc1b875",
->>>>>>> 4974f49b
    "metadata": {},
    "outputs": [],
    "source": [
@@ -421,11 +340,7 @@
  ],
  "metadata": {
   "kernelspec": {
-<<<<<<< HEAD
    "display_name": ".venv",
-=======
-   "display_name": "Python 3 (ipykernel)",
->>>>>>> 4974f49b
    "language": "python",
    "name": "python3"
   },
@@ -439,11 +354,7 @@
    "name": "python",
    "nbconvert_exporter": "python",
    "pygments_lexer": "ipython3",
-<<<<<<< HEAD
    "version": "3.9.3"
-=======
-   "version": "3.10.9"
->>>>>>> 4974f49b
   },
   "vscode": {
    "interpreter": {
