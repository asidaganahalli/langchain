{
 "cells": [
  {
   "cell_type": "markdown",
   "id": "0ed6aab1",
   "metadata": {
    "pycharm": {
     "name": "#%% md\n"
    }
   },
   "source": [
    "# SQLite example\n",
    "\n",
    "This example showcases hooking up an LLM to answer questions over a database."
   ]
  },
  {
   "cell_type": "markdown",
   "id": "b2f66479",
   "metadata": {
    "pycharm": {
     "name": "#%% md\n"
    }
   },
   "source": [
    "This uses the example Chinook database.\n",
    "To set it up follow the instructions on https://database.guide/2-sample-databases-sqlite/, placing the `.db` file in a notebooks folder at the root of this repository."
   ]
  },
  {
   "cell_type": "code",
   "execution_count": 1,
   "id": "d0e27d88",
   "metadata": {
    "pycharm": {
     "name": "#%%\n"
    }
   },
   "outputs": [],
   "source": [
    "from langchain import OpenAI, SQLDatabase, SQLDatabaseChain"
   ]
  },
  {
   "cell_type": "code",
   "execution_count": 6,
   "id": "72ede462",
   "metadata": {
    "pycharm": {
     "name": "#%%\n"
    }
   },
   "outputs": [],
   "source": [
    "db = SQLDatabase.from_uri(\"sqlite:///../../../../notebooks/Chinook.db\")\n",
    "llm = OpenAI(temperature=0)"
   ]
  },
  {
   "cell_type": "code",
   "execution_count": null,
   "id": "a8fc8f23",
   "metadata": {},
   "outputs": [],
   "source": [
    "db_chain = SQLDatabaseChain(llm=llm, database=db, verbose=True)"
   ]
  },
  {
   "cell_type": "code",
   "execution_count": 3,
   "id": "15ff81df",
   "metadata": {
    "pycharm": {
     "name": "#%%\n"
    }
   },
   "outputs": [
    {
     "name": "stdout",
     "output_type": "stream",
     "text": [
      "\n",
      "\n",
      "\u001b[1m> Entering new SQLDatabaseChain chain...\u001b[0m\n",
      "How many employees are there? \n",
      "SQLQuery:\u001b[32;1m\u001b[1;3m SELECT COUNT(*) FROM Employee;\u001b[0m\n",
      "SQLResult: \u001b[33;1m\u001b[1;3m[(9,)]\u001b[0m\n",
      "Answer:\u001b[32;1m\u001b[1;3m There are 9 employees.\u001b[0m\n",
      "\u001b[1m> Finished chain.\u001b[0m\n"
     ]
    },
    {
     "data": {
      "text/plain": [
       "' There are 9 employees.'"
      ]
     },
     "execution_count": 3,
     "metadata": {},
     "output_type": "execute_result"
    }
   ],
   "source": [
    "db_chain.run(\"How many employees are there?\")"
   ]
  },
  {
   "cell_type": "markdown",
   "id": "aad2cba6",
   "metadata": {},
   "source": [
    "## Customize Prompt\n",
    "You can also customize the prompt that is used. Here is an example prompting it to understand that foobar is the same as the Employee table"
   ]
  },
  {
   "cell_type": "code",
   "execution_count": 5,
   "id": "8ca7bafb",
   "metadata": {},
   "outputs": [],
   "source": [
    "from langchain.prompts.prompt import PromptTemplate\n",
    "\n",
    "_DEFAULT_TEMPLATE = \"\"\"Given an input question, first create a syntactically correct {dialect} query to run, then look at the results of the query and return the answer.\n",
    "Use the following format:\n",
    "\n",
    "Question: \"Question here\"\n",
    "SQLQuery: \"SQL Query to run\"\n",
    "SQLResult: \"Result of the SQLQuery\"\n",
    "Answer: \"Final answer here\"\n",
    "\n",
    "Only use the following tables:\n",
    "\n",
    "{table_info}\n",
    "\n",
    "If someone asks for the table foobar, they really mean the employee table.\n",
    "\n",
    "Question: {input}\"\"\"\n",
    "PROMPT = PromptTemplate(\n",
    "    input_variables=[\"input\", \"table_info\", \"dialect\"], template=_DEFAULT_TEMPLATE\n",
    ")"
   ]
  },
  {
   "cell_type": "code",
   "execution_count": 6,
   "id": "ec47a2bf",
   "metadata": {},
   "outputs": [],
   "source": [
    "db_chain = SQLDatabaseChain(llm=llm, database=db, prompt=PROMPT, verbose=True)"
   ]
  },
  {
   "cell_type": "code",
   "execution_count": 7,
   "id": "ebb0674e",
   "metadata": {},
   "outputs": [
    {
     "name": "stdout",
     "output_type": "stream",
     "text": [
      "\n",
      "\n",
      "\u001b[1m> Entering new SQLDatabaseChain chain...\u001b[0m\n",
      "How many employees are there in the foobar table? \n",
      "SQLQuery:\u001b[32;1m\u001b[1;3m SELECT COUNT(*) FROM Employee;\u001b[0m\n",
      "SQLResult: \u001b[33;1m\u001b[1;3m[(9,)]\u001b[0m\n",
      "Answer:\u001b[32;1m\u001b[1;3m There are 9 employees in the foobar table.\u001b[0m\n",
      "\u001b[1m> Finished chain.\u001b[0m\n"
     ]
    },
    {
     "data": {
      "text/plain": [
       "' There are 9 employees in the foobar table.'"
      ]
     },
     "execution_count": 7,
     "metadata": {},
     "output_type": "execute_result"
    }
   ],
   "source": [
    "db_chain.run(\"How many employees are there in the foobar table?\")"
   ]
  },
  {
   "cell_type": "markdown",
<<<<<<< HEAD
   "id": "acb4e9a9",
   "metadata": {},
   "source": [
    "## Choosing how to limit the number of rows returned\n",
    "If you are querying for several rows of a table you can select the maximum number of results you want to get by using the 'top_k' parameter (default is 10). This is useful for avoiding query results that exceed the prompt max length or consume tokens unnecessarily."
=======
   "id": "c12ae15a",
   "metadata": {},
   "source": [
    "## SQLDatabaseSequentialChain\n",
    "\n",
    "Chain for querying SQL database that is a sequential chain.\n",
    "\n",
    "The chain is as follows:\n",
    "\n",
    "    1. Based on the query, determine which tables to use.\n",
    "    2. Based on those tables, call the normal SQL database chain.\n",
    "\n",
    "This is useful in cases where the number of tables in the database is large."
>>>>>>> 1c71fadf
   ]
  },
  {
   "cell_type": "code",
<<<<<<< HEAD
   "execution_count": 7,
   "id": "09154b87",
   "metadata": {},
   "outputs": [],
   "source": [
    "db_chain = SQLDatabaseChain(llm=llm, database=db, verbose=True, top_k=3)"
=======
   "execution_count": 3,
   "id": "e59a4740",
   "metadata": {},
   "outputs": [],
   "source": [
    "from langchain.chains.sql_database.base import SQLDatabaseSequentialChain"
>>>>>>> 1c71fadf
   ]
  },
  {
   "cell_type": "code",
<<<<<<< HEAD
   "execution_count": 8,
   "id": "8033bd3f",
=======
   "execution_count": 4,
   "id": "58bb49b6",
   "metadata": {},
   "outputs": [],
   "source": [
    "chain = SQLDatabaseSequentialChain.from_llm(llm, db, verbose=True)"
   ]
  },
  {
   "cell_type": "code",
   "execution_count": 5,
   "id": "95017b1a",
>>>>>>> 1c71fadf
   "metadata": {},
   "outputs": [
    {
     "name": "stdout",
     "output_type": "stream",
     "text": [
      "\n",
      "\n",
<<<<<<< HEAD
      "\u001b[1m> Entering new SQLDatabaseChain chain...\u001b[0m\n",
      "What are some examples songs from composer Johann Sebastian Bach? \n",
      "SQLQuery:\u001b[32;1m\u001b[1;3m SELECT Name FROM Track WHERE Composer = 'Johann Sebastian Bach' LIMIT 3;\u001b[0m\n",
      "SQLResult: \u001b[33;1m\u001b[1;3m[('Concerto for 2 Violins in D Minor, BWV 1043: I. Vivace',), ('Aria Mit 30 Veränderungen, BWV 988 \"Goldberg Variations\": Aria',), ('Suite for Solo Cello No. 1 in G Major, BWV 1007: I. Prélude',)]\u001b[0m\n",
      "Answer:\u001b[32;1m\u001b[1;3m Examples of songs from composer Johann Sebastian Bach include Concerto for 2 Violins in D Minor, BWV 1043: I. Vivace, Aria Mit 30 Veränderungen, BWV 988 \"Goldberg Variations\": Aria, and Suite for Solo Cello No. 1 in G Major, BWV 1007: I. Prélude.\u001b[0m\n",
=======
      "\u001b[1m> Entering new SQLDatabaseSequentialChain chain...\u001b[0m\n",
      "Table names to use:\n",
      "\u001b[33;1m\u001b[1;3m['Employee', 'Customer']\u001b[0m\n",
>>>>>>> 1c71fadf
      "\u001b[1m> Finished chain.\u001b[0m\n"
     ]
    },
    {
     "data": {
      "text/plain": [
<<<<<<< HEAD
       "' Examples of songs from composer Johann Sebastian Bach include Concerto for 2 Violins in D Minor, BWV 1043: I. Vivace, Aria Mit 30 Veränderungen, BWV 988 \"Goldberg Variations\": Aria, and Suite for Solo Cello No. 1 in G Major, BWV 1007: I. Prélude.'"
      ]
     },
     "execution_count": 8,
=======
       "' 0 employees are also customers.'"
      ]
     },
     "execution_count": 5,
>>>>>>> 1c71fadf
     "metadata": {},
     "output_type": "execute_result"
    }
   ],
   "source": [
<<<<<<< HEAD
    "db_chain.run(\"What are some examples songs from composer Johann Sebastian Bach?\")"
   ]
=======
    "chain.run(\"How many employees are also customers?\")"
   ]
  },
  {
   "cell_type": "code",
   "execution_count": null,
   "id": "b2998b03",
   "metadata": {},
   "outputs": [],
   "source": []
>>>>>>> 1c71fadf
  }
 ],
 "metadata": {
  "kernelspec": {
   "display_name": "Python 3 (ipykernel)",
   "language": "python",
   "name": "python3"
  },
  "language_info": {
   "codemirror_mode": {
    "name": "ipython",
    "version": 3
   },
   "file_extension": ".py",
   "mimetype": "text/x-python",
   "name": "python",
   "nbconvert_exporter": "python",
   "pygments_lexer": "ipython3",
   "version": "3.10.6"
  }
 },
 "nbformat": 4,
 "nbformat_minor": 5
}<|MERGE_RESOLUTION|>--- conflicted
+++ resolved
@@ -190,13 +190,6 @@
   },
   {
    "cell_type": "markdown",
-<<<<<<< HEAD
-   "id": "acb4e9a9",
-   "metadata": {},
-   "source": [
-    "## Choosing how to limit the number of rows returned\n",
-    "If you are querying for several rows of a table you can select the maximum number of results you want to get by using the 'top_k' parameter (default is 10). This is useful for avoiding query results that exceed the prompt max length or consume tokens unnecessarily."
-=======
    "id": "c12ae15a",
    "metadata": {},
    "source": [
@@ -210,34 +203,20 @@
     "    2. Based on those tables, call the normal SQL database chain.\n",
     "\n",
     "This is useful in cases where the number of tables in the database is large."
->>>>>>> 1c71fadf
-   ]
-  },
-  {
-   "cell_type": "code",
-<<<<<<< HEAD
-   "execution_count": 7,
-   "id": "09154b87",
-   "metadata": {},
-   "outputs": [],
-   "source": [
-    "db_chain = SQLDatabaseChain(llm=llm, database=db, verbose=True, top_k=3)"
-=======
+   ]
+  },
+  {
+   "cell_type": "code",
    "execution_count": 3,
    "id": "e59a4740",
    "metadata": {},
    "outputs": [],
    "source": [
     "from langchain.chains.sql_database.base import SQLDatabaseSequentialChain"
->>>>>>> 1c71fadf
-   ]
-  },
-  {
-   "cell_type": "code",
-<<<<<<< HEAD
-   "execution_count": 8,
-   "id": "8033bd3f",
-=======
+   ]
+  },
+  {
+   "cell_type": "code",
    "execution_count": 4,
    "id": "58bb49b6",
    "metadata": {},
@@ -250,7 +229,6 @@
    "cell_type": "code",
    "execution_count": 5,
    "id": "95017b1a",
->>>>>>> 1c71fadf
    "metadata": {},
    "outputs": [
     {
@@ -259,43 +237,24 @@
      "text": [
       "\n",
       "\n",
-<<<<<<< HEAD
-      "\u001b[1m> Entering new SQLDatabaseChain chain...\u001b[0m\n",
-      "What are some examples songs from composer Johann Sebastian Bach? \n",
-      "SQLQuery:\u001b[32;1m\u001b[1;3m SELECT Name FROM Track WHERE Composer = 'Johann Sebastian Bach' LIMIT 3;\u001b[0m\n",
-      "SQLResult: \u001b[33;1m\u001b[1;3m[('Concerto for 2 Violins in D Minor, BWV 1043: I. Vivace',), ('Aria Mit 30 Veränderungen, BWV 988 \"Goldberg Variations\": Aria',), ('Suite for Solo Cello No. 1 in G Major, BWV 1007: I. Prélude',)]\u001b[0m\n",
-      "Answer:\u001b[32;1m\u001b[1;3m Examples of songs from composer Johann Sebastian Bach include Concerto for 2 Violins in D Minor, BWV 1043: I. Vivace, Aria Mit 30 Veränderungen, BWV 988 \"Goldberg Variations\": Aria, and Suite for Solo Cello No. 1 in G Major, BWV 1007: I. Prélude.\u001b[0m\n",
-=======
       "\u001b[1m> Entering new SQLDatabaseSequentialChain chain...\u001b[0m\n",
       "Table names to use:\n",
       "\u001b[33;1m\u001b[1;3m['Employee', 'Customer']\u001b[0m\n",
->>>>>>> 1c71fadf
       "\u001b[1m> Finished chain.\u001b[0m\n"
      ]
     },
     {
      "data": {
       "text/plain": [
-<<<<<<< HEAD
-       "' Examples of songs from composer Johann Sebastian Bach include Concerto for 2 Violins in D Minor, BWV 1043: I. Vivace, Aria Mit 30 Veränderungen, BWV 988 \"Goldberg Variations\": Aria, and Suite for Solo Cello No. 1 in G Major, BWV 1007: I. Prélude.'"
-      ]
-     },
-     "execution_count": 8,
-=======
        "' 0 employees are also customers.'"
       ]
      },
      "execution_count": 5,
->>>>>>> 1c71fadf
      "metadata": {},
      "output_type": "execute_result"
     }
    ],
    "source": [
-<<<<<<< HEAD
-    "db_chain.run(\"What are some examples songs from composer Johann Sebastian Bach?\")"
-   ]
-=======
     "chain.run(\"How many employees are also customers?\")"
    ]
   },
@@ -306,7 +265,6 @@
    "metadata": {},
    "outputs": [],
    "source": []
->>>>>>> 1c71fadf
   }
  ],
  "metadata": {
