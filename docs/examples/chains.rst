Chains
======

The examples here are all end-to-end chains for specific applications.
A chain is made up of links, which can be either primitives or other chains.

The following primitives exist as options to use for links:

<<<<<<< HEAD
#. `LLM: <../reference/modules/llms.rst>`_ A language model takes text as input and outputs text.
#. `PromptTemplate: <../reference/modules/prompt.rst>`_ A prompt template takes arbitrary string inputs and returns a final formatted string.
#. `Python REPL: <../reference/modules/python.rst>`_ A Python REPL takes a string representing a Python command to run, runs that command, and then returns anything that was printed during that run.
#. `SQL Database: <../reference/modules/sql_database.rst>`_ A SQL database takes a string representing a SQL command as input and executes that command against the database. If any rows are returned, then those are cast to a string and returned.
#. `Search: <../reference/modules/serpapi.rst>`_ A search object takes a string as input and executes that against a search object, returning any results.
=======
#. `LLM: <../modules/llms.rst>`_ A language model takes text as input and outputs text.
#. `PromptTemplate: <../modules/prompt.rst>`_ A prompt template takes arbitrary string inputs and returns a final formatted string.
#. `Python REPL: <../modules/python.rst>`_ A Python REPL takes a string representing a Python command to run, runs that command, and then returns anything that was printed during that run.
#. `SQL Database: <../modules/sql_database.rst>`_ A SQL database takes a string representing a SQL command as input and executes that command against the database. If any rows are returned, then those are cast to a string and returned.
#. `Search: <../modules/serpapi.rst>`_ A search object takes a string as input and executes that against a search object, returning any results.
>>>>>>> 23b9b17e

With these primitives in mind, the following chains exist:

**LLMChain**

- **Links Used**: PromptTemplate, LLM
- **Notes**: This chain is the simplest chain, and is widely used by almost every other chain. This chain takes arbitrary user input, creates a prompt with it from the PromptTemplate, passes that to the LLM, and then returns the output of the LLM as the final output.
- `Example Notebook <chains/llm_chain.ipynb>`_

**LLMMath**

- **Links Used**: Python REPL, LLMChain
- **Notes**: This chain takes user input (a math question), uses an LLMChain to convert it to python code snippet to run in the Python REPL, and then returns that as the result.
- `Example Notebook <chains/llm_math.ipynb>`_

**PAL**

- **Links Used**: Python REPL, LLMChain
- **Notes**: This chain takes user input (a reasoning question), uses an LLMChain to convert it to python code snippet to run in the Python REPL, and then returns that as the result.
- `Paper <https://arxiv.org/abs/2211.10435>`_
- `Example Notebook <chains/pal.ipynb>`_

**SQLDatabase Chain**

- **Links Used**: SQLDatabase, LLMChain
- **Notes**: This chain takes user input (a question), uses a first LLM chain to construct a SQL query to run against the SQL database, and then uses another LLMChain to take the results of that query and use it to answer the original question.
- `Example Notebook <chains/sqlite.ipynb>`_

<<<<<<< HEAD

=======
>>>>>>> 23b9b17e
.. toctree::
   :maxdepth: 1
   :glob:
   :caption: Chains
   :hidden:

   chains/*<|MERGE_RESOLUTION|>--- conflicted
+++ resolved
@@ -6,19 +6,11 @@
 
 The following primitives exist as options to use for links:
 
-<<<<<<< HEAD
 #. `LLM: <../reference/modules/llms.rst>`_ A language model takes text as input and outputs text.
 #. `PromptTemplate: <../reference/modules/prompt.rst>`_ A prompt template takes arbitrary string inputs and returns a final formatted string.
 #. `Python REPL: <../reference/modules/python.rst>`_ A Python REPL takes a string representing a Python command to run, runs that command, and then returns anything that was printed during that run.
 #. `SQL Database: <../reference/modules/sql_database.rst>`_ A SQL database takes a string representing a SQL command as input and executes that command against the database. If any rows are returned, then those are cast to a string and returned.
 #. `Search: <../reference/modules/serpapi.rst>`_ A search object takes a string as input and executes that against a search object, returning any results.
-=======
-#. `LLM: <../modules/llms.rst>`_ A language model takes text as input and outputs text.
-#. `PromptTemplate: <../modules/prompt.rst>`_ A prompt template takes arbitrary string inputs and returns a final formatted string.
-#. `Python REPL: <../modules/python.rst>`_ A Python REPL takes a string representing a Python command to run, runs that command, and then returns anything that was printed during that run.
-#. `SQL Database: <../modules/sql_database.rst>`_ A SQL database takes a string representing a SQL command as input and executes that command against the database. If any rows are returned, then those are cast to a string and returned.
-#. `Search: <../modules/serpapi.rst>`_ A search object takes a string as input and executes that against a search object, returning any results.
->>>>>>> 23b9b17e
 
 With these primitives in mind, the following chains exist:
 
@@ -47,10 +39,6 @@
 - **Notes**: This chain takes user input (a question), uses a first LLM chain to construct a SQL query to run against the SQL database, and then uses another LLMChain to take the results of that query and use it to answer the original question.
 - `Example Notebook <chains/sqlite.ipynb>`_
 
-<<<<<<< HEAD
-
-=======
->>>>>>> 23b9b17e
 .. toctree::
    :maxdepth: 1
    :glob:
