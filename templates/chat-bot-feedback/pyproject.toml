[tool.poetry]
name = "chat-bot-feedback"
version = "0.0.1"
description = ""
authors = []
readme = "README.md"

[tool.poetry.dependencies]
python = ">=3.8.1,<4.0"
<<<<<<< HEAD
gigachain = ">=0.0.325"
=======
langchain = ">=0.0.329"
>>>>>>> ff87f4b4
openai = "^0.28.1"
langsmith = ">=0.0.54"
langchainhub = ">=0.1.13"

[tool.poetry.group.dev.dependencies]
<<<<<<< HEAD
gigachain-cli = ">=0.0.4"
=======
langchain-cli = ">=0.0.15"
>>>>>>> ff87f4b4
fastapi = "^0.104.0"
sse-starlette = "^1.6.5"

[tool.gigaserve]
export_module = "chat_bot_feedback.chain"
export_attr = "chain"

[build-system]
requires = [
    "poetry-core",
]
build-backend = "poetry.core.masonry.api"<|MERGE_RESOLUTION|>--- conflicted
+++ resolved
@@ -7,21 +7,13 @@
 
 [tool.poetry.dependencies]
 python = ">=3.8.1,<4.0"
-<<<<<<< HEAD
-gigachain = ">=0.0.325"
-=======
-langchain = ">=0.0.329"
->>>>>>> ff87f4b4
+gigachain = ">=0.0.329"
 openai = "^0.28.1"
 langsmith = ">=0.0.54"
 langchainhub = ">=0.1.13"
 
 [tool.poetry.group.dev.dependencies]
-<<<<<<< HEAD
-gigachain-cli = ">=0.0.4"
-=======
-langchain-cli = ">=0.0.15"
->>>>>>> ff87f4b4
+gigachain-cli = ">=0.0.15"
 fastapi = "^0.104.0"
 sse-starlette = "^1.6.5"
 
