--- conflicted
+++ resolved
@@ -31,11 +31,7 @@
 npm start
 ```
 
-<<<<<<< HEAD
-This will write a file (`output.json`) to the gpt-crawler directory, which is used to build the index.
-=======
-And copy the `output.json` file into hte folder containing this README.
->>>>>>> 0c3cbe81
+And copy the `output.json` file into the folder containing this README.
 
 ## Usage
 
