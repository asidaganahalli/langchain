{
 "cells": [
  {
   "attachments": {},
   "cell_type": "markdown",
   "metadata": {},
   "source": [
    "# CAMEL Role-Playing Autonomous Cooperative Agents\n",
    "\n",
    "Это реализация на gigachain статьи: \"CAMEL: Communicative Agents for “Mind” Exploration of Large Scale Language Model Society\".\n",
    "\n",
    "Обзор:\n",
    "\n",
    "Быстрое развитие разговорных и чат-ориентированных языковых моделей привело к значительному прогрессу в решении сложных задач. Однако их успех во многом зависит от человеческого ввода для управления разговором, что может быть сложным и затратным по времени. В этой статье рассматривается потенциал создания масштабируемых техник для облегчения автономного сотрудничества среди коммуникативных агентов и предоставления понимания их \"когнитивных\" процессов. Для решения проблем достижения автономного сотрудничества, мы предлагаем новый фреймворк коммуникативных агентов, основанный на ролевом взаимодействии. Наш подход включает использование вводных подсказок (inception prompting) для направления чат-агентов к выполнению задач, сохраняя при этом согласованность с человеческими намерениями. Мы демонстрируем, как ролевое взаимодействие может быть использовано для генерации разговорных данных для изучения поведения и возможностей чат-агентов, предоставляя ценный ресурс для исследования разговорных языковых моделей. Наши вклады включают в себя введение нового фреймворка коммуникативных агентов, предложение масштабируемого подхода к изучению кооперативного поведения и возможностей многоагентных систем, а также открытую публикацию нашей библиотеки для поддержки исследований в области коммуникативных агентов и за её пределами.\n",
    "\n",
    "Оригинальная реализация: https://github.com/lightaime/camel\n",
    "\n",
    "Веб-сайт проекта: https://www.camel-ai.org/\n",
    "\n",
    "Статья на Arxiv: https://arxiv.org/abs/2303.17760\n",
    "\n",
    "Более развёрнутый пример применения CAMEL для разработки ПО вы можете посмотреть в репозитории [GigaChatDev](https://github.com/Rai220/GigaChatDev) (форк [ChatDev](https://github.com/OpenBMB/ChatDev)).\n"
   ]
  },
  {
   "attachments": {},
   "cell_type": "markdown",
   "metadata": {},
   "source": [
    "## Подключаем необходимые модули GigaChain"
   ]
  },
  {
   "cell_type": "code",
   "execution_count": 1,
   "metadata": {},
   "outputs": [],
   "source": [
    "from typing import List\n",
    "\n",
<<<<<<< HEAD
    "from langchain.chat_models import GigaChat\n",
=======
>>>>>>> 611f18c9
    "from langchain.prompts.chat import (\n",
    "    HumanMessagePromptTemplate,\n",
    "    SystemMessagePromptTemplate,\n",
    ")\n",
    "from langchain.schema import (\n",
    "    AIMessage,\n",
    "    BaseMessage,\n",
    "    HumanMessage,\n",
    "    SystemMessage,\n",
    ")\n",
    "from langchain_openai import ChatOpenAI"
   ]
  },
  {
   "attachments": {},
   "cell_type": "markdown",
   "metadata": {},
   "source": [
    "## Определяем CAMEL-агента"
   ]
  },
  {
   "cell_type": "code",
   "execution_count": 2,
   "metadata": {},
   "outputs": [],
   "source": [
    "class CAMELAgent:\n",
    "    def __init__(\n",
    "        self,\n",
    "        system_message: SystemMessage,\n",
    "        model: GigaChat,\n",
    "    ) -> None:\n",
    "        self.system_message = system_message\n",
    "        self.model = model\n",
    "        self.init_messages()\n",
    "\n",
    "    def reset(self) -> None:\n",
    "        self.init_messages()\n",
    "        return self.stored_messages\n",
    "\n",
    "    def init_messages(self) -> None:\n",
    "        self.stored_messages = [self.system_message]\n",
    "\n",
    "    def update_messages(self, message: BaseMessage) -> List[BaseMessage]:\n",
    "        self.stored_messages.append(message)\n",
    "        return self.stored_messages\n",
    "\n",
    "    def step(\n",
    "        self,\n",
    "        input_message: HumanMessage,\n",
    "    ) -> AIMessage:\n",
    "        messages = self.update_messages(input_message)\n",
    "\n",
    "        output_message = self.model(messages)\n",
    "        self.update_messages(output_message)\n",
    "\n",
    "        return output_message"
   ]
  },
  {
   "attachments": {},
   "cell_type": "markdown",
   "metadata": {},
   "source": [
    "## Настраиваем подключение к GigaChat и ставим задачу агенту"
   ]
  },
  {
   "cell_type": "code",
   "execution_count": 3,
   "metadata": {},
   "outputs": [],
   "source": [
    "giga = GigaChat(\n",
    "    profanity=False,\n",
    "    temperature=1,\n",
    "    base_url=...,\n",
    "    user=...,\n",
    "    password=...,\n",
    "    verify_ssl_certs=...,\n",
    "    model=\"...GigaChat-large...\",\n",
    "    timeout=600,\n",
    ")"
   ]
  },
  {
   "cell_type": "code",
   "execution_count": 4,
   "metadata": {},
   "outputs": [],
   "source": [
    "assistant_role_name = \"Python разработчик\"\n",
    "user_role_name = \"Кинолог-эксперт\"\n",
    "task = \"Напиши программу, которая определяет породу собаки по ответам пользователя\"\n",
    "word_limit = 50  # word limit for task brainstorming"
   ]
  },
  {
   "attachments": {},
   "cell_type": "markdown",
   "metadata": {},
   "source": [
    "## Запускаем brain-шторм для детализации задачи"
   ]
  },
  {
   "cell_type": "code",
   "execution_count": 5,
   "metadata": {},
   "outputs": [
    {
     "name": "stdout",
     "output_type": "stream",
     "text": [
      "Уточнённая задача: Напишите программу на Python, которая определяет породу собаки по ответам пользователя. Пользователь должен ответить на несколько вопросов о внешности и поведении собаки, а программа должна использовать эти ответы для определения породы.\n"
     ]
    }
   ],
   "source": [
    "task_specifier_sys_msg = SystemMessage(content=\"Ты можешь детализировать задачу\")\n",
    "task_specifier_prompt = \"\"\"Вот задача, которую {assistant_role_name} поможет {user_role_name} выполнить: {task}.\n",
    "Пожалуйста, сделайте это более конкретным. Будьте творческими и фантазерами.\n",
    "Ответьте с указанной задачей в {word_limit} словах или меньше. Не добавляйте ничего другого.\"\"\"\n",
    "task_specifier_template = HumanMessagePromptTemplate.from_template(\n",
    "    template=task_specifier_prompt\n",
    ")\n",
    "task_specify_agent = CAMELAgent(task_specifier_sys_msg, giga)\n",
    "task_specifier_msg = task_specifier_template.format_messages(\n",
    "    assistant_role_name=assistant_role_name,\n",
    "    user_role_name=user_role_name,\n",
    "    task=task,\n",
    "    word_limit=word_limit,\n",
    ")[0]\n",
    "specified_task_msg = task_specify_agent.step(task_specifier_msg)\n",
    "print(f\"Уточнённая задача: {specified_task_msg.content}\")\n",
    "specified_task = specified_task_msg.content"
   ]
  },
  {
   "attachments": {},
   "cell_type": "markdown",
   "metadata": {},
   "source": [
    "## Описываем ролевые промпты"
   ]
  },
  {
   "cell_type": "code",
   "execution_count": 6,
   "metadata": {},
   "outputs": [],
   "source": [
    "assistant_inception_prompt = \"\"\"Никогда не забывайте, что вы {assistant_role_name}, а я {user_role_name}. Не меняйте роли! Никогда не командуйте мной!\n",
    "У нас есть общий интерес в сотрудничестве для успешного выполнения задачи.\n",
    "Вы должны помочь мне выполнить эту задачу.\n",
    "Вот задача: {task}. Никогда не забывайте о нашей задаче!\n",
    "Я должен направлять вас на основе вашей экспертизы и моих потребностей для выполнения задачи.\n",
    "\n",
    "Я буду давать вам одну инструкцию за раз.\n",
    "Вы должны написать конкретное решение, которое соответственно выполняет запрошенную инструкцию.\n",
    "Вы должны честно отказаться выполнять мою инструкцию, если не можете выполнить ее по физическим, моральным, юридическим причинам или вашим возможностям и объяснить причины.\n",
    "Не добавляйте ничего, кроме вашего решения на мою инструкцию.\n",
    "Вы никогда не должны задавать мне вопросов, вы только отвечаете на вопросы.\n",
    "Вы никогда не должны отвечать недостоверным решением. Объясните свои решения.\n",
    "Ваше решение должно быть конкретным. Нельзя использовать заглушки или общие ответы вместо решения.\n",
    "Пока я не скажу, что задача выполнена, вы всегда должны начинать ответ с:\n",
    "\n",
    "Решение: <РЕШЕНИЕ>\n",
    "\n",
    "Ты должен подставить свое решение вместо текста <РЕШЕНИЕ>. Оно должно быть конкретным и предоставлять предпочтительные реализации и примеры для решения задачи.\n",
    "Всегда заканчивайте свое решение фразой: Следующий запрос.\"\"\"\n",
    "\n",
    "user_inception_prompt = \"\"\"Никогда не забывайте, что вы {user_role_name}, а я {assistant_role_name}. Не меняйте роли! Вы всегда будете командовать мной.\n",
    "У нас есть общий интерес в сотрудничестве для успешного выполнения задачи.\n",
    "Я должен помочь вам выполнить эту задачу.\n",
    "Вот задача: {task}. Никогда не забывайте о нашей задаче!\n",
    "Вы должны направлять меня на основе моей экспертизы и ваших потребностей для выполнения задачи ТОЛЬКО следующими двумя способами:\n",
    "\n",
    "Инструкция с необходимым вводом:\n",
    "Инструкция: <ИНСТРУКЦИЯ>\n",
    "Ввод: <ДАННЫЕ>\n",
    "\n",
    "Инструкция без ввода:\n",
    "Инструкция: <ИНСТРУКЦИЯ>\n",
    "Ввод: Нет\n",
    "\n",
    "\"Инструкция\" описывает задачу или вопрос. Сопоставленный \"Ввод\" предоставляет дополнительный контекст или информацию для запрошенной \"Инструкции\".\n",
    "\n",
    "Вы должны давать мне одну инструкцию за раз.\n",
    "Я должен написать ответ, который соответственно выполняет запрошенную инструкцию.\n",
    "Я должен честно отказать от вашей инструкции, если не могу выполнить ее по физическим, моральным, юридическим причинам или моим возможностям и объяснить причины.\n",
    "Вы должны командовать мной, а не задавать мне вопросы.\n",
    "Теперь вы должны начать направлять меня, используя два описанных выше способа.\n",
    "Не добавляйте ничего, кроме вашей инструкции и необязательного соответствующего ввода!\n",
    "Продолжайте давать мне инструкции и необходимые вводы, пока не посчитаете, что задача выполнена.\n",
    "Не просите меня запустить написанную программу или протестировать её.\n",
    "Когда задача выполнена, вы должны ответить только одним словом <ЗАДАЧА_РЕШЕНА>.\n",
    "Никогда не говорите <ЗАДАЧА_РЕШЕНА>, пока мои ответы не решили вашу задачу.\"\"\""
   ]
  },
  {
   "attachments": {},
   "cell_type": "markdown",
   "metadata": {},
   "source": [
    "## Создаем вспомогательный модуль для получения системных сообщений для AI-ассистента и AI-пользователя на основе ролей и задачи"
   ]
  },
  {
   "cell_type": "code",
   "execution_count": 7,
   "metadata": {},
   "outputs": [],
   "source": [
    "def get_sys_msgs(assistant_role_name: str, user_role_name: str, task: str):\n",
    "    assistant_sys_template = SystemMessagePromptTemplate.from_template(\n",
    "        template=assistant_inception_prompt\n",
    "    )\n",
    "    assistant_sys_msg = assistant_sys_template.format_messages(\n",
    "        assistant_role_name=assistant_role_name,\n",
    "        user_role_name=user_role_name,\n",
    "        task=task,\n",
    "    )[0]\n",
    "\n",
    "    user_sys_template = SystemMessagePromptTemplate.from_template(\n",
    "        template=user_inception_prompt\n",
    "    )\n",
    "    user_sys_msg = user_sys_template.format_messages(\n",
    "        assistant_role_name=assistant_role_name,\n",
    "        user_role_name=user_role_name,\n",
    "        task=task,\n",
    "    )[0]\n",
    "\n",
    "    return assistant_sys_msg, user_sys_msg"
   ]
  },
  {
   "attachments": {},
   "cell_type": "markdown",
   "metadata": {},
   "source": [
    "## Создать агента AI-ассистента и агента AI-пользователя из полученных системных сообщений"
   ]
  },
  {
   "cell_type": "code",
   "execution_count": 8,
   "metadata": {},
   "outputs": [],
   "source": [
    "assistant_sys_msg, user_sys_msg = get_sys_msgs(\n",
    "    assistant_role_name, user_role_name, specified_task\n",
    ")\n",
    "assistant_agent = CAMELAgent(assistant_sys_msg, giga)\n",
    "user_agent = CAMELAgent(user_sys_msg, giga)\n",
    "\n",
    "# Reset agents\n",
    "assistant_agent.reset()\n",
    "user_agent.reset()\n",
    "\n",
    "# Initialize chats\n",
    "user_msg = HumanMessage(\n",
    "    content=(\n",
    "        f\"{user_sys_msg.content}. \"\n",
    "        \"Теперь начните давать мне инструкции одну за другой.\"\n",
    "        \"Отвечайте только Инструкцией и Вводом.\"\n",
    "    )\n",
    ")\n",
    "\n",
    "assistant_msg = HumanMessage(content=f\"{assistant_sys_msg.content}\")\n",
    "assistant_msg = assistant_agent.step(user_msg)"
   ]
  },
  {
   "attachments": {},
   "cell_type": "markdown",
   "metadata": {},
   "source": [
    "## Запуск сессии ролевого взаимодействия для решения задачи!"
   ]
  },
  {
   "cell_type": "code",
   "execution_count": 9,
   "metadata": {},
   "outputs": [
    {
     "name": "stdout",
     "output_type": "stream",
     "text": [
      "Исходная задача:\n",
      "Напиши программу, которая определяет породу собаки по ответам пользователя\n",
      "\n",
      "Уточнённая задача:\n",
      "Напишите программу на Python, которая определяет породу собаки по ответам пользователя. Пользователь должен ответить на несколько вопросов о внешности и поведении собаки, а программа должна использовать эти ответы для определения породы.\n",
      "\n",
      "AI User (Кинолог-эксперт):\n",
      "\n",
      "Инструкция: Запросите у пользователя внешние характеристики собаки.\n",
      "Ввод: Нет\n",
      "\n",
      "\n",
      "AI Assistant (Python разработчик):\n",
      "\n",
      "Решение: Для запроса внешних характеристик собаки у пользователя можно использовать функцию input(). Вот пример кода:\n",
      "\n",
      "<code>{python}external_characteristics = input(\"Введите внешние характеристики собаки: \")\n",
      "</code>\n",
      "\n",
      "Этот код запрашивает у пользователя внешние характеристики собаки и сохраняет их в переменной external_characteristics. Пользователь может ввести любое значение, которое он считает соответствующим.\n",
      "\n",
      "\n",
      "AI User (Кинолог-эксперт):\n",
      "\n",
      "Инструкция: Запросите у пользователя поведение собаки.\n",
      "Ввод: Нет\n",
      "\n",
      "\n",
      "AI Assistant (Python разработчик):\n",
      "\n",
      "Решение: Для запроса поведения собаки у пользователя можно использовать функцию input(). Вот пример кода:\n",
      "\n",
      "<code>{python}behavior = input(\"Введите поведение собаки: \")\n",
      "</code>\n",
      "\n",
      "Этот код запрашивает у пользователя поведение собаки и сохраняет его в переменной behavior. Пользователь может ввести любое значение, которое он считает соответствующим.\n",
      "\n",
      "\n",
      "AI User (Кинолог-эксперт):\n",
      "\n",
      "Инструкция: Определите породу собаки на основе внешних характеристик и поведения.\n",
      "Ввод: Нет\n",
      "\n",
      "\n",
      "AI Assistant (Python разработчик):\n",
      "\n",
      "Решение: Для определения породы собаки на основе внешних характеристик и поведения можно использовать условные операторы if-else. Вот пример кода:\n",
      "\n",
      "<code>{python}if external_characteristics == \"большой\":\n",
      "    if behavior == \"спокойный\":\n",
      "        breed = \"Ньюфаундленд\"\n",
      "    else:\n",
      "        breed = \"Мальтийская болонка\"\n",
      "elif external_characteristics == \"средний\":\n",
      "    if behavior == \"активный\":\n",
      "        breed = \"Далматинец\"\n",
      "    else:\n",
      "        breed = \"Хаски\"\n",
      "else:\n",
      "    breed = \"Чау-чау\"\n",
      "</code>\n",
      "\n",
      "Этот код проверяет внешние характеристики и поведение собаки и присваивает соответствующую породу в переменную breed. Если внешние характеристики большие и поведение спокойное, то порода - Ньюфаундленд. Если внешние характеристики средние и поведение активное, то порода - Далматинец. Если внешние характеристики маленькие, то порода - Чау-чау.\n",
      "\n",
      "Теперь, когда мы определили породу собаки, мы можем вывести результат на экран.\n",
      "\n",
      "\n",
      "AI User (Кинолог-эксперт):\n",
      "\n",
      "Инструкция: Выведите породу собаки на экран.\n",
      "Ввод: Нет\n",
      "\n",
      "\n",
      "AI Assistant (Python разработчик):\n",
      "\n",
      "Решение: Для вывода породы собаки на экран можно использовать функцию print(). Вот пример кода:\n",
      "\n",
      "<code>{python}print(\"Порода собаки:\", breed)\n",
      "</code>\n",
      "\n",
      "Этот код выводит на экран сообщение \"Порода собаки:\" и затем переменную breed, которая содержит определенную породу собаки.\n",
      "\n",
      "\n",
      "AI User (Кинолог-эксперт):\n",
      "\n",
      "ЗАДАЧА_РЕШЕНА\n",
      "\n",
      "\n",
      "AI Assistant (Python разработчик):\n",
      "\n",
      "Ответ: Поздравляю! Вы написали программу на Python, которая определяет породу собаки по ответам пользователя. Ваша программа запрашивает у пользователя внешние характеристики и поведение собаки, а затем использует условные операторы if-else для определения породы. Затем она выводит породу на экран.\n",
      "\n",
      "\n"
     ]
    }
   ],
   "source": [
    "print(f\"Исходная задача:\\n{task}\\n\")\n",
    "print(f\"Уточнённая задача:\\n{specified_task}\\n\")\n",
    "\n",
    "chat_turn_limit, n = 30, 0\n",
    "while n < chat_turn_limit:\n",
    "    n += 1\n",
    "    user_ai_msg = user_agent.step(assistant_msg)\n",
    "    user_msg = HumanMessage(content=user_ai_msg.content)\n",
    "    print(f\"AI User ({user_role_name}):\\n\\n{user_msg.content}\\n\\n\")\n",
    "\n",
    "    assistant_ai_msg = assistant_agent.step(user_msg)\n",
    "    assistant_msg = HumanMessage(content=assistant_ai_msg.content)\n",
    "    print(f\"AI Assistant ({assistant_role_name}):\\n\\n{assistant_msg.content}\\n\\n\")\n",
    "    if \"ЗАДАЧА_РЕШЕНА\" in user_msg.content:\n",
    "        break"
   ]
  }
 ],
 "metadata": {
  "kernelspec": {
   "display_name": "camel",
   "language": "python",
   "name": "python3"
  },
  "language_info": {
   "codemirror_mode": {
    "name": "ipython",
    "version": 3
   },
   "file_extension": ".py",
   "mimetype": "text/x-python",
   "name": "python",
   "nbconvert_exporter": "python",
   "pygments_lexer": "ipython3",
   "version": "3.10.13"
  },
  "orig_nbformat": 4
 },
 "nbformat": 4,
 "nbformat_minor": 2
}<|MERGE_RESOLUTION|>--- conflicted
+++ resolved
@@ -38,10 +38,7 @@
    "source": [
     "from typing import List\n",
     "\n",
-<<<<<<< HEAD
     "from langchain.chat_models import GigaChat\n",
-=======
->>>>>>> 611f18c9
     "from langchain.prompts.chat import (\n",
     "    HumanMessagePromptTemplate,\n",
     "    SystemMessagePromptTemplate,\n",
