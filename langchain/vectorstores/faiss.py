"""Wrapper around FAISS vector database."""
from __future__ import annotations

import math
import operator
import os
import pickle
import uuid
import warnings
from pathlib import Path
from typing import Any, Callable, Dict, Iterable, List, Optional, Tuple

import numpy as np

from langchain.docstore.base import AddableMixin, Docstore
from langchain.docstore.document import Document
from langchain.docstore.in_memory import InMemoryDocstore
from langchain.embeddings.base import Embeddings
from langchain.vectorstores.base import VectorStore
from langchain.vectorstores.utils import DistanceStrategy, maximal_marginal_relevance


def dependable_faiss_import(no_avx2: Optional[bool] = None) -> Any:
    """
    Import faiss if available, otherwise raise error.
    If FAISS_NO_AVX2 environment variable is set, it will be considered
    to load FAISS with no AVX2 optimization.

    Args:
        no_avx2: Load FAISS strictly with no AVX2 optimization
            so that the vectorstore is portable and compatible with other devices.
    """
    if no_avx2 is None and "FAISS_NO_AVX2" in os.environ:
        no_avx2 = bool(os.getenv("FAISS_NO_AVX2"))

    try:
        if no_avx2:
            from faiss import swigfaiss as faiss
        else:
            import faiss
    except ImportError:
        raise ImportError(
            "Could not import faiss python package. "
            "Please install it with `pip install faiss` "
            "or `pip install faiss-cpu` (depending on Python version)."
        )
    return faiss


class FAISS(VectorStore):
    """Wrapper around FAISS vector database.

    To use, you should have the ``faiss`` python package installed.

    Example:
        .. code-block:: python

            from langchain import FAISS
            faiss = FAISS(embedding_function, index, docstore, index_to_docstore_id)

    """

    def __init__(
        self,
        embedding_function: Callable,
        index: Any,
        docstore: Docstore,
        index_to_docstore_id: Dict[int, str],
<<<<<<< HEAD
        relevance_score_fn: Optional[Callable[[float], float]] = None,
=======
        relevance_score_fn: Callable[[float], float] = _default_relevance_score_fn,
>>>>>>> 9ca4c544
        normalize_L2: bool = False,
        distance_strategy: DistanceStrategy = DistanceStrategy.EUCLIDEAN_DISTANCE,
    ):
        """Initialize with necessary components."""
        self.embedding_function = embedding_function
        self.index = index
        self.docstore = docstore
        self.index_to_docstore_id = index_to_docstore_id
        self.distance_strategy = distance_strategy
        self.override_relevance_score_fn = relevance_score_fn
        self._normalize_L2 = normalize_L2
        if (
            self.distance_strategy != DistanceStrategy.EUCLIDEAN_DISTANCE
            and self._normalize_L2
        ):
            warnings.warn(
                f"Normalizing L2 is not applicable for metric type: {self.distance_strategy}"
            )

    def __add(
        self,
        texts: Iterable[str],
        embeddings: Iterable[List[float]],
        metadatas: Optional[List[dict]] = None,
        ids: Optional[List[str]] = None,
        **kwargs: Any,
    ) -> List[str]:
        if not isinstance(self.docstore, AddableMixin):
            raise ValueError(
                "If trying to add texts, the underlying docstore should support "
                f"adding items, which {self.docstore} does not"
            )
        documents = []
        for i, text in enumerate(texts):
            metadata = metadatas[i] if metadatas else {}
            documents.append(Document(page_content=text, metadata=metadata))
        if ids is None:
            ids = [str(uuid.uuid4()) for _ in texts]
        # Add to the index, the index_to_id mapping, and the docstore.
        starting_len = len(self.index_to_docstore_id)
        faiss = dependable_faiss_import()
        vector = np.array(embeddings, dtype=np.float32)
        if self._normalize_L2:
            faiss.normalize_L2(vector)
        self.index.add(vector)
        # Get list of index, id, and docs.
        full_info = [(starting_len + i, ids[i], doc) for i, doc in enumerate(documents)]
        # Add information to docstore and index.
        self.docstore.add({_id: doc for _, _id, doc in full_info})
        index_to_id = {index: _id for index, _id, _ in full_info}
        self.index_to_docstore_id.update(index_to_id)
        return [_id for _, _id, _ in full_info]

    def add_texts(
        self,
        texts: Iterable[str],
        metadatas: Optional[List[dict]] = None,
        ids: Optional[List[str]] = None,
        **kwargs: Any,
    ) -> List[str]:
        """Run more texts through the embeddings and add to the vectorstore.

        Args:
            texts: Iterable of strings to add to the vectorstore.
            metadatas: Optional list of metadatas associated with the texts.
            ids: Optional list of unique IDs.

        Returns:
            List of ids from adding the texts into the vectorstore.
        """
        if not isinstance(self.docstore, AddableMixin):
            raise ValueError(
                "If trying to add texts, the underlying docstore should support "
                f"adding items, which {self.docstore} does not"
            )
        # Embed and create the documents.
        embeddings = [self.embedding_function(text) for text in texts]
        return self.__add(texts, embeddings, metadatas=metadatas, ids=ids, **kwargs)

    def add_embeddings(
        self,
        text_embeddings: Iterable[Tuple[str, List[float]]],
        metadatas: Optional[List[dict]] = None,
        ids: Optional[List[str]] = None,
        **kwargs: Any,
    ) -> List[str]:
        """Run more texts through the embeddings and add to the vectorstore.

        Args:
            text_embeddings: Iterable pairs of string and embedding to
                add to the vectorstore.
            metadatas: Optional list of metadatas associated with the texts.
            ids: Optional list of unique IDs.

        Returns:
            List of ids from adding the texts into the vectorstore.
        """
        if not isinstance(self.docstore, AddableMixin):
            raise ValueError(
                "If trying to add texts, the underlying docstore should support "
                f"adding items, which {self.docstore} does not"
            )
        # Embed and create the documents.
        texts, embeddings = zip(*text_embeddings)

        return self.__add(texts, embeddings, metadatas=metadatas, ids=ids, **kwargs)

    def similarity_search_with_score_by_vector(
        self,
        embedding: List[float],
        k: int = 4,
        filter: Optional[Dict[str, Any]] = None,
        fetch_k: int = 20,
        **kwargs: Any,
    ) -> List[Tuple[Document, float]]:
        """Return docs most similar to query.

        Args:
            embedding: Embedding vector to look up documents similar to.
            k: Number of Documents to return. Defaults to 4.
            filter (Optional[Dict[str, Any]]): Filter by metadata. Defaults to None.
            fetch_k: (Optional[int]) Number of Documents to fetch before filtering.
                      Defaults to 20.
            **kwargs: kwargs to be passed to similarity search. Can include:
                score_threshold: Optional, a floating point value between 0 to 1 to
                    filter the resulting set of retrieved docs

        Returns:
            List of documents most similar to the query text and L2 distance
            in float for each. Lower score represents more similarity.
        """
        faiss = dependable_faiss_import()
        vector = np.array([embedding], dtype=np.float32)
        if self._normalize_L2:
            faiss.normalize_L2(vector)
        scores, indices = self.index.search(vector, k if filter is None else fetch_k)
        docs = []
        for j, i in enumerate(indices[0]):
            if i == -1:
                # This happens when not enough docs are returned.
                continue
            _id = self.index_to_docstore_id[i]
            doc = self.docstore.search(_id)
            if not isinstance(doc, Document):
                raise ValueError(f"Could not find document for id {_id}, got {doc}")
            if filter is not None:
                filter = {
                    key: [value] if not isinstance(value, list) else value
                    for key, value in filter.items()
                }
                if all(doc.metadata.get(key) in value for key, value in filter.items()):
                    docs.append((doc, scores[0][j]))
            else:
                docs.append((doc, scores[0][j]))

        score_threshold = kwargs.get("score_threshold")
        if score_threshold is not None:
            cmp = (
                operator.ge
                if self.distance_strategy
                in (DistanceStrategy.MAX_INNER_PRODUCT, DistanceStrategy.JACCARD)
                else operator.le
            )
            docs = [
                (doc, similarity)
                for doc, similarity in docs
                if cmp(similarity, score_threshold)
            ]
        return docs[:k]

    def similarity_search_with_score(
        self,
        query: str,
        k: int = 4,
        filter: Optional[Dict[str, Any]] = None,
        fetch_k: int = 20,
        **kwargs: Any,
    ) -> List[Tuple[Document, float]]:
        """Return docs most similar to query.

        Args:
            query: Text to look up documents similar to.
            k: Number of Documents to return. Defaults to 4.
            filter (Optional[Dict[str, str]]): Filter by metadata. Defaults to None.
            fetch_k: (Optional[int]) Number of Documents to fetch before filtering.
                      Defaults to 20.

        Returns:
            List of documents most similar to the query text with
            L2 distance in float. Lower score represents more similarity.
        """
        embedding = self.embedding_function(query)
        docs = self.similarity_search_with_score_by_vector(
            embedding,
            k,
            filter=filter,
            fetch_k=fetch_k,
            **kwargs,
        )
        return docs

    def similarity_search_by_vector(
        self,
        embedding: List[float],
        k: int = 4,
        filter: Optional[Dict[str, Any]] = None,
        fetch_k: int = 20,
        **kwargs: Any,
    ) -> List[Document]:
        """Return docs most similar to embedding vector.

        Args:
            embedding: Embedding to look up documents similar to.
            k: Number of Documents to return. Defaults to 4.
            filter (Optional[Dict[str, str]]): Filter by metadata. Defaults to None.
            fetch_k: (Optional[int]) Number of Documents to fetch before filtering.
                      Defaults to 20.

        Returns:
            List of Documents most similar to the embedding.
        """
        docs_and_scores = self.similarity_search_with_score_by_vector(
            embedding,
            k,
            filter=filter,
            fetch_k=fetch_k,
            **kwargs,
        )
        return [doc for doc, _ in docs_and_scores]

    def similarity_search(
        self,
        query: str,
        k: int = 4,
        filter: Optional[Dict[str, Any]] = None,
        fetch_k: int = 20,
        **kwargs: Any,
    ) -> List[Document]:
        """Return docs most similar to query.

        Args:
            query: Text to look up documents similar to.
            k: Number of Documents to return. Defaults to 4.
            filter: (Optional[Dict[str, str]]): Filter by metadata. Defaults to None.
            fetch_k: (Optional[int]) Number of Documents to fetch before filtering.
                      Defaults to 20.

        Returns:
            List of Documents most similar to the query.
        """
        docs_and_scores = self.similarity_search_with_score(
            query, k, filter=filter, fetch_k=fetch_k, **kwargs
        )
        return [doc for doc, _ in docs_and_scores]

    def max_marginal_relevance_search_with_score_by_vector(
        self,
        embedding: List[float],
        *,
        k: int = 4,
        fetch_k: int = 20,
        lambda_mult: float = 0.5,
        filter: Optional[Dict[str, Any]] = None,
    ) -> List[Tuple[Document, float]]:
        """Return docs and their similarity scores selected using the maximal marginal
            relevance.

        Maximal marginal relevance optimizes for similarity to query AND diversity
        among selected documents.

        Args:
            embedding: Embedding to look up documents similar to.
            k: Number of Documents to return. Defaults to 4.
            fetch_k: Number of Documents to fetch before filtering to
                     pass to MMR algorithm.
            lambda_mult: Number between 0 and 1 that determines the degree
                        of diversity among the results with 0 corresponding
                        to maximum diversity and 1 to minimum diversity.
                        Defaults to 0.5.
        Returns:
            List of Documents and similarity scores selected by maximal marginal
                relevance and score for each.
        """
        scores, indices = self.index.search(
            np.array([embedding], dtype=np.float32),
            fetch_k if filter is None else fetch_k * 2,
        )
        if filter is not None:
            filtered_indices = []
            for i in indices[0]:
                if i == -1:
                    # This happens when not enough docs are returned.
                    continue
                _id = self.index_to_docstore_id[i]
                doc = self.docstore.search(_id)
                if not isinstance(doc, Document):
                    raise ValueError(f"Could not find document for id {_id}, got {doc}")
                if all(doc.metadata.get(key) == value for key, value in filter.items()):
                    filtered_indices.append(i)
            indices = np.array([filtered_indices])
        # -1 happens when not enough docs are returned.
        embeddings = [self.index.reconstruct(int(i)) for i in indices[0] if i != -1]
        mmr_selected = maximal_marginal_relevance(
            np.array([embedding], dtype=np.float32),
            embeddings,
            k=k,
            lambda_mult=lambda_mult,
        )
        selected_indices = [indices[0][i] for i in mmr_selected]
        selected_scores = [scores[0][i] for i in mmr_selected]
        docs_and_scores = []
        for i, score in zip(selected_indices, selected_scores):
            if i == -1:
                # This happens when not enough docs are returned.
                continue
            _id = self.index_to_docstore_id[i]
            doc = self.docstore.search(_id)
            if not isinstance(doc, Document):
                raise ValueError(f"Could not find document for id {_id}, got {doc}")
            docs_and_scores.append((doc, score))
        return docs_and_scores

    def max_marginal_relevance_search_by_vector(
        self,
        embedding: List[float],
        k: int = 4,
        fetch_k: int = 20,
        lambda_mult: float = 0.5,
        filter: Optional[Dict[str, Any]] = None,
        **kwargs: Any,
    ) -> List[Document]:
        """Return docs selected using the maximal marginal relevance.

        Maximal marginal relevance optimizes for similarity to query AND diversity
        among selected documents.

        Args:
            embedding: Embedding to look up documents similar to.
            k: Number of Documents to return. Defaults to 4.
            fetch_k: Number of Documents to fetch before filtering to
                     pass to MMR algorithm.
            lambda_mult: Number between 0 and 1 that determines the degree
                        of diversity among the results with 0 corresponding
                        to maximum diversity and 1 to minimum diversity.
                        Defaults to 0.5.
        Returns:
            List of Documents selected by maximal marginal relevance.
        """
        docs_and_scores = self.max_marginal_relevance_search_with_score_by_vector(
            embedding, k=k, fetch_k=fetch_k, lambda_mult=lambda_mult, filter=filter
        )
        return [doc for doc, _ in docs_and_scores]

    def max_marginal_relevance_search(
        self,
        query: str,
        k: int = 4,
        fetch_k: int = 20,
        lambda_mult: float = 0.5,
        filter: Optional[Dict[str, Any]] = None,
        **kwargs: Any,
    ) -> List[Document]:
        """Return docs selected using the maximal marginal relevance.

        Maximal marginal relevance optimizes for similarity to query AND diversity
        among selected documents.

        Args:
            query: Text to look up documents similar to.
            k: Number of Documents to return. Defaults to 4.
            fetch_k: Number of Documents to fetch before filtering (if needed) to
                     pass to MMR algorithm.
            lambda_mult: Number between 0 and 1 that determines the degree
                        of diversity among the results with 0 corresponding
                        to maximum diversity and 1 to minimum diversity.
                        Defaults to 0.5.
        Returns:
            List of Documents selected by maximal marginal relevance.
        """
        embedding = self.embedding_function(query)
        docs = self.max_marginal_relevance_search_by_vector(
            embedding,
            k=k,
            fetch_k=fetch_k,
            lambda_mult=lambda_mult,
            filter=filter,
            **kwargs,
        )
        return docs

    def merge_from(self, target: FAISS) -> None:
        """Merge another FAISS object with the current one.

        Add the target FAISS to the current one.

        Args:
            target: FAISS object you wish to merge into the current one

        Returns:
            None.
        """
        if not isinstance(self.docstore, AddableMixin):
            raise ValueError("Cannot merge with this type of docstore")
        # Numerical index for target docs are incremental on existing ones
        starting_len = len(self.index_to_docstore_id)

        # Merge two IndexFlatL2
        self.index.merge_from(target.index)

        # Get id and docs from target FAISS object
        full_info = []
        for i, target_id in target.index_to_docstore_id.items():
            doc = target.docstore.search(target_id)
            if not isinstance(doc, Document):
                raise ValueError("Document should be returned")
            full_info.append((starting_len + i, target_id, doc))

        # Add information to docstore and index_to_docstore_id.
        self.docstore.add({_id: doc for _, _id, doc in full_info})
        index_to_id = {index: _id for index, _id, _ in full_info}
        self.index_to_docstore_id.update(index_to_id)

    @classmethod
    def __from(
        cls,
        texts: List[str],
        embeddings: List[List[float]],
        embedding: Embeddings,
        metadatas: Optional[List[dict]] = None,
        ids: Optional[List[str]] = None,
        normalize_L2: bool = False,
        **kwargs: Any,
    ) -> FAISS:
        faiss = dependable_faiss_import()
        distance_strategy = kwargs.get(
            "distance_strategy", DistanceStrategy.EUCLIDEAN_DISTANCE
        )
        if distance_strategy == DistanceStrategy.MAX_INNER_PRODUCT:
            index = faiss.IndexFlatIP(len(embeddings[0]))
        else:
            # Default to L2, currently other metric types not initialized.
            index = faiss.IndexFlatL2(len(embeddings[0]))
        vector = np.array(embeddings, dtype=np.float32)
        if normalize_L2 and distance_strategy == DistanceStrategy.EUCLIDEAN_DISTANCE:
            faiss.normalize_L2(vector)
        index.add(vector)
        documents = []
        if ids is None:
            ids = [str(uuid.uuid4()) for _ in texts]
        for i, text in enumerate(texts):
            metadata = metadatas[i] if metadatas else {}
            documents.append(Document(page_content=text, metadata=metadata))
        index_to_id = dict(enumerate(ids))
        docstore = InMemoryDocstore(dict(zip(index_to_id.values(), documents)))
        return cls(
            embedding.embed_query,
            index,
            docstore,
            index_to_id,
            normalize_L2=normalize_L2,
            **kwargs,
        )

    @classmethod
    def from_texts(
        cls,
        texts: List[str],
        embedding: Embeddings,
        metadatas: Optional[List[dict]] = None,
        ids: Optional[List[str]] = None,
        **kwargs: Any,
    ) -> FAISS:
        """Construct FAISS wrapper from raw documents.

        This is a user friendly interface that:
            1. Embeds documents.
            2. Creates an in memory docstore
            3. Initializes the FAISS database

        This is intended to be a quick way to get started.

        Example:
            .. code-block:: python

                from langchain import FAISS
                from langchain.embeddings import OpenAIEmbeddings
                embeddings = OpenAIEmbeddings()
                faiss = FAISS.from_texts(texts, embeddings)
        """
        embeddings = embedding.embed_documents(texts)
        return cls.__from(
            texts,
            embeddings,
            embedding,
            metadatas=metadatas,
            ids=ids,
            **kwargs,
        )

    @classmethod
    def from_embeddings(
        cls,
        text_embeddings: List[Tuple[str, List[float]]],
        embedding: Embeddings,
        metadatas: Optional[List[dict]] = None,
        ids: Optional[List[str]] = None,
        **kwargs: Any,
    ) -> FAISS:
        """Construct FAISS wrapper from raw documents.

        This is a user friendly interface that:
            1. Embeds documents.
            2. Creates an in memory docstore
            3. Initializes the FAISS database

        This is intended to be a quick way to get started.

        Example:
            .. code-block:: python

                from langchain import FAISS
                from langchain.embeddings import OpenAIEmbeddings
                embeddings = OpenAIEmbeddings()
                text_embeddings = embeddings.embed_documents(texts)
                text_embedding_pairs = list(zip(texts, text_embeddings))
                faiss = FAISS.from_embeddings(text_embedding_pairs, embeddings)
        """
        texts = [t[0] for t in text_embeddings]
        embeddings = [t[1] for t in text_embeddings]
        return cls.__from(
            texts,
            embeddings,
            embedding,
            metadatas=metadatas,
            ids=ids,
            **kwargs,
        )

    def save_local(self, folder_path: str, index_name: str = "index") -> None:
        """Save FAISS index, docstore, and index_to_docstore_id to disk.

        Args:
            folder_path: folder path to save index, docstore,
                and index_to_docstore_id to.
            index_name: for saving with a specific index file name
        """
        path = Path(folder_path)
        path.mkdir(exist_ok=True, parents=True)

        # save index separately since it is not picklable
        faiss = dependable_faiss_import()
        faiss.write_index(
            self.index, str(path / "{index_name}.faiss".format(index_name=index_name))
        )

        # save docstore and index_to_docstore_id
        with open(path / "{index_name}.pkl".format(index_name=index_name), "wb") as f:
            pickle.dump((self.docstore, self.index_to_docstore_id), f)

    @classmethod
    def load_local(
        cls, folder_path: str, embeddings: Embeddings, index_name: str = "index"
    ) -> FAISS:
        """Load FAISS index, docstore, and index_to_docstore_id from disk.

        Args:
            folder_path: folder path to load index, docstore,
                and index_to_docstore_id from.
            embeddings: Embeddings to use when generating queries
            index_name: for saving with a specific index file name
        """
        path = Path(folder_path)
        # load index separately since it is not picklable
        faiss = dependable_faiss_import()
        index = faiss.read_index(
            str(path / "{index_name}.faiss".format(index_name=index_name))
        )

        # load docstore and index_to_docstore_id
        with open(path / "{index_name}.pkl".format(index_name=index_name), "rb") as f:
            docstore, index_to_docstore_id = pickle.load(f)
        return cls(embeddings.embed_query, index, docstore, index_to_docstore_id)

    def _select_relevance_score_fn(self) -> Callable[[float], float]:
        """
        The 'correct' relevance function
        may differ depending on a few things, including:
        - the distance / similarity metric used by the VectorStore
        - the scale of your embeddings (OpenAI's are unit normed. Many others are not!)
        - embedding dimensionality
        - etc.
        """
        if self.override_relevance_score_fn is not None:
            return self.override_relevance_score_fn

        # Default strategy is to rely on distance strategy provided in vectorstore constructor
        if self.distance_strategy == DistanceStrategy.MAX_INNER_PRODUCT:
            return self._max_inner_product_relevance_score_fn
        elif self.distance_strategy == DistanceStrategy.EUCLIDEAN_DISTANCE:
            # Default behavior is to use euclidean distance relevancy
            return self._euclidean_relevance_score_fn
        else:
            raise ValueError(
                "Unknown distance strategy, must be cosine, max_inner_product, or euclidean"
            )

    def _similarity_search_with_relevance_scores(
        self,
        query: str,
        k: int = 4,
        filter: Optional[Dict[str, Any]] = None,
        fetch_k: int = 20,
        **kwargs: Any,
    ) -> List[Tuple[Document, float]]:
        """Return docs and their similarity scores on a scale from 0 to 1."""
<<<<<<< HEAD
        relevance_score_fn = self._select_relevance_score_fn()
        if relevance_score_fn is None:
            raise ValueError(
                "normalize_score_fn must be provided to"
                " FAISS constructor to normalize scores"
            )
=======
>>>>>>> 9ca4c544
        docs_and_scores = self.similarity_search_with_score(
            query,
            k=k,
            filter=filter,
            fetch_k=fetch_k,
            **kwargs,
        )
        return [(doc, relevance_score_fn(score)) for doc, score in docs_and_scores]<|MERGE_RESOLUTION|>--- conflicted
+++ resolved
@@ -66,11 +66,7 @@
         index: Any,
         docstore: Docstore,
         index_to_docstore_id: Dict[int, str],
-<<<<<<< HEAD
         relevance_score_fn: Optional[Callable[[float], float]] = None,
-=======
-        relevance_score_fn: Callable[[float], float] = _default_relevance_score_fn,
->>>>>>> 9ca4c544
         normalize_L2: bool = False,
         distance_strategy: DistanceStrategy = DistanceStrategy.EUCLIDEAN_DISTANCE,
     ):
@@ -686,15 +682,12 @@
         **kwargs: Any,
     ) -> List[Tuple[Document, float]]:
         """Return docs and their similarity scores on a scale from 0 to 1."""
-<<<<<<< HEAD
         relevance_score_fn = self._select_relevance_score_fn()
         if relevance_score_fn is None:
             raise ValueError(
                 "normalize_score_fn must be provided to"
                 " FAISS constructor to normalize scores"
             )
-=======
->>>>>>> 9ca4c544
         docs_and_scores = self.similarity_search_with_score(
             query,
             k=k,
