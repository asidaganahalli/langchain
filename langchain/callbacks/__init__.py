"""Callback handlers that allow listening to events in LangChain."""
from langchain.callbacks.base import BaseCallbackHandler, BaseCallbackManager
from langchain.callbacks.shared import SharedCallbackManager
from langchain.callbacks.stdout import StdOutCallbackHandler
from langchain.callbacks.tracers import SharedLangChainTracer


def get_callback_manager() -> BaseCallbackManager:
    """Return the shared callback manager."""
    return SharedCallbackManager()


def set_default_callback_manager() -> None:
    """Set default callback manager."""
    callback = get_callback_manager()
    callback.add_handler(StdOutCallbackHandler())


<<<<<<< HEAD
def set_tracing_callback_manager() -> None:
    """Set tracing callback manager."""
    callback = get_callback_manager()
    callback.add_handler(SharedLangChainTracer())
=======
def set_handler(handler: BaseCallbackHandler) -> None:
    """Set handler."""
    callback = get_callback_manager()
    callback.set_handler(handler)
>>>>>>> a3d2a2ec
<|MERGE_RESOLUTION|>--- conflicted
+++ resolved
@@ -16,14 +16,13 @@
     callback.add_handler(StdOutCallbackHandler())
 
 
-<<<<<<< HEAD
 def set_tracing_callback_manager() -> None:
     """Set tracing callback manager."""
     callback = get_callback_manager()
     callback.add_handler(SharedLangChainTracer())
-=======
+
+
 def set_handler(handler: BaseCallbackHandler) -> None:
     """Set handler."""
     callback = get_callback_manager()
-    callback.set_handler(handler)
->>>>>>> a3d2a2ec
+    callback.set_handler(handler)