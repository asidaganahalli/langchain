--- conflicted
+++ resolved
@@ -37,6 +37,7 @@
     "FileCallbackHandler",
     "FinalStreamingStdOutCallbackHandler",
     "HumanApprovalCallbackHandler",
+    "InfinoCallbackHandler",
     "MlflowCallbackHandler",
     "OpenAICallbackHandler",
     "StdOutCallbackHandler",
@@ -44,13 +45,6 @@
     # now streamlit requires Python >=3.7, !=3.9.7 So, it is commented out here.
     # "StreamlitCallbackHandler",
     "WandbCallbackHandler",
-<<<<<<< HEAD
-    "InfinoCallbackHandler",
-    "MlflowCallbackHandler",
-    "ClearMLCallbackHandler",
-    "CometCallbackHandler",
-=======
->>>>>>> d3c2eab0
     "WhyLabsCallbackHandler",
     "get_openai_callback",
     "tracing_enabled",
