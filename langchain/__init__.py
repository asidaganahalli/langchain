--- conflicted
+++ resolved
@@ -13,12 +13,8 @@
     SelfAskWithSearchChain,
     SerpAPIChain,
 )
-<<<<<<< HEAD
 from langchain.docstore import Wikipedia
-from langchain.llms import Cohere, OpenAI
-=======
 from langchain.llms import Cohere, HuggingFaceHub, OpenAI
->>>>>>> 61a51b7a
 from langchain.prompt import Prompt
 
 __all__ = [
@@ -30,10 +26,7 @@
     "Cohere",
     "OpenAI",
     "Prompt",
-<<<<<<< HEAD
     "ReActChain",
     "Wikipedia",
-=======
     "HuggingFaceHub",
->>>>>>> 61a51b7a
 ]