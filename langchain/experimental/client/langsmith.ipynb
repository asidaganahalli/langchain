{
 "cells": [
  {
<<<<<<< HEAD
=======
   "attachments": {},
>>>>>>> 6abd49d0
   "cell_type": "markdown",
   "id": "1a4596ea-a631-416d-a2a4-3577c140493d",
   "metadata": {
    "tags": []
   },
   "source": [
    "# Debug, Evaluate, and Monitor LLMs with Client\n",
    "\n",
<<<<<<< HEAD
    "LangChain makes it easy to prototype LLM applications and Agents. Even so, delivering a high-quality product to production can be deceptively difficult. You will likely have to heavily customize your prompts, chains, and other components to create a high-quality product.\n",
    "\n",
    "To aid the development process, we've designed tracing and callbacks at the core of LangChain. In this notebook, you will get started prototyping, testing, and monitoring an example LLM agent.\n",
=======
    "LangChain makes it easy to prototype LLM applications and Agents. Even so, delivering a high-quality product to production can be deceptively difficult. To aid the development process, we've designed tracing and callbacks at the core of LangChain. In this notebook, you will get started prototyping, testing, and monitoring an example LLM agent.\n",
>>>>>>> 6abd49d0
    "\n",
    "When might you want to use tracing? Some situations we've found it useful include:\n",
    "- Visualize how components relate\n",
    "- Quickly debug a new chain, agent, or set of tools\n",
    "- Evaluate a given different prompts and LLMs for a single component\n",
    "- Running a given chain multiple time on a dataset to ensure it consistently meets a quality bar.\n",
    "- Capturing usage traces and using LLMs or analytics pipelines to generate insights"
   ]
  },
  {
<<<<<<< HEAD
=======
   "attachments": {},
>>>>>>> 6abd49d0
   "cell_type": "markdown",
   "id": "138fbb8f-960d-4d26-9dd5-6d6acab3ee55",
   "metadata": {},
   "source": [
    "## Prerequisites\n",
    "\n",
    "**Run the local tracing server OR [create a hosted LangSmith account](https://smith.langchain.com/) and connect with an API key.**\n",
    "\n",
    "To run the local server, execute the following comand in your terminal:\n",
    "```\n",
    "pip install --upgrade langsmith\n",
    "langsmith start\n",
    "```\n",
    "\n",
    "Now, let's get started debugging!"
   ]
  },
  {
<<<<<<< HEAD
=======
   "attachments": {},
>>>>>>> 6abd49d0
   "cell_type": "markdown",
   "id": "2d77d064-41b4-41fb-82e6-2d16461269ec",
   "metadata": {
    "tags": []
   },
   "source": [
    "## Debug your Chain \n",
    "\n",
    "First, configure your environment variables to tell LangChain to log traces. This is done by setting the `LANGCHAIN_TRACING_V2` environment variable to true.\n",
    "You can tell LangChain which project to log to by setting the `LANGCHAIN_PROJECT` environment variable. This will automatically create a debug project for you.\n",
    "\n",
    "For more information on other ways to set up tracing, please reference the [LangSmith documentation](https://docs.smith.langchain.com/docs/)\n",
    "\n",
    "**NOTE:** You must also set your `OPENAI_API_KEY` and `SERPAPI_API_KEY` environment variables in order to run the following tutorial.\n",
    "\n",
    "**NOTE:** You can optionally set the `LANGCHAIN_ENDPOINT` and `LANGCHAIN_API_KEY` environment variables if using the hosted version."
   ]
  },
  {
   "cell_type": "code",
<<<<<<< HEAD
   "execution_count": 1,
=======
   "execution_count": null,
>>>>>>> 6abd49d0
   "id": "904db9a5-f387-4a57-914c-c8af8d39e249",
   "metadata": {
    "tags": []
   },
<<<<<<< HEAD
   "outputs": [],
   "source": [
    "import os\n",
    "from uuid import uuid4\n",
    "\n",
    "unique_id = uuid4().hex[0:8]\n",
    "os.environ[\"LANGCHAIN_TRACING_V2\"] = \"true\"\n",
    "os.environ[\"LANGCHAIN_PROJECT\"] = f\"Tracing Walkthrough - {unique_id}\"\n",
    "# os.environ[\"LANGCHAIN_ENDPOINT\"] = \"https://api.smith.langchain.com\"  # Uncomment this line to use the hosted version\n",
    "# os.environ[\"LANGCHAIN_API_KEY\"] = \"<YOUR-LANGSMITH-API-KEY>\"  # Uncomment this line to use the hosted version.\n",
    "\n",
    "# Used by the agent in this tutorial\n",
    "# os.environ[\"OPENAI_API_KEY\"] = \"<YOUR-OPENAI-API-KEY>\"\n",
    "# os.environ[\"SERPAPI_API_KEY\"] = \"<YOUR-SERPAPI-API-KEY>\""
   ]
  },
  {
   "cell_type": "code",
   "execution_count": 2,
   "id": "510b5ca0",
   "metadata": {},
=======
>>>>>>> 6abd49d0
   "outputs": [
    {
     "name": "stdout",
     "output_type": "stream",
     "text": [
      "You can click the link below to view the UI\n"
     ]
    },
    {
     "data": {
      "text/html": [
<<<<<<< HEAD
       "<a href=\"https://dev.langchain.plus\", target=\"_blank\" rel=\"noopener\">LangSmith Client</a>"
      ],
      "text/plain": [
       "Client (API URL: https://dev.api.smith.langchain.com)"
=======
       "<a href=\"https://dev.langchain.plus\", target=\"_blank\" rel=\"noopener\">LangChain+ Client</a>"
      ],
      "text/plain": [
       "Client (API URL: https://dev.api.langchain.plus)"
>>>>>>> 6abd49d0
      ]
     },
     "execution_count": 2,
     "metadata": {},
     "output_type": "execute_result"
    }
   ],
   "source": [
<<<<<<< HEAD
    "from langsmith import Client\n",
=======
    "import os\n",
    "from uuid import uuid4\n",
    "\n",
    "unique_id = uuid4().hex[0:8]\n",
    "os.environ[\"LANGCHAIN_TRACING_V2\"] = \"true\"\n",
    "os.environ[\"LANGCHAIN_PROJECT\"] = f\"Tracing Walkthrough - {unique_id}\"\n",
    "# os.environ[\"LANGCHAIN_ENDPOINT\"] = \"https://api.smith.langchain.com\"  # Uncomment this line to use the hosted version\n",
    "# os.environ[\"LANGCHAIN_API_KEY\"] = \"<YOUR-LANGSMITH-API-KEY>\"  # Uncomment this line to use the hosted version.\n",
    "\n",
    "# Used by the agent in this tutorial\n",
    "# os.environ[\"OPENAI_API_KEY\"] = \"<YOUR-OPENAI-API-KEY>\"\n",
    "# os.environ[\"SERPAPI_API_KEY\"] = \"<YOUR-SERPAPI-API-KEY>\""
   ]
  },
  {
   "cell_type": "code",
   "execution_count": null,
   "id": "510b5ca0",
   "metadata": {},
   "outputs": [],
   "source": [
    "from langsmith import Client\n",
    "\n",
>>>>>>> 6abd49d0
    "client = Client()\n",
    "print(\"You can click the link below to view the UI\")\n",
    "client"
   ]
  },
  {
<<<<<<< HEAD
=======
   "attachments": {},
>>>>>>> 6abd49d0
   "cell_type": "markdown",
   "id": "ca27fa11-ddce-4af0-971e-c5c37d5b92ef",
   "metadata": {},
   "source": [
    "Now, start prototyping your agent. We will use a math example using an older ReACT-style agent."
   ]
  },
  {
   "cell_type": "code",
   "execution_count": 3,
   "id": "7c801853-8e96-404d-984c-51ace59cbbef",
   "metadata": {
    "tags": []
   },
   "outputs": [],
   "source": [
    "from langchain.chat_models import ChatOpenAI\n",
    "from langchain.agents import AgentType, initialize_agent, load_tools\n",
    "\n",
    "llm = ChatOpenAI(temperature=0)\n",
    "tools = load_tools([\"serpapi\", \"llm-math\"], llm=llm)\n",
    "agent = initialize_agent(\n",
    "    tools, llm, agent=AgentType.ZERO_SHOT_REACT_DESCRIPTION, verbose=False\n",
    ")"
   ]
  },
  {
   "cell_type": "code",
   "execution_count": 4,
   "id": "19537902-b95c-4390-80a4-f6c9a937081e",
   "metadata": {
    "tags": []
   },
   "outputs": [],
   "source": [
    "import asyncio\n",
    "\n",
    "inputs = [\n",
    "    \"How many people live in canada as of 2023?\",\n",
    "    \"who is dua lipa's boyfriend? what is his age raised to the .43 power?\",\n",
    "    \"what is dua lipa's boyfriend age raised to the .43 power?\",\n",
    "    \"how far is it from paris to boston in miles\",\n",
    "    \"what was the total number of points scored in the 2023 super bowl? what is that number raised to the .23 power?\",\n",
    "    \"what was the total number of points scored in the 2023 super bowl raised to the .23 power?\",\n",
    "    \"how many more points were scored in the 2023 super bowl than in the 2022 super bowl?\",\n",
    "    \"what is 153 raised to .1312 power?\",\n",
    "    \"who is kendall jenner's boyfriend? what is his height (in inches) raised to .13 power?\",\n",
    "    \"what is 1213 divided by 4345?\",\n",
    "]\n",
    "results = []\n",
    "\n",
    "\n",
    "async def arun(agent, input_example):\n",
    "    try:\n",
    "        return await agent.arun(input_example)\n",
    "    except Exception as e:\n",
    "        # The agent sometimes makes mistakes! These will be captured by the tracing.\n",
    "        return e\n",
    "\n",
    "\n",
    "for input_example in inputs:\n",
    "    results.append(arun(agent, input_example))\n",
    "results = await asyncio.gather(*results)"
   ]
  },
  {
   "cell_type": "code",
   "execution_count": 5,
   "id": "0405ff30-21fe-413d-85cf-9fa3c649efec",
   "metadata": {
    "tags": []
   },
<<<<<<< HEAD
   "outputs": [
    {
     "name": "stderr",
     "output_type": "stream",
     "text": [
      "Failed to post https://dev.api.smith.langchain.com/runs in LangSmith API. HTTPSConnectionPool(host='dev.api.smith.langchain.com', port=443): Read timed out. (read timeout=4.0)\n",
      "Failed to patch https://dev.api.smith.langchain.com/runs/401a38fa-da92-4d82-9225-ea4ddffef013 in LangSmith API. HTTPSConnectionPool(host='dev.api.smith.langchain.com', port=443): Read timed out. (read timeout=4.0)\n"
     ]
    }
   ],
=======
   "outputs": [],
>>>>>>> 6abd49d0
   "source": [
    "from langchain.callbacks.tracers.langchain import wait_for_all_tracers\n",
    "\n",
    "# Logs are submitted in a background thread to avoid blocking execution.\n",
    "# For the sake of this tutorial, we want to make sure\n",
    "# they've been submitted before moving on.\n",
    "wait_for_all_tracers()"
   ]
  },
  {
<<<<<<< HEAD
=======
   "attachments": {},
>>>>>>> 6abd49d0
   "cell_type": "markdown",
   "id": "9decb964-be07-4b6c-9802-9825c8be7b64",
   "metadata": {},
   "source": [
    "Assuming you've successfully configured the server earlier, your agent traces should show up in your server's UI. You can check by clicking on the link below:"
   ]
  },
  {
   "cell_type": "code",
   "execution_count": 6,
   "id": "b7bc3934-bb1a-452c-a723-f9cdb0b416f9",
   "metadata": {
    "tags": []
   },
   "outputs": [
    {
     "data": {
      "text/html": [
<<<<<<< HEAD
       "<a href=\"https://dev.langchain.plus\", target=\"_blank\" rel=\"noopener\">LangSmith Client</a>"
      ],
      "text/plain": [
       "Client (API URL: https://dev.api.smith.langchain.com)"
=======
       "<a href=\"https://dev.langchain.plus\", target=\"_blank\" rel=\"noopener\">LangChain+ Client</a>"
      ],
      "text/plain": [
       "Client (API URL: https://dev.api.langchain.plus)"
>>>>>>> 6abd49d0
      ]
     },
     "execution_count": 6,
     "metadata": {},
     "output_type": "execute_result"
    }
   ],
   "source": [
    "client"
   ]
  },
  {
<<<<<<< HEAD
=======
   "attachments": {},
>>>>>>> 6abd49d0
   "cell_type": "markdown",
   "id": "6c43c311-4e09-4d57-9ef3-13afb96ff430",
   "metadata": {},
   "source": [
    "## Test\n",
    "\n",
    "Once you've debugged a customized your LLM component, you will want to create tests and benchmark evaluations to measure its performance before putting it into a production environment.\n",
    "\n",
    "In this notebook, you will run evaluators to test an agent. You will do so in a few steps:\n",
    "\n",
    "1. Create a dataset\n",
    "2. Select or create evaluators to measure performance\n",
    "3. Define the LLM or Chain initializer to test\n",
    "4. Run the chain and evaluators using the helper functions"
   ]
  },
  {
   "cell_type": "markdown",
   "id": "beab1a29-b79d-4a99-b5b1-0870c2d772b1",
   "metadata": {},
   "source": [
    "### 1. Create Dataset\n",
    "\n",
    "Below, use the client to create a dataset from the Agent runs you just logged while debugging above. You will use these later to measure performance.\n",
    "\n",
    "For more information on datasets, including how to create them from CSVs or other files or how to create them in the web app, please refer to the [LangSmith documentation](https://docs.langchain.plus/docs)."
   ]
  },
  {
   "cell_type": "code",
<<<<<<< HEAD
   "execution_count": 7,
=======
   "execution_count": 8,
>>>>>>> 6abd49d0
   "id": "17580c4b-bd04-4dde-9d21-9d4edd25b00d",
   "metadata": {
    "tags": []
   },
   "outputs": [],
   "source": [
    "dataset_name = f\"calculator-example-dataset-{unique_id}\"\n",
    "\n",
    "dataset = client.create_dataset(\n",
    "    dataset_name, description=\"A calculator example dataset\"\n",
    ")\n",
    "\n",
    "runs = client.list_runs(\n",
    "    project_name=os.environ[\"LANGCHAIN_PROJECT\"],\n",
    "    execution_order=1,  # Only return the top-level runs\n",
    "    error=False,  # Only runs that succeed\n",
    ")\n",
    "for run in runs:\n",
    "    client.create_example(inputs=run.inputs, outputs=run.outputs, dataset_id=dataset.id)"
   ]
  },
  {
   "cell_type": "markdown",
   "id": "92e8944f-e6fc-4bdf-9611-b2db39698cbe",
   "metadata": {},
   "source": [
    "### 2. Select RunEvaluators\n",
    "\n",
<<<<<<< HEAD
=======
    "Manually comparing the results of chains in the UI is effective, but it can be time consuming.\n",
    "It's easier to leverage AI-assisted feedback to evaluate your agent's performance.\n",
    "\n",
    "Below, we will create some pre-implemented run evaluators that do the following:\n",
    "- Compare results against ground truth labels. (You used the debug outputs above for this)\n",
    "- Evaluate the overall agent trajectory based on the tool usage and intermediate steps.\n",
    "- Evaluating 'aspects' of the agent's response in a reference-free manner using custom criteria\n",
    "- Evaluating performance based on 'context' such as retrieved documents or tool results.\n",
    "\n",
    "For a longer discussion of how to select an appropriate evaluator for your use case and how to create your own\n",
    "custom evaluators, please refer to the [LangSmith documentation](https://docs.langchain.plus/docs/).\n",
    "\n",
    "Below, create the run evaluators.\n",
>>>>>>> 6abd49d0
    "\n",
    "**Note: the feedback API is currently experimental and subject to change.**"
   ]
  },
  {
<<<<<<< HEAD
=======
   "cell_type": "code",
   "execution_count": 9,
   "id": "56298faa-9ff2-43a2-b35a-ee306e3bf64d",
   "metadata": {
    "tags": []
   },
   "outputs": [],
   "source": [
    "from langchain.evaluation.run_evaluators import (\n",
    "    get_qa_evaluator,\n",
    "    get_criteria_evaluator,\n",
    "    get_trajectory_evaluator,\n",
    ")\n",
    "from langchain.chat_models import ChatOpenAI\n",
    "\n",
    "# You can use any model, but stronger llms tend to be more reliable\n",
    "eval_llm = ChatOpenAI(model=\"gpt-4\", temperature=0)\n",
    "\n",
    "# Measures accuracy against ground truth\n",
    "qa_evaluator = get_qa_evaluator(eval_llm)\n",
    "\n",
    "# Measures how effective and efficient the agent's actions are\n",
    "tools = load_tools([\"serpapi\", \"llm-math\"], llm=llm)\n",
    "trajectory_evaluator = get_trajectory_evaluator(eval_llm, agent_tools=tools)\n",
    "\n",
    "# Measure helpfulness. We have some pre-defined criteria you can select\n",
    "helpfulness_evaluator = get_criteria_evaluator(\n",
    "    eval_llm,\n",
    "    \"helpfulness\",\n",
    ")\n",
    "\n",
    "# Custom criteria are specified as a dictionary\n",
    "custom_criteria_evaluator = get_criteria_evaluator(\n",
    "    eval_llm,\n",
    "    {\n",
    "        \"fifth-grader-score\": \"Do you have to be smarter than a fifth grader to answer this question?\"\n",
    "    },\n",
    ")\n",
    "\n",
    "evaluators = [\n",
    "    qa_evaluator,\n",
    "    trajectory_evaluator,\n",
    "    helpfulness_evaluator,\n",
    "    custom_criteria_evaluator,\n",
    "]"
   ]
  },
  {
>>>>>>> 6abd49d0
   "cell_type": "markdown",
   "id": "8adfd29c-b258-49e5-94b4-74597a12ba16",
   "metadata": {
    "tags": []
   },
   "source": [
<<<<<<< HEAD
    "### 1. Define the Agent or LLM to Test\n",
    "\n",
    "You can evaluate any LLM or chain. Since chains can have memory, we will pass in a `chain_factory` (aka a `constructor` ) function to initialize for each call.\n",
=======
    "### 3. Define the Agent or LLM to Test\n",
    "\n",
    "You can evaluate any LLM or chain. Since chains can have memory, we need to pass an\n",
    "initializer function that returns a new chain for each row.\n",
>>>>>>> 6abd49d0
    "\n",
    "In this case, you will test an agent that uses OpenAI's function calling endpoints, but it can be any simple chain."
   ]
  },
  {
   "cell_type": "code",
<<<<<<< HEAD
   "execution_count": 8,
=======
   "execution_count": 10,
>>>>>>> 6abd49d0
   "id": "f42d8ecc-d46a-448b-a89c-04b0f6907f75",
   "metadata": {
    "tags": []
   },
   "outputs": [],
   "source": [
    "from langchain.chat_models import ChatOpenAI\n",
<<<<<<< HEAD
    "from langchain.agents import AgentType, initialize_agent, load_tools\n",
=======
    "from langchain.agents import initialize_agent, load_tools\n",
    "from langchain.agents import AgentType\n",
>>>>>>> 6abd49d0
    "\n",
    "llm = ChatOpenAI(model=\"gpt-3.5-turbo-0613\", temperature=0)\n",
    "tools = load_tools([\"serpapi\", \"llm-math\"], llm=llm)\n",
    "\n",
    "\n",
<<<<<<< HEAD
    "# Since chains can be stateful (e.g. they can have memory), we provide\n",
=======
    "# Since chains can be stateful (e.g. they can have memory), we need provide\n",
>>>>>>> 6abd49d0
    "# a way to initialize a new chain for each row in the dataset. This is done\n",
    "# by passing in a factory function that returns a new chain for each row.\n",
    "def agent_factory():\n",
    "    return initialize_agent(tools, llm, agent=AgentType.OPENAI_FUNCTIONS, verbose=False)\n",
    "\n",
    "\n",
    "# If your chain is NOT stateful, your factory can return the object directly\n",
    "# to improve runtime performance. For example:\n",
    "# chain_factory = lambda: agent"
   ]
  },
  {
   "cell_type": "markdown",
<<<<<<< HEAD
   "id": "9cb9ef53",
   "metadata": {},
   "source": [
    "## 2. Configure Evaluation\n",
    "\n",
    "Manually comparing the results of chains in the UI is effective, but it can be time consuming.\n",
    "It can be helpful to use automated metrics and ai-assisted feedback to evaluate your component's performance.\n",
    "\n",
    "Below, we will create some pre-implemented run evaluators that do the following:\n",
    "- Compare results against ground truth labels. (You used the debug outputs above for this)\n",
    "- Measure semantic (dis)similarity using embedding distance\n",
    "- Evaluate 'aspects' of the agent's response in a reference-free manner using custom criteria\n",
    "\n",
    "For a longer discussion of how to select an appropriate evaluator for your use case and how to create your own\n",
    "custom evaluators, please refer to the [LangSmith documentation](https://docs.langchain.plus/docs/).\n"
   ]
  },
  {
   "cell_type": "code",
   "execution_count": 9,
   "id": "a25dc281",
   "metadata": {},
   "outputs": [],
   "source": [
    "from langchain.evaluation import EvaluatorType\n",
    "from langchain.evaluation.run_evaluators import RunEvalConfig\n",
    "\n",
    "evaluation_config = RunEvalConfig(\n",
    "    # Evaluators can either be an evaluator type (e.g., \"qa\", \"criteria\", \"embedding_distance\", etc.) or a configuration for that evaluator\n",
    "    evaluators = [\n",
    "        EvaluatorType.QA, # \"Correctness\" against a reference answer\n",
    "        EvaluatorType.EMBEDDING_DISTANCE,\n",
    "        RunEvalConfig.Criteria(\"helpfulness\"),\n",
    "        RunEvalConfig.Criteria({\n",
    "          \"fifth-grader-score\": \"Do you have to be smarter than a fifth grader to answer this question?\"\n",
    "        }\n",
    "        ),\n",
    "    ]\n",
    ")\n"
   ]
  },
  {
   "cell_type": "markdown",
=======
>>>>>>> 6abd49d0
   "id": "07885b10",
   "metadata": {
    "tags": []
   },
   "source": [
<<<<<<< HEAD
    "### 3. Run the Agent and Evaluators\n",
    "\n",
    "Use the `arun_on_dataset` (or synchronous `run_on_dataset`) function to evaluate your model. This will:\n",
    "1. Fetch example rows from the specified dataset\n",
    "2. Run your llm or chain on each example.\n",
    "3. Apply evalutors to the resulting run traces and corresponding reference examples to generate automated feedback.\n",
    "\n",
    "The results will be visible in the LangSmith app."
   ]
  },
  {
   "cell_type": "code",
   "execution_count": 17,
   "id": "3733269b-8085-4644-9d5d-baedcff13a2f",
   "metadata": {
    "tags": []
   },
   "outputs": [
    {
     "name": "stdout",
     "output_type": "stream",
     "text": [
      "Processed examples: 2\r"
     ]
    },
    {
     "name": "stderr",
     "output_type": "stream",
     "text": [
      "Chain failed for example bd0b87f6-121a-41ae-85de-623a74d6bfb4. Error: LLMMathChain._evaluate(\"\n",
      "age_of_Dua_Lipa_boyfriend ** 0.43\n",
      "\") raised error: 'age_of_Dua_Lipa_boyfriend'. Please try again with a valid numerical expression\n"
     ]
    },
    {
     "name": "stdout",
     "output_type": "stream",
     "text": [
      "Processed examples: 5\r"
     ]
    },
    {
     "name": "stderr",
     "output_type": "stream",
     "text": [
      "Chain failed for example 85a8ad92-14af-4d4d-8f18-915057f995d2. Error: Too many arguments to single-input tool Calculator. Args: ['height ^ 0.13', {'height': 68}]\n"
     ]
    },
    {
     "name": "stdout",
     "output_type": "stream",
     "text": [
      "Processed examples: 9\r"
     ]
    }
   ],
   "source": [
    "from langchain.client import (\n",
    "    arun_on_dataset,\n",
    "    run_on_dataset,  # Available if your chain doesn't support async calls.\n",
    ")\n",
    "\n",
    "chain_results = await arun_on_dataset(\n",
    "    dataset_name=dataset_name,\n",
    "    llm_or_chain_factory=agent_factory,\n",
    "    evaluation=evaluation_config,\n",
    "    verbose=True,\n",
    "    client=client,\n",
    "    tags=[\"testing-notebook\"],  # Optional, adds a tag to the resulting chain runs\n",
    ")\n",
    "\n",
    "# Sometimes, the agent will error due to parsing issues, incompatible tool inputs, etc.\n",
    "# These are logged as warnings here and captured as errors in the tracing UI."
=======
    "### 4. Run the Agent and Evaluators\n",
    "\n",
    "With the dataset, agent, and evaluators selected, you can use the helper function below to run them all.\n",
    "\n",
    "The run traces and evaluation feedback will automatically be associated with the dataset for easy attribution and analysis."
>>>>>>> 6abd49d0
   ]
  },
  {
   "cell_type": "code",
   "execution_count": 11,
<<<<<<< HEAD
   "id": "a8088b7d-3ab6-4279-94c8-5116fe7cee33",
=======
   "id": "3733269b-8085-4644-9d5d-baedcff13a2f",
>>>>>>> 6abd49d0
   "metadata": {
    "tags": []
   },
   "outputs": [
    {
     "data": {
      "text/plain": [
       "\u001b[0;31mSignature:\u001b[0m\n",
       "\u001b[0marun_on_dataset\u001b[0m\u001b[0;34m(\u001b[0m\u001b[0;34m\u001b[0m\n",
       "\u001b[0;34m\u001b[0m    \u001b[0mdataset_name\u001b[0m\u001b[0;34m:\u001b[0m \u001b[0;34m'str'\u001b[0m\u001b[0;34m,\u001b[0m\u001b[0;34m\u001b[0m\n",
       "\u001b[0;34m\u001b[0m    \u001b[0mllm_or_chain_factory\u001b[0m\u001b[0;34m:\u001b[0m \u001b[0;34m'MODEL_OR_CHAIN_FACTORY'\u001b[0m\u001b[0;34m,\u001b[0m\u001b[0;34m\u001b[0m\n",
       "\u001b[0;34m\u001b[0m    \u001b[0;34m*\u001b[0m\u001b[0;34m,\u001b[0m\u001b[0;34m\u001b[0m\n",
<<<<<<< HEAD
       "\u001b[0;34m\u001b[0m    \u001b[0mevaluation\u001b[0m\u001b[0;34m:\u001b[0m \u001b[0;34m'Optional[RunEvalConfig]'\u001b[0m \u001b[0;34m=\u001b[0m \u001b[0;32mNone\u001b[0m\u001b[0;34m,\u001b[0m\u001b[0;34m\u001b[0m\n",
=======
>>>>>>> 6abd49d0
       "\u001b[0;34m\u001b[0m    \u001b[0mconcurrency_level\u001b[0m\u001b[0;34m:\u001b[0m \u001b[0;34m'int'\u001b[0m \u001b[0;34m=\u001b[0m \u001b[0;36m5\u001b[0m\u001b[0;34m,\u001b[0m\u001b[0;34m\u001b[0m\n",
       "\u001b[0;34m\u001b[0m    \u001b[0mnum_repetitions\u001b[0m\u001b[0;34m:\u001b[0m \u001b[0;34m'int'\u001b[0m \u001b[0;34m=\u001b[0m \u001b[0;36m1\u001b[0m\u001b[0;34m,\u001b[0m\u001b[0;34m\u001b[0m\n",
       "\u001b[0;34m\u001b[0m    \u001b[0mproject_name\u001b[0m\u001b[0;34m:\u001b[0m \u001b[0;34m'Optional[str]'\u001b[0m \u001b[0;34m=\u001b[0m \u001b[0;32mNone\u001b[0m\u001b[0;34m,\u001b[0m\u001b[0;34m\u001b[0m\n",
       "\u001b[0;34m\u001b[0m    \u001b[0mverbose\u001b[0m\u001b[0;34m:\u001b[0m \u001b[0;34m'bool'\u001b[0m \u001b[0;34m=\u001b[0m \u001b[0;32mFalse\u001b[0m\u001b[0;34m,\u001b[0m\u001b[0;34m\u001b[0m\n",
       "\u001b[0;34m\u001b[0m    \u001b[0mclient\u001b[0m\u001b[0;34m:\u001b[0m \u001b[0;34m'Optional[Client]'\u001b[0m \u001b[0;34m=\u001b[0m \u001b[0;32mNone\u001b[0m\u001b[0;34m,\u001b[0m\u001b[0;34m\u001b[0m\n",
       "\u001b[0;34m\u001b[0m    \u001b[0mtags\u001b[0m\u001b[0;34m:\u001b[0m \u001b[0;34m'Optional[List[str]]'\u001b[0m \u001b[0;34m=\u001b[0m \u001b[0;32mNone\u001b[0m\u001b[0;34m,\u001b[0m\u001b[0;34m\u001b[0m\n",
<<<<<<< HEAD
       "\u001b[0;34m\u001b[0m    \u001b[0minput_mapper\u001b[0m\u001b[0;34m:\u001b[0m \u001b[0;34m'Optional[Callable[[Dict], Any]]'\u001b[0m \u001b[0;34m=\u001b[0m \u001b[0;32mNone\u001b[0m\u001b[0;34m,\u001b[0m\u001b[0;34m\u001b[0m\n",
=======
       "\u001b[0;34m\u001b[0m    \u001b[0mrun_evaluators\u001b[0m\u001b[0;34m:\u001b[0m \u001b[0;34m'Optional[Sequence[RunEvaluator]]'\u001b[0m \u001b[0;34m=\u001b[0m \u001b[0;32mNone\u001b[0m\u001b[0;34m,\u001b[0m\u001b[0;34m\u001b[0m\n",
>>>>>>> 6abd49d0
       "\u001b[0;34m\u001b[0m\u001b[0;34m)\u001b[0m \u001b[0;34m->\u001b[0m \u001b[0;34m'Dict[str, Any]'\u001b[0m\u001b[0;34m\u001b[0m\u001b[0;34m\u001b[0m\u001b[0m\n",
       "\u001b[0;31mDocstring:\u001b[0m\n",
       "Asynchronously run the Chain or language model on a dataset\n",
       "and store traces to the specified project name.\n",
       "\n",
       "Args:\n",
       "    dataset_name: Name of the dataset to run the chain on.\n",
       "    llm_or_chain_factory: Language model or Chain constructor to run\n",
       "        over the dataset. The Chain constructor is used to permit\n",
       "        independent calls on each example without carrying over state.\n",
       "    concurrency_level: The number of async tasks to run concurrently.\n",
       "    num_repetitions: Number of times to run the model on each example.\n",
       "        This is useful when testing success rates or generating confidence\n",
       "        intervals.\n",
       "    project_name: Name of the project to store the traces in.\n",
       "        Defaults to {dataset_name}-{chain class name}-{datetime}.\n",
       "    verbose: Whether to print progress.\n",
<<<<<<< HEAD
       "    client: LangSmith client to use to read the dataset. If not provided, a new\n",
       "        client will be created using the credentials in the environment.\n",
       "    tags: Tags to add to each run in the project.\n",
       "    run_evaluators: Evaluators to run on the results of the chain.\n",
       "    input_mapper: A function to map to the inputs dictionary from an Example\n",
       "        to the format expected by the model to be evaluated. This is useful if\n",
       "        your model needs to deserialize more complex schema or if your dataset\n",
       "        has inputs with keys that differ from what is expected by your chain\n",
       "        or agent.\n",
=======
       "    client: Client to use to read the dataset. If not provided, a new\n",
       "        client will be created using the credentials in the environment.\n",
       "    tags: Tags to add to each run in the project.\n",
       "    run_evaluators: Evaluators to run on the results of the chain.\n",
       "\n",
>>>>>>> 6abd49d0
       "Returns:\n",
       "    A dictionary containing the run's project name and the resulting model outputs.\n",
       "\u001b[0;31mFile:\u001b[0m      ~/code/lc/lckg/langchain/client/runner_utils.py\n",
       "\u001b[0;31mType:\u001b[0m      function"
      ]
     },
     "metadata": {},
     "output_type": "display_data"
    }
   ],
   "source": [
<<<<<<< HEAD
    "# For more information on additional configuration for the evaluation function:\n",
=======
    "from langchain.client import (\n",
    "    arun_on_dataset,\n",
    "    run_on_dataset,  # Available if your chain doesn't support async calls.\n",
    ")\n",
>>>>>>> 6abd49d0
    "\n",
    "?arun_on_dataset"
   ]
  },
  {
<<<<<<< HEAD
=======
   "cell_type": "code",
   "execution_count": 12,
   "id": "a8088b7d-3ab6-4279-94c8-5116fe7cee33",
   "metadata": {
    "tags": []
   },
   "outputs": [
    {
     "name": "stdout",
     "output_type": "stream",
     "text": [
      "Processed examples: 6\r"
     ]
    }
   ],
   "source": [
    "chain_results = await arun_on_dataset(\n",
    "    dataset_name=dataset_name,\n",
    "    llm_or_chain_factory=agent_factory,\n",
    "    verbose=True,\n",
    "    client=client,\n",
    "    tags=[\n",
    "        \"testing-notebook\",\n",
    "    ],  # Optional, adds a tag to the resulting chain runs\n",
    "    run_evaluators=evaluators,\n",
    ")\n",
    "\n",
    "# Sometimes, the agent will error due to parsing issues, incompatible tool inputs, etc.\n",
    "# These are logged as warnings here and captured as errors in the tracing UI."
   ]
  },
  {
   "attachments": {},
>>>>>>> 6abd49d0
   "cell_type": "markdown",
   "id": "cdacd159-eb4d-49e9-bb2a-c55322c40ed4",
   "metadata": {
    "tags": []
   },
   "source": [
    "### Review the Test Results\n",
    "\n",
    "You can review the test results tracing UI below by navigating to the \"Datasets & Testing\" page and selecting the **\"calculator-example-dataset-*\"** dataset and associated test project.\n",
    "\n",
    "This will show the new runs and the feedback logged from the selected evaluators."
   ]
  },
  {
   "cell_type": "code",
<<<<<<< HEAD
   "execution_count": 12,
=======
   "execution_count": 13,
>>>>>>> 6abd49d0
   "id": "136db492-d6ca-4215-96f9-439c23538241",
   "metadata": {
    "tags": []
   },
   "outputs": [
    {
     "data": {
      "text/html": [
<<<<<<< HEAD
       "<a href=\"https://dev.langchain.plus\", target=\"_blank\" rel=\"noopener\">LangSmith Client</a>"
      ],
      "text/plain": [
       "Client (API URL: https://dev.api.smith.langchain.com)"
      ]
     },
     "execution_count": 12,
=======
       "<a href=\"https://dev.langchain.plus\", target=\"_blank\" rel=\"noopener\">LangChain+ Client</a>"
      ],
      "text/plain": [
       "Client (API URL: https://dev.api.langchain.plus)"
      ]
     },
     "execution_count": 13,
>>>>>>> 6abd49d0
     "metadata": {},
     "output_type": "execute_result"
    }
   ],
   "source": [
    "# You can navigate to the UI by clicking on the link below\n",
    "client"
   ]
  },
  {
<<<<<<< HEAD
=======
   "attachments": {},
>>>>>>> 6abd49d0
   "cell_type": "markdown",
   "id": "5f2c0539-09c1-42f9-a2ee-6a88a378d479",
   "metadata": {
    "tags": []
   },
   "source": [
    "For a real production application, you will want to add many more test cases and\n",
    "incorporate larger datasets to compare aggregate performance. For more information, see the [LangSmith documentation](https://docs.langchain.plus/docs/)"
   ]
  },
  {
   "cell_type": "markdown",
   "id": "cd67201c-8dc1-4689-981c-759800749e25",
   "metadata": {},
   "source": [
    "## Monitor\n",
    "\n",
    "Once your agent passed the selected quality bar, you can deploy it to production. For this notebook, you will simulate user interactions directly while logging your traces to Client for monitoring.\n",
    "\n",
    "For more information on real production deployments, check out the [LangChain documentation](https://python.langchain.com/docs/guides/deployments/) or contact us at [support@langchain.dev](mailto:support@langchain.dev).\n",
    "\n",
    "**First, create a new project to use in your production deployment.**"
   ]
  },
  {
   "cell_type": "code",
<<<<<<< HEAD
   "execution_count": 13,
=======
   "execution_count": 14,
>>>>>>> 6abd49d0
   "id": "3718710f-f719-4861-a351-0bb9d639d9fd",
   "metadata": {
    "tags": []
   },
   "outputs": [],
   "source": [
    "deployment_name = f\"Search + Calculator Deployment - {unique_id}\"\n",
<<<<<<< HEAD
    "project = client.create_project(deployment_name)"
=======
    "project = client.create_project(deployment_name, mode=\"monitor\")"
>>>>>>> 6abd49d0
   ]
  },
  {
   "cell_type": "markdown",
   "id": "3a993ae7-6d26-495a-8633-64936bf94127",
   "metadata": {
    "tags": []
   },
   "source": [
    "**Then, deploy your agent to production, making sure to configure the environment to log to the monitoring project.**"
   ]
  },
  {
   "cell_type": "code",
<<<<<<< HEAD
   "execution_count": 14,
=======
   "execution_count": 15,
>>>>>>> 6abd49d0
   "id": "56dba20a-c07c-4b18-a4e7-834ab6dc87ef",
   "metadata": {
    "tags": []
   },
   "outputs": [],
   "source": [
    "agent = initialize_agent(tools, llm, agent=AgentType.OPENAI_FUNCTIONS, verbose=False)"
   ]
  },
  {
   "cell_type": "code",
<<<<<<< HEAD
   "execution_count": 15,
=======
   "execution_count": 16,
>>>>>>> 6abd49d0
   "id": "569389d4-b613-47ce-99d3-e0031f308185",
   "metadata": {
    "tags": []
   },
<<<<<<< HEAD
   "outputs": [],
=======
   "outputs": [
    {
     "name": "stdout",
     "output_type": "stream",
     "text": [
      "LLMMathChain._evaluate(\"\n",
      "US_GDP / average_lifespan\n",
      "\") raised error: 'US_GDP'. Please try again with a valid numerical expression\n"
     ]
    }
   ],
>>>>>>> 6abd49d0
   "source": [
    "os.environ[\"LANGCHAIN_PROJECT\"] = deployment_name\n",
    "\n",
    "inputs = [\n",
    "    \"What's the ratio of the current US GDP to the average lifespan of a human?\",\n",
    "    \"What's sin of 180 degrees?\",\n",
    "    \"I need help on my homework\",\n",
    "    \"If the price of bushel of wheat increases by 10 cents, about how much will that impact the average cost of bread?\",\n",
    "    # etc.\n",
    "]\n",
    "for query in inputs:\n",
    "    try:\n",
    "        await agent.arun(query)\n",
    "    except Exception as e:\n",
    "        print(e)"
   ]
  },
  {
<<<<<<< HEAD
=======
   "attachments": {},
>>>>>>> 6abd49d0
   "cell_type": "markdown",
   "id": "2646f0fb-81d4-43ce-8a9b-54b8e19841e2",
   "metadata": {},
   "source": [
    "## Conclusion\n",
    "\n",
    "Congratulations! You have succesfully traced and evaluated an agent using LangSmith!\n",
    "\n",
    "This was a quick guide to get started, but there are many more ways to use LangSmith to speed up your developer flow and produce better results.\n",
    "\n",
    "For more information on how you can get the most out of LangSmith, check out [LangSmith documentation](https://docs.langchain.plus/docs/), and please reach out with questions, feature requests, or feedback at [support@langchain.dev](mailto:support@langchain.dev)."
   ]
  },
  {
   "cell_type": "code",
   "execution_count": null,
   "id": "90b7fbff-162d-4c9c-b6fc-33bd5445745f",
   "metadata": {},
   "outputs": [],
   "source": []
  }
 ],
 "metadata": {
  "kernelspec": {
   "display_name": "Python 3 (ipykernel)",
   "language": "python",
   "name": "python3"
  },
  "language_info": {
   "codemirror_mode": {
    "name": "ipython",
    "version": 3
   },
   "file_extension": ".py",
   "mimetype": "text/x-python",
   "name": "python",
   "nbconvert_exporter": "python",
   "pygments_lexer": "ipython3",
   "version": "3.11.2"
  }
 },
 "nbformat": 4,
 "nbformat_minor": 5
}<|MERGE_RESOLUTION|>--- conflicted
+++ resolved
@@ -1,10 +1,6 @@
 {
  "cells": [
   {
-<<<<<<< HEAD
-=======
-   "attachments": {},
->>>>>>> 6abd49d0
    "cell_type": "markdown",
    "id": "1a4596ea-a631-416d-a2a4-3577c140493d",
    "metadata": {
@@ -13,13 +9,9 @@
    "source": [
     "# Debug, Evaluate, and Monitor LLMs with Client\n",
     "\n",
-<<<<<<< HEAD
     "LangChain makes it easy to prototype LLM applications and Agents. Even so, delivering a high-quality product to production can be deceptively difficult. You will likely have to heavily customize your prompts, chains, and other components to create a high-quality product.\n",
     "\n",
     "To aid the development process, we've designed tracing and callbacks at the core of LangChain. In this notebook, you will get started prototyping, testing, and monitoring an example LLM agent.\n",
-=======
-    "LangChain makes it easy to prototype LLM applications and Agents. Even so, delivering a high-quality product to production can be deceptively difficult. To aid the development process, we've designed tracing and callbacks at the core of LangChain. In this notebook, you will get started prototyping, testing, and monitoring an example LLM agent.\n",
->>>>>>> 6abd49d0
     "\n",
     "When might you want to use tracing? Some situations we've found it useful include:\n",
     "- Visualize how components relate\n",
@@ -30,10 +22,6 @@
    ]
   },
   {
-<<<<<<< HEAD
-=======
-   "attachments": {},
->>>>>>> 6abd49d0
    "cell_type": "markdown",
    "id": "138fbb8f-960d-4d26-9dd5-6d6acab3ee55",
    "metadata": {},
@@ -52,10 +40,6 @@
    ]
   },
   {
-<<<<<<< HEAD
-=======
-   "attachments": {},
->>>>>>> 6abd49d0
    "cell_type": "markdown",
    "id": "2d77d064-41b4-41fb-82e6-2d16461269ec",
    "metadata": {
@@ -76,16 +60,11 @@
   },
   {
    "cell_type": "code",
-<<<<<<< HEAD
    "execution_count": 1,
-=======
-   "execution_count": null,
->>>>>>> 6abd49d0
    "id": "904db9a5-f387-4a57-914c-c8af8d39e249",
    "metadata": {
     "tags": []
    },
-<<<<<<< HEAD
    "outputs": [],
    "source": [
     "import os\n",
@@ -107,8 +86,6 @@
    "execution_count": 2,
    "id": "510b5ca0",
    "metadata": {},
-=======
->>>>>>> 6abd49d0
    "outputs": [
     {
      "name": "stdout",
@@ -120,17 +97,10 @@
     {
      "data": {
       "text/html": [
-<<<<<<< HEAD
        "<a href=\"https://dev.langchain.plus\", target=\"_blank\" rel=\"noopener\">LangSmith Client</a>"
       ],
       "text/plain": [
        "Client (API URL: https://dev.api.smith.langchain.com)"
-=======
-       "<a href=\"https://dev.langchain.plus\", target=\"_blank\" rel=\"noopener\">LangChain+ Client</a>"
-      ],
-      "text/plain": [
-       "Client (API URL: https://dev.api.langchain.plus)"
->>>>>>> 6abd49d0
       ]
      },
      "execution_count": 2,
@@ -139,43 +109,13 @@
     }
    ],
    "source": [
-<<<<<<< HEAD
     "from langsmith import Client\n",
-=======
-    "import os\n",
-    "from uuid import uuid4\n",
-    "\n",
-    "unique_id = uuid4().hex[0:8]\n",
-    "os.environ[\"LANGCHAIN_TRACING_V2\"] = \"true\"\n",
-    "os.environ[\"LANGCHAIN_PROJECT\"] = f\"Tracing Walkthrough - {unique_id}\"\n",
-    "# os.environ[\"LANGCHAIN_ENDPOINT\"] = \"https://api.smith.langchain.com\"  # Uncomment this line to use the hosted version\n",
-    "# os.environ[\"LANGCHAIN_API_KEY\"] = \"<YOUR-LANGSMITH-API-KEY>\"  # Uncomment this line to use the hosted version.\n",
-    "\n",
-    "# Used by the agent in this tutorial\n",
-    "# os.environ[\"OPENAI_API_KEY\"] = \"<YOUR-OPENAI-API-KEY>\"\n",
-    "# os.environ[\"SERPAPI_API_KEY\"] = \"<YOUR-SERPAPI-API-KEY>\""
-   ]
-  },
-  {
-   "cell_type": "code",
-   "execution_count": null,
-   "id": "510b5ca0",
-   "metadata": {},
-   "outputs": [],
-   "source": [
-    "from langsmith import Client\n",
-    "\n",
->>>>>>> 6abd49d0
     "client = Client()\n",
     "print(\"You can click the link below to view the UI\")\n",
     "client"
    ]
   },
   {
-<<<<<<< HEAD
-=======
-   "attachments": {},
->>>>>>> 6abd49d0
    "cell_type": "markdown",
    "id": "ca27fa11-ddce-4af0-971e-c5c37d5b92ef",
    "metadata": {},
@@ -248,34 +188,18 @@
    "metadata": {
     "tags": []
    },
-<<<<<<< HEAD
-   "outputs": [
-    {
-     "name": "stderr",
-     "output_type": "stream",
-     "text": [
-      "Failed to post https://dev.api.smith.langchain.com/runs in LangSmith API. HTTPSConnectionPool(host='dev.api.smith.langchain.com', port=443): Read timed out. (read timeout=4.0)\n",
-      "Failed to patch https://dev.api.smith.langchain.com/runs/401a38fa-da92-4d82-9225-ea4ddffef013 in LangSmith API. HTTPSConnectionPool(host='dev.api.smith.langchain.com', port=443): Read timed out. (read timeout=4.0)\n"
-     ]
-    }
-   ],
-=======
-   "outputs": [],
->>>>>>> 6abd49d0
+   "outputs": [],
    "source": [
     "from langchain.callbacks.tracers.langchain import wait_for_all_tracers\n",
     "\n",
     "# Logs are submitted in a background thread to avoid blocking execution.\n",
     "# For the sake of this tutorial, we want to make sure\n",
-    "# they've been submitted before moving on.\n",
+    "# they've been submitted before moving on. This is also\n",
+    "# useful for serverless deployments.\n",
     "wait_for_all_tracers()"
    ]
   },
   {
-<<<<<<< HEAD
-=======
-   "attachments": {},
->>>>>>> 6abd49d0
    "cell_type": "markdown",
    "id": "9decb964-be07-4b6c-9802-9825c8be7b64",
    "metadata": {},
@@ -294,17 +218,10 @@
     {
      "data": {
       "text/html": [
-<<<<<<< HEAD
        "<a href=\"https://dev.langchain.plus\", target=\"_blank\" rel=\"noopener\">LangSmith Client</a>"
       ],
       "text/plain": [
        "Client (API URL: https://dev.api.smith.langchain.com)"
-=======
-       "<a href=\"https://dev.langchain.plus\", target=\"_blank\" rel=\"noopener\">LangChain+ Client</a>"
-      ],
-      "text/plain": [
-       "Client (API URL: https://dev.api.langchain.plus)"
->>>>>>> 6abd49d0
       ]
      },
      "execution_count": 6,
@@ -317,10 +234,6 @@
    ]
   },
   {
-<<<<<<< HEAD
-=======
-   "attachments": {},
->>>>>>> 6abd49d0
    "cell_type": "markdown",
    "id": "6c43c311-4e09-4d57-9ef3-13afb96ff430",
    "metadata": {},
@@ -351,11 +264,7 @@
   },
   {
    "cell_type": "code",
-<<<<<<< HEAD
    "execution_count": 7,
-=======
-   "execution_count": 8,
->>>>>>> 6abd49d0
    "id": "17580c4b-bd04-4dde-9d21-9d4edd25b00d",
    "metadata": {
     "tags": []
@@ -384,128 +293,41 @@
    "source": [
     "### 2. Select RunEvaluators\n",
     "\n",
-<<<<<<< HEAD
-=======
-    "Manually comparing the results of chains in the UI is effective, but it can be time consuming.\n",
-    "It's easier to leverage AI-assisted feedback to evaluate your agent's performance.\n",
-    "\n",
-    "Below, we will create some pre-implemented run evaluators that do the following:\n",
-    "- Compare results against ground truth labels. (You used the debug outputs above for this)\n",
-    "- Evaluate the overall agent trajectory based on the tool usage and intermediate steps.\n",
-    "- Evaluating 'aspects' of the agent's response in a reference-free manner using custom criteria\n",
-    "- Evaluating performance based on 'context' such as retrieved documents or tool results.\n",
-    "\n",
-    "For a longer discussion of how to select an appropriate evaluator for your use case and how to create your own\n",
-    "custom evaluators, please refer to the [LangSmith documentation](https://docs.langchain.plus/docs/).\n",
-    "\n",
-    "Below, create the run evaluators.\n",
->>>>>>> 6abd49d0
     "\n",
     "**Note: the feedback API is currently experimental and subject to change.**"
    ]
   },
   {
-<<<<<<< HEAD
-=======
-   "cell_type": "code",
-   "execution_count": 9,
-   "id": "56298faa-9ff2-43a2-b35a-ee306e3bf64d",
-   "metadata": {
-    "tags": []
-   },
-   "outputs": [],
-   "source": [
-    "from langchain.evaluation.run_evaluators import (\n",
-    "    get_qa_evaluator,\n",
-    "    get_criteria_evaluator,\n",
-    "    get_trajectory_evaluator,\n",
-    ")\n",
+   "cell_type": "markdown",
+   "id": "8adfd29c-b258-49e5-94b4-74597a12ba16",
+   "metadata": {
+    "tags": []
+   },
+   "source": [
+    "### 1. Define the Agent or LLM to Test\n",
+    "\n",
+    "You can evaluate any LLM or chain. Since chains can have memory, we will pass in a `chain_factory` (aka a `constructor` ) function to initialize for each call.\n",
+    "\n",
+    "In this case, you will test an agent that uses OpenAI's function calling endpoints, but it can be any simple chain."
+   ]
+  },
+  {
+   "cell_type": "code",
+   "execution_count": 8,
+   "id": "f42d8ecc-d46a-448b-a89c-04b0f6907f75",
+   "metadata": {
+    "tags": []
+   },
+   "outputs": [],
+   "source": [
     "from langchain.chat_models import ChatOpenAI\n",
-    "\n",
-    "# You can use any model, but stronger llms tend to be more reliable\n",
-    "eval_llm = ChatOpenAI(model=\"gpt-4\", temperature=0)\n",
-    "\n",
-    "# Measures accuracy against ground truth\n",
-    "qa_evaluator = get_qa_evaluator(eval_llm)\n",
-    "\n",
-    "# Measures how effective and efficient the agent's actions are\n",
-    "tools = load_tools([\"serpapi\", \"llm-math\"], llm=llm)\n",
-    "trajectory_evaluator = get_trajectory_evaluator(eval_llm, agent_tools=tools)\n",
-    "\n",
-    "# Measure helpfulness. We have some pre-defined criteria you can select\n",
-    "helpfulness_evaluator = get_criteria_evaluator(\n",
-    "    eval_llm,\n",
-    "    \"helpfulness\",\n",
-    ")\n",
-    "\n",
-    "# Custom criteria are specified as a dictionary\n",
-    "custom_criteria_evaluator = get_criteria_evaluator(\n",
-    "    eval_llm,\n",
-    "    {\n",
-    "        \"fifth-grader-score\": \"Do you have to be smarter than a fifth grader to answer this question?\"\n",
-    "    },\n",
-    ")\n",
-    "\n",
-    "evaluators = [\n",
-    "    qa_evaluator,\n",
-    "    trajectory_evaluator,\n",
-    "    helpfulness_evaluator,\n",
-    "    custom_criteria_evaluator,\n",
-    "]"
-   ]
-  },
-  {
->>>>>>> 6abd49d0
-   "cell_type": "markdown",
-   "id": "8adfd29c-b258-49e5-94b4-74597a12ba16",
-   "metadata": {
-    "tags": []
-   },
-   "source": [
-<<<<<<< HEAD
-    "### 1. Define the Agent or LLM to Test\n",
-    "\n",
-    "You can evaluate any LLM or chain. Since chains can have memory, we will pass in a `chain_factory` (aka a `constructor` ) function to initialize for each call.\n",
-=======
-    "### 3. Define the Agent or LLM to Test\n",
-    "\n",
-    "You can evaluate any LLM or chain. Since chains can have memory, we need to pass an\n",
-    "initializer function that returns a new chain for each row.\n",
->>>>>>> 6abd49d0
-    "\n",
-    "In this case, you will test an agent that uses OpenAI's function calling endpoints, but it can be any simple chain."
-   ]
-  },
-  {
-   "cell_type": "code",
-<<<<<<< HEAD
-   "execution_count": 8,
-=======
-   "execution_count": 10,
->>>>>>> 6abd49d0
-   "id": "f42d8ecc-d46a-448b-a89c-04b0f6907f75",
-   "metadata": {
-    "tags": []
-   },
-   "outputs": [],
-   "source": [
-    "from langchain.chat_models import ChatOpenAI\n",
-<<<<<<< HEAD
     "from langchain.agents import AgentType, initialize_agent, load_tools\n",
-=======
-    "from langchain.agents import initialize_agent, load_tools\n",
-    "from langchain.agents import AgentType\n",
->>>>>>> 6abd49d0
     "\n",
     "llm = ChatOpenAI(model=\"gpt-3.5-turbo-0613\", temperature=0)\n",
     "tools = load_tools([\"serpapi\", \"llm-math\"], llm=llm)\n",
     "\n",
     "\n",
-<<<<<<< HEAD
     "# Since chains can be stateful (e.g. they can have memory), we provide\n",
-=======
-    "# Since chains can be stateful (e.g. they can have memory), we need provide\n",
->>>>>>> 6abd49d0
     "# a way to initialize a new chain for each row in the dataset. This is done\n",
     "# by passing in a factory function that returns a new chain for each row.\n",
     "def agent_factory():\n",
@@ -519,7 +341,6 @@
   },
   {
    "cell_type": "markdown",
-<<<<<<< HEAD
    "id": "9cb9ef53",
    "metadata": {},
    "source": [
@@ -563,14 +384,11 @@
   },
   {
    "cell_type": "markdown",
-=======
->>>>>>> 6abd49d0
    "id": "07885b10",
    "metadata": {
     "tags": []
    },
    "source": [
-<<<<<<< HEAD
     "### 3. Run the Agent and Evaluators\n",
     "\n",
     "Use the `arun_on_dataset` (or synchronous `run_on_dataset`) function to evaluate your model. This will:\n",
@@ -583,7 +401,7 @@
   },
   {
    "cell_type": "code",
-   "execution_count": 17,
+   "execution_count": 10,
    "id": "3733269b-8085-4644-9d5d-baedcff13a2f",
    "metadata": {
     "tags": []
@@ -593,14 +411,14 @@
      "name": "stdout",
      "output_type": "stream",
      "text": [
-      "Processed examples: 2\r"
+      "Processed examples: 1\r"
      ]
     },
     {
      "name": "stderr",
      "output_type": "stream",
      "text": [
-      "Chain failed for example bd0b87f6-121a-41ae-85de-623a74d6bfb4. Error: LLMMathChain._evaluate(\"\n",
+      "Chain failed for example da00ffeb-0e60-4c38-8258-d42fc41bae0d. Error: LLMMathChain._evaluate(\"\n",
       "age_of_Dua_Lipa_boyfriend ** 0.43\n",
       "\") raised error: 'age_of_Dua_Lipa_boyfriend'. Please try again with a valid numerical expression\n"
      ]
@@ -609,21 +427,21 @@
      "name": "stdout",
      "output_type": "stream",
      "text": [
-      "Processed examples: 5\r"
+      "Processed examples: 6\r"
      ]
     },
     {
      "name": "stderr",
      "output_type": "stream",
      "text": [
-      "Chain failed for example 85a8ad92-14af-4d4d-8f18-915057f995d2. Error: Too many arguments to single-input tool Calculator. Args: ['height ^ 0.13', {'height': 68}]\n"
+      "Chain failed for example df2bb6d5-872f-4327-ba9f-bed0b2cd1626. Error: Too many arguments to single-input tool Calculator. Args: ['height ^ 0.13', {'height': 68}]\n"
      ]
     },
     {
      "name": "stdout",
      "output_type": "stream",
      "text": [
-      "Processed examples: 9\r"
+      "Processed examples: 10\r"
      ]
     }
    ],
@@ -634,33 +452,22 @@
     ")\n",
     "\n",
     "chain_results = await arun_on_dataset(\n",
+    "    client=client,\n",
     "    dataset_name=dataset_name,\n",
     "    llm_or_chain_factory=agent_factory,\n",
     "    evaluation=evaluation_config,\n",
     "    verbose=True,\n",
-    "    client=client,\n",
     "    tags=[\"testing-notebook\"],  # Optional, adds a tag to the resulting chain runs\n",
     ")\n",
     "\n",
     "# Sometimes, the agent will error due to parsing issues, incompatible tool inputs, etc.\n",
     "# These are logged as warnings here and captured as errors in the tracing UI."
-=======
-    "### 4. Run the Agent and Evaluators\n",
-    "\n",
-    "With the dataset, agent, and evaluators selected, you can use the helper function below to run them all.\n",
-    "\n",
-    "The run traces and evaluation feedback will automatically be associated with the dataset for easy attribution and analysis."
->>>>>>> 6abd49d0
    ]
   },
   {
    "cell_type": "code",
    "execution_count": 11,
-<<<<<<< HEAD
    "id": "a8088b7d-3ab6-4279-94c8-5116fe7cee33",
-=======
-   "id": "3733269b-8085-4644-9d5d-baedcff13a2f",
->>>>>>> 6abd49d0
    "metadata": {
     "tags": []
    },
@@ -673,21 +480,14 @@
        "\u001b[0;34m\u001b[0m    \u001b[0mdataset_name\u001b[0m\u001b[0;34m:\u001b[0m \u001b[0;34m'str'\u001b[0m\u001b[0;34m,\u001b[0m\u001b[0;34m\u001b[0m\n",
        "\u001b[0;34m\u001b[0m    \u001b[0mllm_or_chain_factory\u001b[0m\u001b[0;34m:\u001b[0m \u001b[0;34m'MODEL_OR_CHAIN_FACTORY'\u001b[0m\u001b[0;34m,\u001b[0m\u001b[0;34m\u001b[0m\n",
        "\u001b[0;34m\u001b[0m    \u001b[0;34m*\u001b[0m\u001b[0;34m,\u001b[0m\u001b[0;34m\u001b[0m\n",
-<<<<<<< HEAD
        "\u001b[0;34m\u001b[0m    \u001b[0mevaluation\u001b[0m\u001b[0;34m:\u001b[0m \u001b[0;34m'Optional[RunEvalConfig]'\u001b[0m \u001b[0;34m=\u001b[0m \u001b[0;32mNone\u001b[0m\u001b[0;34m,\u001b[0m\u001b[0;34m\u001b[0m\n",
-=======
->>>>>>> 6abd49d0
        "\u001b[0;34m\u001b[0m    \u001b[0mconcurrency_level\u001b[0m\u001b[0;34m:\u001b[0m \u001b[0;34m'int'\u001b[0m \u001b[0;34m=\u001b[0m \u001b[0;36m5\u001b[0m\u001b[0;34m,\u001b[0m\u001b[0;34m\u001b[0m\n",
        "\u001b[0;34m\u001b[0m    \u001b[0mnum_repetitions\u001b[0m\u001b[0;34m:\u001b[0m \u001b[0;34m'int'\u001b[0m \u001b[0;34m=\u001b[0m \u001b[0;36m1\u001b[0m\u001b[0;34m,\u001b[0m\u001b[0;34m\u001b[0m\n",
        "\u001b[0;34m\u001b[0m    \u001b[0mproject_name\u001b[0m\u001b[0;34m:\u001b[0m \u001b[0;34m'Optional[str]'\u001b[0m \u001b[0;34m=\u001b[0m \u001b[0;32mNone\u001b[0m\u001b[0;34m,\u001b[0m\u001b[0;34m\u001b[0m\n",
        "\u001b[0;34m\u001b[0m    \u001b[0mverbose\u001b[0m\u001b[0;34m:\u001b[0m \u001b[0;34m'bool'\u001b[0m \u001b[0;34m=\u001b[0m \u001b[0;32mFalse\u001b[0m\u001b[0;34m,\u001b[0m\u001b[0;34m\u001b[0m\n",
        "\u001b[0;34m\u001b[0m    \u001b[0mclient\u001b[0m\u001b[0;34m:\u001b[0m \u001b[0;34m'Optional[Client]'\u001b[0m \u001b[0;34m=\u001b[0m \u001b[0;32mNone\u001b[0m\u001b[0;34m,\u001b[0m\u001b[0;34m\u001b[0m\n",
        "\u001b[0;34m\u001b[0m    \u001b[0mtags\u001b[0m\u001b[0;34m:\u001b[0m \u001b[0;34m'Optional[List[str]]'\u001b[0m \u001b[0;34m=\u001b[0m \u001b[0;32mNone\u001b[0m\u001b[0;34m,\u001b[0m\u001b[0;34m\u001b[0m\n",
-<<<<<<< HEAD
        "\u001b[0;34m\u001b[0m    \u001b[0minput_mapper\u001b[0m\u001b[0;34m:\u001b[0m \u001b[0;34m'Optional[Callable[[Dict], Any]]'\u001b[0m \u001b[0;34m=\u001b[0m \u001b[0;32mNone\u001b[0m\u001b[0;34m,\u001b[0m\u001b[0;34m\u001b[0m\n",
-=======
-       "\u001b[0;34m\u001b[0m    \u001b[0mrun_evaluators\u001b[0m\u001b[0;34m:\u001b[0m \u001b[0;34m'Optional[Sequence[RunEvaluator]]'\u001b[0m \u001b[0;34m=\u001b[0m \u001b[0;32mNone\u001b[0m\u001b[0;34m,\u001b[0m\u001b[0;34m\u001b[0m\n",
->>>>>>> 6abd49d0
        "\u001b[0;34m\u001b[0m\u001b[0;34m)\u001b[0m \u001b[0;34m->\u001b[0m \u001b[0;34m'Dict[str, Any]'\u001b[0m\u001b[0;34m\u001b[0m\u001b[0;34m\u001b[0m\u001b[0m\n",
        "\u001b[0;31mDocstring:\u001b[0m\n",
        "Asynchronously run the Chain or language model on a dataset\n",
@@ -705,7 +505,6 @@
        "    project_name: Name of the project to store the traces in.\n",
        "        Defaults to {dataset_name}-{chain class name}-{datetime}.\n",
        "    verbose: Whether to print progress.\n",
-<<<<<<< HEAD
        "    client: LangSmith client to use to read the dataset. If not provided, a new\n",
        "        client will be created using the credentials in the environment.\n",
        "    tags: Tags to add to each run in the project.\n",
@@ -715,13 +514,6 @@
        "        your model needs to deserialize more complex schema or if your dataset\n",
        "        has inputs with keys that differ from what is expected by your chain\n",
        "        or agent.\n",
-=======
-       "    client: Client to use to read the dataset. If not provided, a new\n",
-       "        client will be created using the credentials in the environment.\n",
-       "    tags: Tags to add to each run in the project.\n",
-       "    run_evaluators: Evaluators to run on the results of the chain.\n",
-       "\n",
->>>>>>> 6abd49d0
        "Returns:\n",
        "    A dictionary containing the run's project name and the resulting model outputs.\n",
        "\u001b[0;31mFile:\u001b[0m      ~/code/lc/lckg/langchain/client/runner_utils.py\n",
@@ -733,75 +525,28 @@
     }
    ],
    "source": [
-<<<<<<< HEAD
     "# For more information on additional configuration for the evaluation function:\n",
-=======
-    "from langchain.client import (\n",
-    "    arun_on_dataset,\n",
-    "    run_on_dataset,  # Available if your chain doesn't support async calls.\n",
-    ")\n",
->>>>>>> 6abd49d0
     "\n",
     "?arun_on_dataset"
    ]
   },
   {
-<<<<<<< HEAD
-=======
+   "cell_type": "markdown",
+   "id": "cdacd159-eb4d-49e9-bb2a-c55322c40ed4",
+   "metadata": {
+    "tags": []
+   },
+   "source": [
+    "### Review the Test Results\n",
+    "\n",
+    "You can review the test results tracing UI below by navigating to the \"Datasets & Testing\" page and selecting the **\"calculator-example-dataset-*\"** dataset and associated test project.\n",
+    "\n",
+    "This will show the new runs and the feedback logged from the selected evaluators."
+   ]
+  },
+  {
    "cell_type": "code",
    "execution_count": 12,
-   "id": "a8088b7d-3ab6-4279-94c8-5116fe7cee33",
-   "metadata": {
-    "tags": []
-   },
-   "outputs": [
-    {
-     "name": "stdout",
-     "output_type": "stream",
-     "text": [
-      "Processed examples: 6\r"
-     ]
-    }
-   ],
-   "source": [
-    "chain_results = await arun_on_dataset(\n",
-    "    dataset_name=dataset_name,\n",
-    "    llm_or_chain_factory=agent_factory,\n",
-    "    verbose=True,\n",
-    "    client=client,\n",
-    "    tags=[\n",
-    "        \"testing-notebook\",\n",
-    "    ],  # Optional, adds a tag to the resulting chain runs\n",
-    "    run_evaluators=evaluators,\n",
-    ")\n",
-    "\n",
-    "# Sometimes, the agent will error due to parsing issues, incompatible tool inputs, etc.\n",
-    "# These are logged as warnings here and captured as errors in the tracing UI."
-   ]
-  },
-  {
-   "attachments": {},
->>>>>>> 6abd49d0
-   "cell_type": "markdown",
-   "id": "cdacd159-eb4d-49e9-bb2a-c55322c40ed4",
-   "metadata": {
-    "tags": []
-   },
-   "source": [
-    "### Review the Test Results\n",
-    "\n",
-    "You can review the test results tracing UI below by navigating to the \"Datasets & Testing\" page and selecting the **\"calculator-example-dataset-*\"** dataset and associated test project.\n",
-    "\n",
-    "This will show the new runs and the feedback logged from the selected evaluators."
-   ]
-  },
-  {
-   "cell_type": "code",
-<<<<<<< HEAD
-   "execution_count": 12,
-=======
-   "execution_count": 13,
->>>>>>> 6abd49d0
    "id": "136db492-d6ca-4215-96f9-439c23538241",
    "metadata": {
     "tags": []
@@ -810,7 +555,6 @@
     {
      "data": {
       "text/html": [
-<<<<<<< HEAD
        "<a href=\"https://dev.langchain.plus\", target=\"_blank\" rel=\"noopener\">LangSmith Client</a>"
       ],
       "text/plain": [
@@ -818,15 +562,6 @@
       ]
      },
      "execution_count": 12,
-=======
-       "<a href=\"https://dev.langchain.plus\", target=\"_blank\" rel=\"noopener\">LangChain+ Client</a>"
-      ],
-      "text/plain": [
-       "Client (API URL: https://dev.api.langchain.plus)"
-      ]
-     },
-     "execution_count": 13,
->>>>>>> 6abd49d0
      "metadata": {},
      "output_type": "execute_result"
     }
@@ -837,10 +572,6 @@
    ]
   },
   {
-<<<<<<< HEAD
-=======
-   "attachments": {},
->>>>>>> 6abd49d0
    "cell_type": "markdown",
    "id": "5f2c0539-09c1-42f9-a2ee-6a88a378d479",
    "metadata": {
@@ -867,77 +598,47 @@
   },
   {
    "cell_type": "code",
-<<<<<<< HEAD
    "execution_count": 13,
-=======
+   "id": "3718710f-f719-4861-a351-0bb9d639d9fd",
+   "metadata": {
+    "tags": []
+   },
+   "outputs": [],
+   "source": [
+    "deployment_name = f\"Search + Calculator Deployment - {unique_id}\"\n",
+    "project = client.create_project(deployment_name)"
+   ]
+  },
+  {
+   "cell_type": "markdown",
+   "id": "3a993ae7-6d26-495a-8633-64936bf94127",
+   "metadata": {
+    "tags": []
+   },
+   "source": [
+    "**Then, deploy your agent to production, making sure to configure the environment to log to the monitoring project.**"
+   ]
+  },
+  {
+   "cell_type": "code",
    "execution_count": 14,
->>>>>>> 6abd49d0
-   "id": "3718710f-f719-4861-a351-0bb9d639d9fd",
-   "metadata": {
-    "tags": []
-   },
-   "outputs": [],
-   "source": [
-    "deployment_name = f\"Search + Calculator Deployment - {unique_id}\"\n",
-<<<<<<< HEAD
-    "project = client.create_project(deployment_name)"
-=======
-    "project = client.create_project(deployment_name, mode=\"monitor\")"
->>>>>>> 6abd49d0
-   ]
-  },
-  {
-   "cell_type": "markdown",
-   "id": "3a993ae7-6d26-495a-8633-64936bf94127",
-   "metadata": {
-    "tags": []
-   },
-   "source": [
-    "**Then, deploy your agent to production, making sure to configure the environment to log to the monitoring project.**"
-   ]
-  },
-  {
-   "cell_type": "code",
-<<<<<<< HEAD
-   "execution_count": 14,
-=======
+   "id": "56dba20a-c07c-4b18-a4e7-834ab6dc87ef",
+   "metadata": {
+    "tags": []
+   },
+   "outputs": [],
+   "source": [
+    "agent = initialize_agent(tools, llm, agent=AgentType.OPENAI_FUNCTIONS, verbose=False)"
+   ]
+  },
+  {
+   "cell_type": "code",
    "execution_count": 15,
->>>>>>> 6abd49d0
-   "id": "56dba20a-c07c-4b18-a4e7-834ab6dc87ef",
-   "metadata": {
-    "tags": []
-   },
-   "outputs": [],
-   "source": [
-    "agent = initialize_agent(tools, llm, agent=AgentType.OPENAI_FUNCTIONS, verbose=False)"
-   ]
-  },
-  {
-   "cell_type": "code",
-<<<<<<< HEAD
-   "execution_count": 15,
-=======
-   "execution_count": 16,
->>>>>>> 6abd49d0
    "id": "569389d4-b613-47ce-99d3-e0031f308185",
    "metadata": {
     "tags": []
    },
-<<<<<<< HEAD
-   "outputs": [],
-=======
-   "outputs": [
-    {
-     "name": "stdout",
-     "output_type": "stream",
-     "text": [
-      "LLMMathChain._evaluate(\"\n",
-      "US_GDP / average_lifespan\n",
-      "\") raised error: 'US_GDP'. Please try again with a valid numerical expression\n"
-     ]
-    }
-   ],
->>>>>>> 6abd49d0
+   "outputs": [],
    "source": [
     "os.environ[\"LANGCHAIN_PROJECT\"] = deployment_name\n",
     "\n",
@@ -956,10 +657,6 @@
    ]
   },
   {
-<<<<<<< HEAD
-=======
-   "attachments": {},
->>>>>>> 6abd49d0
    "cell_type": "markdown",
    "id": "2646f0fb-81d4-43ce-8a9b-54b8e19841e2",
    "metadata": {},
@@ -972,14 +669,6 @@
     "\n",
     "For more information on how you can get the most out of LangSmith, check out [LangSmith documentation](https://docs.langchain.plus/docs/), and please reach out with questions, feature requests, or feedback at [support@langchain.dev](mailto:support@langchain.dev)."
    ]
-  },
-  {
-   "cell_type": "code",
-   "execution_count": null,
-   "id": "90b7fbff-162d-4c9c-b6fc-33bd5445745f",
-   "metadata": {},
-   "outputs": [],
-   "source": []
   }
  ],
  "metadata": {
