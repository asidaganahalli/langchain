"""Attempt to implement MRKL systems as described in arxiv.org/pdf/2205.00445.pdf."""
from __future__ import annotations

from typing import Any, Callable, List, NamedTuple, Optional, Tuple

from langchain.agents.agent import Agent, AgentExecutor
from langchain.agents.mrkl.prompt import FORMAT_INSTRUCTIONS, PREFIX, SUFFIX
from langchain.agents.tools import Tool
from langchain.llms.base import BaseLLM
from langchain.prompts import PromptTemplate

FINAL_ANSWER_ACTION = "Final Answer: "


class ChainConfig(NamedTuple):
    """Configuration for chain to use in MRKL system.

    Args:
        action_name: Name of the action.
        action: Action function to call.
        action_description: Description of the action.
    """

    action_name: str
    action: Callable
    action_description: str


def get_action_and_input(llm_output: str) -> Tuple[str, str]:
    """Parse out the action and input from the LLM output."""
    ps = [p for p in llm_output.split("\n") if p]
    if ps[-1].startswith("Final Answer"):
        directive = ps[-1][len(FINAL_ANSWER_ACTION) :]
        return "Final Answer", directive
    if not ps[-1].startswith("Action Input: "):
        raise ValueError(
            "The last line does not have an action input, "
            "something has gone terribly wrong."
        )
    if not ps[-2].startswith("Action: "):
        raise ValueError(
            "The second to last line does not have an action, "
            "something has gone terribly wrong."
        )
    action = ps[-2][len("Action: ") :]
    action_input = ps[-1][len("Action Input: ") :]
    return action, action_input.strip(" ").strip('"')


class ZeroShotAgent(Agent):
    """Agent for the MRKL chain."""

    @property
    def observation_prefix(self) -> str:
        """Prefix to append the observation with."""
        return "Observation: "

    @property
    def llm_prefix(self) -> str:
        """Prefix to append the llm call with."""
        return "Thought:"

    @classmethod
    def create_prompt(
        cls,
        tools: List[Tool],
        prefix: str = PREFIX,
        suffix: str = SUFFIX,
        input_variables: Optional[List[str]] = None,
    ) -> PromptTemplate:
        """Create prompt in the style of the zero shot agent.

        Args:
            tools: List of tools the agent will have access to, used to format the
                prompt.
            prefix: String to put before the list of tools.
            suffix: String to put after the list of tools.
            input_variables: List of input variables the final prompt will expect.

        Returns:
            A PromptTemplate with the template assembled from the pieces here.
        """
        tool_strings = "\n".join([f"{tool.name}: {tool.description}" for tool in tools])
        tool_names = ", ".join([tool.name for tool in tools])
        format_instructions = FORMAT_INSTRUCTIONS.format(tool_names=tool_names)
        template = "\n\n".join([prefix, tool_strings, format_instructions, suffix])
        if input_variables is None:
            input_variables = ["input", "agent_scratchpad"]
        return PromptTemplate(template=template, input_variables=input_variables)

    @classmethod
    def _validate_tools(cls, tools: List[Tool]) -> None:
        for tool in tools:
            if tool.description is None:
                raise ValueError(
                    f"Got a tool {tool.name} without a description. For this agent, "
                    f"a description must always be provided."
                )

    def _extract_tool_and_input(self, text: str) -> Optional[Tuple[str, str]]:
        return get_action_and_input(text)


class MRKLChain(AgentExecutor):
    """Chain that implements the MRKL system.

    Example:
        .. code-block:: python

            from langchain import OpenAI, MRKLChain
            from langchain.chains.mrkl.base import ChainConfig
            llm = OpenAI(temperature=0)
            prompt = PromptTemplate(...)
            chains = [...]
            mrkl = MRKLChain.from_chains(llm=llm, prompt=prompt)
    """

    @classmethod
    def from_chains(
<<<<<<< HEAD
        cls, llm: LLM, chains: List[ChainConfig], **kwargs: Any
    ) -> AgentExecutor:
=======
        cls, llm: BaseLLM, chains: List[ChainConfig], **kwargs: Any
    ) -> Agent:
>>>>>>> 3474f39e
        """User friendly way to initialize the MRKL chain.

        This is intended to be an easy way to get up and running with the
        MRKL chain.

        Args:
            llm: The LLM to use as the agent LLM.
            chains: The chains the MRKL system has access to.
            **kwargs: parameters to be passed to initialization.

        Returns:
            An initialized MRKL chain.

        Example:
            .. code-block:: python

                from langchain import LLMMathChain, OpenAI, SerpAPIWrapper, MRKLChain
                from langchain.chains.mrkl.base import ChainConfig
                llm = OpenAI(temperature=0)
                search = SerpAPIWrapper()
                llm_math_chain = LLMMathChain(llm=llm)
                chains = [
                    ChainConfig(
                        action_name = "Search",
                        action=search.search,
                        action_description="useful for searching"
                    ),
                    ChainConfig(
                        action_name="Calculator",
                        action=llm_math_chain.run,
                        action_description="useful for doing math"
                    )
                ]
                mrkl = MRKLChain.from_chains(llm, chains)
        """
        tools = [
            Tool(name=c.action_name, func=c.action, description=c.action_description)
            for c in chains
        ]
        agent = ZeroShotAgent.from_llm_and_tools(llm, tools)
        return cls(agent=agent, tools=tools, **kwargs)<|MERGE_RESOLUTION|>--- conflicted
+++ resolved
@@ -117,13 +117,8 @@
 
     @classmethod
     def from_chains(
-<<<<<<< HEAD
-        cls, llm: LLM, chains: List[ChainConfig], **kwargs: Any
+        cls, llm: BaseLLM, chains: List[ChainConfig], **kwargs: Any
     ) -> AgentExecutor:
-=======
-        cls, llm: BaseLLM, chains: List[ChainConfig], **kwargs: Any
-    ) -> Agent:
->>>>>>> 3474f39e
         """User friendly way to initialize the MRKL chain.
 
         This is intended to be an easy way to get up and running with the
