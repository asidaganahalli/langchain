--- conflicted
+++ resolved
@@ -1,10 +1,6 @@
-"""Routing chains."""
-<<<<<<< HEAD
-from langchain.agents.agent import Agent
+"""Interface for agents."""
+from langchain.agents.agent import Agent, AgentWithTools
 from langchain.agents.load_tools import load_tools
-=======
-from langchain.agents.agent import AgentWithTools
->>>>>>> f646c94b
 from langchain.agents.loading import initialize_agent
 from langchain.agents.mrkl.base import MRKLChain, ZeroShotAgent
 from langchain.agents.react.base import ReActChain, ReActTextWorldAgent
@@ -16,6 +12,7 @@
     "SelfAskWithSearchChain",
     "ReActChain",
     "AgentWithTools",
+    "Agent",
     "Tool",
     "initialize_agent",
     "ZeroShotAgent",
