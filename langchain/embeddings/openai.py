"""Wrapper around OpenAI embedding models."""
from typing import Any, Dict, List, Optional

import numpy as np
from pydantic import BaseModel, Extra, root_validator

from langchain.embeddings.base import Embeddings
from langchain.utils import get_from_dict_or_env


class OpenAIEmbeddings(BaseModel, Embeddings):
    """Wrapper around OpenAI embedding models.

    To use, you should have the ``openai`` python package installed, and the
    environment variable ``OPENAI_API_KEY`` set with your API key or pass it
    as a named parameter to the constructor.

    Example:
        .. code-block:: python

            from langchain.embeddings import OpenAIEmbeddings
            openai = OpenAIEmbeddings(openai_api_key="my-api-key")
    """

    client: Any  #: :meta private:
    document_model_name: str = "text-embedding-ada-002"
    query_model_name: str = "text-embedding-ada-002"
    embedding_ctx_length: int = -1
    openai_api_key: Optional[str] = None

    class Config:
        """Configuration for this pydantic object."""

        extra = Extra.forbid

    # TODO: deprecate this
    @root_validator(pre=True)
    def get_model_names(cls, values: Dict) -> Dict:
        """Get model names from just old model name."""
        if "model_name" in values:
            if "document_model_name" in values:
                raise ValueError(
                    "Both `model_name` and `document_model_name` were provided, "
                    "but only one should be."
                )
            if "query_model_name" in values:
                raise ValueError(
                    "Both `model_name` and `query_model_name` were provided, "
                    "but only one should be."
                )
            model_name = values.pop("model_name")
            values["document_model_name"] = f"text-search-{model_name}-doc-001"
            values["query_model_name"] = f"text-search-{model_name}-query-001"
        return values

    @root_validator()
    def validate_environment(cls, values: Dict) -> Dict:
        """Validate that api key and python package exists in environment."""
        openai_api_key = get_from_dict_or_env(
            values, "openai_api_key", "OPENAI_API_KEY"
        )
        try:
            import openai

            openai.api_key = openai_api_key
            values["client"] = openai.Embedding
        except ImportError:
            raise ValueError(
                "Could not import openai python package. "
                "Please it install it with `pip install openai`."
            )
        return values

    # please refer to
    # https://github.com/openai/openai-cookbook/blob/main/examples/Embedding_long_inputs.ipynb
    def _get_len_safe_embeddings(
        self, texts: List[str], *, engine: str, chunk_size: int = 1000
    ) -> List[List[float]]:
        embeddings: List[List[float]] = [[] for i in range(len(texts))]
        try:
            import tiktoken

            tokens = []
            indices = []
            encoding = tiktoken.model.encoding_for_model(self.document_model_name)
            for i, text in enumerate(texts):
                # replace newlines, which can negatively affect performance.
                text = text.replace("\n", " ")
                token = encoding.encode(text)
                for j in range(0, len(token), self.embedding_ctx_length):
                    tokens += [token[j : j + self.embedding_ctx_length]]
                    indices += [i]

            batched_embeddings = []
            for i in range(0, len(tokens), chunk_size):
                response = self.client.create(
                    input=tokens[i : i + chunk_size], engine=self.document_model_name
                )
                batched_embeddings += [r["embedding"] for r in response["data"]]

            results: List[List[List[float]]] = [[] for i in range(len(texts))]
            lens: List[List[int]] = [[] for i in range(len(texts))]
            for i in range(len(indices)):
                results[indices[i]].append(batched_embeddings[i])
                lens[indices[i]].append(len(batched_embeddings[i]))

            for i in range(len(texts)):
                average = np.average(results[i], axis=0, weights=lens[i])
                embeddings[i] = (average / np.linalg.norm(average)).tolist()

            return embeddings

        except ImportError:
            raise ValueError(
                "Could not import tiktoken python package. "
                "This is needed in order to for OpenAIEmbeddings. "
                "Please it install it with `pip install tiktoken`."
            )

    def _embedding_func(self, text: str, *, engine: str) -> List[float]:
        """Call out to OpenAI's embedding endpoint."""
        # replace newlines, which can negatively affect performance.
        if self.embedding_ctx_length > 0:
            return self._get_len_safe_embeddings([text], engine=engine)[0]
        else:
            text = text.replace("\n", " ")
            return self.client.create(input=[text], engine=engine)["data"][0][
                "embedding"
            ]

    def embed_documents(
        self, texts: List[str], chunk_size: int = 1000
    ) -> List[List[float]]:
        """Call out to OpenAI's embedding endpoint for embedding search docs.

        Args:
            texts: The list of texts to embed.
            chunk_size: The maximum number of texts to send to OpenAI at once
                (max 1000).

        Returns:
            List of embeddings, one for each text.
        """
        # handle large batches of texts
        if self.embedding_ctx_length > 0:
            return self._get_len_safe_embeddings(
                texts, engine=self.document_model_name, chunk_size=chunk_size
            )
        else:
<<<<<<< HEAD
            responses = [
                self._embedding_func(text, engine=self.document_model_name)
                for text in texts
            ]
            return responses
=======
            results = []
            for i in range(0, len(texts), chunk_size):
                response = self.client.create(
                    input=texts[i : i + chunk_size], engine=self.document_model_name
                )
                results += [r["embedding"] for r in response["data"]]
            return results
>>>>>>> 383c67c1

    def embed_query(self, text: str) -> List[float]:
        """Call out to OpenAI's embedding endpoint for embedding query text.

        Args:
            text: The text to embed.

        Returns:
            Embeddings for the text.
        """
        embedding = self._embedding_func(text, engine=self.query_model_name)
        return embedding<|MERGE_RESOLUTION|>--- conflicted
+++ resolved
@@ -147,13 +147,6 @@
                 texts, engine=self.document_model_name, chunk_size=chunk_size
             )
         else:
-<<<<<<< HEAD
-            responses = [
-                self._embedding_func(text, engine=self.document_model_name)
-                for text in texts
-            ]
-            return responses
-=======
             results = []
             for i in range(0, len(texts), chunk_size):
                 response = self.client.create(
@@ -161,7 +154,6 @@
                 )
                 results += [r["embedding"] for r in response["data"]]
             return results
->>>>>>> 383c67c1
 
     def embed_query(self, text: str) -> List[float]:
         """Call out to OpenAI's embedding endpoint for embedding query text.
