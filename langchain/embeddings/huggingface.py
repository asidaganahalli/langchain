"""Wrapper around HuggingFace embedding models."""
from typing import Any, List, Optional

from pydantic import BaseModel, Extra

from langchain.embeddings.base import Embeddings

DEFAULT_MODEL_NAME = "sentence-transformers/all-mpnet-base-v2"
DEFAULT_INSTRUCT_MODEL = "hkunlp/instructor-large"
DEFAULT_EMBED_INSTRUCTION = "Represent the document for retrieval: "
DEFAULT_QUERY_INSTRUCTION = (
    "Represent the question for retrieving supporting documents: "
)


class HuggingFaceEmbeddings(BaseModel, Embeddings):
    """Wrapper around sentence_transformers embedding models.

    To use, you should have the ``sentence_transformers`` python package installed.

    Example:
        .. code-block:: python

            from langchain.embeddings import HuggingFaceEmbeddings
            model_name = "sentence-transformers/all-mpnet-base-v2"
            hf = HuggingFaceEmbeddings(model_name=model_name)
    """

    client: Any  #: :meta private:
    model_name: str = DEFAULT_MODEL_NAME
    """Model name to use."""
<<<<<<< HEAD
    normalize_embeddings: bool = True
    """Whether to normalize the embeddings.Important for cosine similarity search."""
=======
    cache_folder: Optional[str] = None
    """Path to store models. 
    Can be also set by SENTENCE_TRANSFORMERS_HOME enviroment variable."""
>>>>>>> d2520a5f

    def __init__(self, **kwargs: Any):
        """Initialize the sentence_transformer."""
        super().__init__(**kwargs)
        try:
            import sentence_transformers

            self.client = sentence_transformers.SentenceTransformer(
                self.model_name, self.cache_folder
            )
        except ImportError:
            raise ValueError(
                "Could not import sentence_transformers python package. "
                "Please install it with `pip install sentence_transformers`."
            )

    class Config:
        """Configuration for this pydantic object."""

        extra = Extra.forbid

    def embed_documents(self, texts: List[str]) -> List[List[float]]:
        """Compute doc embeddings using a HuggingFace transformer model.

        Args:
            texts: The list of texts to embed.

        Returns:
            List of embeddings, one for each text.
        """
        texts = list(map(lambda x: x.replace("\n", " "), texts))
        embeddings = self.client.encode(
            texts, normalize_embeddings=self.normalize_embeddings
        )
        return embeddings.tolist()

    def embed_query(self, text: str) -> List[float]:
        """Compute query embeddings using a HuggingFace transformer model.

        Args:
            text: The text to embed.
            Important for cosine similarity search.

        Returns:
            Embeddings for the text.
        """
        text = text.replace("\n", " ")
        embedding = self.client.encode(
            text, normalize_embeddings=self.normalize_embeddings
        )
        return embedding.tolist()


class HuggingFaceInstructEmbeddings(BaseModel, Embeddings):
    """Wrapper around sentence_transformers embedding models.

    To use, you should have the ``sentence_transformers``
    and ``InstructorEmbedding`` python package installed.

    Example:
        .. code-block:: python

            from langchain.embeddings import HuggingFaceInstructEmbeddings
            model_name = "hkunlp/instructor-large"
            hf = HuggingFaceInstructEmbeddings(model_name=model_name)
    """

    client: Any  #: :meta private:
    model_name: str = DEFAULT_INSTRUCT_MODEL
    """Model name to use."""
    embed_instruction: str = DEFAULT_EMBED_INSTRUCTION
    """Instruction to use for embedding documents."""
    query_instruction: str = DEFAULT_QUERY_INSTRUCTION
    """Instruction to use for embedding query."""

    def __init__(self, **kwargs: Any):
        """Initialize the sentence_transformer."""
        super().__init__(**kwargs)
        try:
            from InstructorEmbedding import INSTRUCTOR

            self.client = INSTRUCTOR(self.model_name)
        except ImportError as e:
            raise ValueError("Dependencies for InstructorEmbedding not found.") from e

    class Config:
        """Configuration for this pydantic object."""

        extra = Extra.forbid

    def embed_documents(self, texts: List[str]) -> List[List[float]]:
        """Compute doc embeddings using a HuggingFace instruct model.

        Args:
            texts: The list of texts to embed.

        Returns:
            List of embeddings, one for each text.
        """
        instruction_pairs = [[self.embed_instruction, text] for text in texts]
        embeddings = self.client.encode(instruction_pairs)
        return embeddings.tolist()

    def embed_query(self, text: str) -> List[float]:
        """Compute query embeddings using a HuggingFace instruct model.

        Args:
            text: The text to embed.

        Returns:
            Embeddings for the text.
        """
        instruction_pair = [self.query_instruction, text]
        embedding = self.client.encode([instruction_pair])[0]
        return embedding.tolist()<|MERGE_RESOLUTION|>--- conflicted
+++ resolved
@@ -29,14 +29,12 @@
     client: Any  #: :meta private:
     model_name: str = DEFAULT_MODEL_NAME
     """Model name to use."""
-<<<<<<< HEAD
     normalize_embeddings: bool = True
     """Whether to normalize the embeddings.Important for cosine similarity search."""
-=======
     cache_folder: Optional[str] = None
     """Path to store models. 
     Can be also set by SENTENCE_TRANSFORMERS_HOME enviroment variable."""
->>>>>>> d2520a5f
+
 
     def __init__(self, **kwargs: Any):
         """Initialize the sentence_transformer."""
