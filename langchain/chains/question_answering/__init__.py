"""Load question answering chains."""
from typing import Any, Mapping, Optional, Protocol

from langchain.base_language import BaseLanguageModel
from langchain.callbacks.base import BaseCallbackManager
from langchain.callbacks.manager import Callbacks
from langchain.chains.combine_documents.base import BaseCombineDocumentsChain
from langchain.chains.combine_documents.map_reduce import MapReduceDocumentsChain
from langchain.chains.combine_documents.map_rerank import MapRerankDocumentsChain
from langchain.chains.combine_documents.refine import RefineDocumentsChain
from langchain.chains.combine_documents.stuff import StuffDocumentsChain
from langchain.chains.llm import LLMChain
from langchain.chains.question_answering import (
    map_reduce_prompt,
    refine_prompts,
    stuff_prompt,
)
<<<<<<< HEAD
from langchain.schema import BasePromptTemplate
=======
from langchain.chains.question_answering.map_rerank_prompt import (
    PROMPT as MAP_RERANK_PROMPT,
)
from langchain.prompts.base import BasePromptTemplate
>>>>>>> 59697b40


class LoadingCallable(Protocol):
    """Interface for loading the combine documents chain."""

    def __call__(
        self, llm: BaseLanguageModel, **kwargs: Any
    ) -> BaseCombineDocumentsChain:
        """Callable to load the combine documents chain."""


def _load_map_rerank_chain(
    llm: BaseLanguageModel,
    prompt: BasePromptTemplate = MAP_RERANK_PROMPT,
    verbose: bool = False,
    document_variable_name: str = "context",
    rank_key: str = "score",
    answer_key: str = "answer",
    callback_manager: Optional[BaseCallbackManager] = None,
    callbacks: Callbacks = None,
    **kwargs: Any,
) -> MapRerankDocumentsChain:
    llm_chain = LLMChain(
        llm=llm,
        prompt=prompt,
        verbose=verbose,
        callback_manager=callback_manager,
        callbacks=callbacks,
    )
    return MapRerankDocumentsChain(
        llm_chain=llm_chain,
        rank_key=rank_key,
        answer_key=answer_key,
        document_variable_name=document_variable_name,
        verbose=verbose,
        callback_manager=callback_manager,
        **kwargs,
    )


def _load_stuff_chain(
    llm: BaseLanguageModel,
    prompt: Optional[BasePromptTemplate] = None,
    document_variable_name: str = "context",
    verbose: Optional[bool] = None,
    callback_manager: Optional[BaseCallbackManager] = None,
    callbacks: Callbacks = None,
    **kwargs: Any,
) -> StuffDocumentsChain:
    _prompt = prompt or stuff_prompt.PROMPT_SELECTOR.get_prompt(llm)
    llm_chain = LLMChain(
        llm=llm,
        prompt=_prompt,
        verbose=verbose,
        callback_manager=callback_manager,
        callbacks=callbacks,
    )
    # TODO: document prompt
    return StuffDocumentsChain(
        llm_chain=llm_chain,
        document_variable_name=document_variable_name,
        verbose=verbose,
        callback_manager=callback_manager,
        **kwargs,
    )


def _load_map_reduce_chain(
    llm: BaseLanguageModel,
    question_prompt: Optional[BasePromptTemplate] = None,
    combine_prompt: Optional[BasePromptTemplate] = None,
    combine_document_variable_name: str = "summaries",
    map_reduce_document_variable_name: str = "context",
    collapse_prompt: Optional[BasePromptTemplate] = None,
    reduce_llm: Optional[BaseLanguageModel] = None,
    collapse_llm: Optional[BaseLanguageModel] = None,
    verbose: Optional[bool] = None,
    callback_manager: Optional[BaseCallbackManager] = None,
    callbacks: Callbacks = None,
    **kwargs: Any,
) -> MapReduceDocumentsChain:
    _question_prompt = (
        question_prompt or map_reduce_prompt.QUESTION_PROMPT_SELECTOR.get_prompt(llm)
    )
    _combine_prompt = (
        combine_prompt or map_reduce_prompt.COMBINE_PROMPT_SELECTOR.get_prompt(llm)
    )
    map_chain = LLMChain(
        llm=llm,
        prompt=_question_prompt,
        verbose=verbose,
        callback_manager=callback_manager,
        callbacks=callbacks,
    )
    _reduce_llm = reduce_llm or llm
    reduce_chain = LLMChain(
        llm=_reduce_llm,
        prompt=_combine_prompt,
        verbose=verbose,
        callback_manager=callback_manager,
        callbacks=callbacks,
    )
    # TODO: document prompt
    combine_document_chain = StuffDocumentsChain(
        llm_chain=reduce_chain,
        document_variable_name=combine_document_variable_name,
        verbose=verbose,
        callback_manager=callback_manager,
        callbacks=callbacks,
    )
    if collapse_prompt is None:
        collapse_chain = None
        if collapse_llm is not None:
            raise ValueError(
                "collapse_llm provided, but collapse_prompt was not: please "
                "provide one or stop providing collapse_llm."
            )
    else:
        _collapse_llm = collapse_llm or llm
        collapse_chain = StuffDocumentsChain(
            llm_chain=LLMChain(
                llm=_collapse_llm,
                prompt=collapse_prompt,
                verbose=verbose,
                callback_manager=callback_manager,
                callbacks=callbacks,
            ),
            document_variable_name=combine_document_variable_name,
            verbose=verbose,
            callback_manager=callback_manager,
        )
    return MapReduceDocumentsChain(
        llm_chain=map_chain,
        combine_document_chain=combine_document_chain,
        document_variable_name=map_reduce_document_variable_name,
        collapse_document_chain=collapse_chain,
        verbose=verbose,
        callback_manager=callback_manager,
        callbacks=callbacks,
        **kwargs,
    )


def _load_refine_chain(
    llm: BaseLanguageModel,
    question_prompt: Optional[BasePromptTemplate] = None,
    refine_prompt: Optional[BasePromptTemplate] = None,
    document_variable_name: str = "context_str",
    initial_response_name: str = "existing_answer",
    refine_llm: Optional[BaseLanguageModel] = None,
    verbose: Optional[bool] = None,
    callback_manager: Optional[BaseCallbackManager] = None,
    callbacks: Callbacks = None,
    **kwargs: Any,
) -> RefineDocumentsChain:
    _question_prompt = (
        question_prompt or refine_prompts.QUESTION_PROMPT_SELECTOR.get_prompt(llm)
    )
    _refine_prompt = refine_prompt or refine_prompts.REFINE_PROMPT_SELECTOR.get_prompt(
        llm
    )
    initial_chain = LLMChain(
        llm=llm,
        prompt=_question_prompt,
        verbose=verbose,
        callback_manager=callback_manager,
        callbacks=callbacks,
    )
    _refine_llm = refine_llm or llm
    refine_chain = LLMChain(
        llm=_refine_llm,
        prompt=_refine_prompt,
        verbose=verbose,
        callback_manager=callback_manager,
        callbacks=callbacks,
    )
    return RefineDocumentsChain(
        initial_llm_chain=initial_chain,
        refine_llm_chain=refine_chain,
        document_variable_name=document_variable_name,
        initial_response_name=initial_response_name,
        verbose=verbose,
        callback_manager=callback_manager,
        **kwargs,
    )


def load_qa_chain(
    llm: BaseLanguageModel,
    chain_type: str = "stuff",
    verbose: Optional[bool] = None,
    callback_manager: Optional[BaseCallbackManager] = None,
    **kwargs: Any,
) -> BaseCombineDocumentsChain:
    """Load question answering chain.

    Args:
        llm: Language Model to use in the chain.
        chain_type: Type of document combining chain to use. Should be one of "stuff",
            "map_reduce", "map_rerank", and "refine".
        verbose: Whether chains should be run in verbose mode or not. Note that this
            applies to all chains that make up the final chain.
        callback_manager: Callback manager to use for the chain.

    Returns:
        A chain to use for question answering.
    """
    loader_mapping: Mapping[str, LoadingCallable] = {
        "stuff": _load_stuff_chain,
        "map_reduce": _load_map_reduce_chain,
        "refine": _load_refine_chain,
        "map_rerank": _load_map_rerank_chain,
    }
    if chain_type not in loader_mapping:
        raise ValueError(
            f"Got unsupported chain type: {chain_type}. "
            f"Should be one of {loader_mapping.keys()}"
        )
    return loader_mapping[chain_type](
        llm, verbose=verbose, callback_manager=callback_manager, **kwargs
    )<|MERGE_RESOLUTION|>--- conflicted
+++ resolved
@@ -15,14 +15,10 @@
     refine_prompts,
     stuff_prompt,
 )
-<<<<<<< HEAD
-from langchain.schema import BasePromptTemplate
-=======
 from langchain.chains.question_answering.map_rerank_prompt import (
     PROMPT as MAP_RERANK_PROMPT,
 )
-from langchain.prompts.base import BasePromptTemplate
->>>>>>> 59697b40
+from langchain.schema import BasePromptTemplate
 
 
 class LoadingCallable(Protocol):
