--- conflicted
+++ resolved
@@ -101,13 +101,10 @@
     "create_tagging_chain_pydantic",
     "load_chain",
     "create_citation_fuzzy_match_chain",
-<<<<<<< HEAD
     "create_qa_with_structure_chain",
     "create_qa_with_sources_chain",
-=======
     "StuffDocumentsChain",
     "MapRerankDocumentsChain",
     "MapReduceDocumentsChain",
     "RefineDocumentsChain",
->>>>>>> 94946238
 ]