--- conflicted
+++ resolved
@@ -1,9 +1,6 @@
 """Loader that loads PDF files."""
-<<<<<<< HEAD
 import json
-=======
 import logging
->>>>>>> 8cf2ff0b
 import os
 import tempfile
 import time
