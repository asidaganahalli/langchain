"""Base implementation for tools or skills."""
from __future__ import annotations

from abc import ABC, abstractmethod
from inspect import signature
<<<<<<< HEAD
from typing import Any, Callable, Dict, Optional, Sequence, Tuple, Type, Union
=======
from typing import Any, Awaitable, Callable, Dict, Optional, Tuple, Type, Union
>>>>>>> da7b5145

from pydantic import (
    BaseModel,
    Extra,
    Field,
    create_model,
    validate_arguments,
    validator,
)
from pydantic.main import ModelMetaclass

from langchain.callbacks import get_callback_manager
from langchain.callbacks.base import BaseCallbackManager


class SchemaAnnotationError(TypeError):
    """Raised when 'args_schema' is missing or has an incorrect type annotation."""


<<<<<<< HEAD
class SchemaAnnotationError(TypeError):
    """Raised when 'args_schema' is missing or has an incorrect type annotation."""


=======
>>>>>>> da7b5145
class ToolMetaclass(ModelMetaclass):
    """Metaclass for BaseTool to ensure the provided args_schema

    doesn't silently ignored."""

    def __new__(
        cls: Type[ToolMetaclass], name: str, bases: Tuple[Type, ...], dct: dict
    ) -> ToolMetaclass:
        """Create the definition of the new tool class."""
        schema_type: Optional[Type[BaseModel]] = dct.get("args_schema")
        if schema_type is not None:
            schema_annotations = dct.get("__annotations__", {})
            args_schema_type = schema_annotations.get("args_schema", None)
            if args_schema_type is None or args_schema_type == BaseModel:
                # Throw errors for common mis-annotations.
                # TODO: Use get_args / get_origin and fully
                # specify valid annotations.
                typehint_mandate = """
class ChildTool(BaseTool):
    ...
    args_schema: Type[BaseModel] = SchemaClass
    ..."""
                raise SchemaAnnotationError(
                    f"Tool definition for {name} must include valid type annotations"
                    f" for argument 'args_schema' to behave as expected.\n"
                    f"Expected annotation of 'Type[BaseModel]'"
                    f" but got '{args_schema_type}'.\n"
                    f"Expected class looks like:\n"
                    f"{typehint_mandate}"
                )
        # Pass through to Pydantic's metaclass
        return super().__new__(cls, name, bases, dct)


def _create_subset_model(
    name: str, model: BaseModel, field_names: list
) -> Type[BaseModel]:
    """Create a pydantic model with only a subset of model's fields."""
    fields = {
        field_name: (
            model.__fields__[field_name].type_,
            model.__fields__[field_name].default,
        )
        for field_name in field_names
        if field_name in model.__fields__
    }
    return create_model(name, **fields)  # type: ignore


<<<<<<< HEAD
def get_filtered_args(inferred_model: Type[BaseModel], func: Callable) -> dict:
=======
def get_filtered_args(
    inferred_model: Type[BaseModel],
    func: Callable,
) -> dict:
>>>>>>> da7b5145
    """Get the arguments from a function's signature."""
    schema = inferred_model.schema()["properties"]
    valid_keys = signature(func).parameters
    return {k: schema[k] for k in valid_keys}


<<<<<<< HEAD
def create_schema_from_function(model_name: str, func: Callable) -> Type[BaseModel]:
=======
def create_schema_from_function(
    model_name: str,
    func: Callable,
) -> Type[BaseModel]:
>>>>>>> da7b5145
    """Create a pydantic schema from a function's signature."""
    inferred_model = validate_arguments(func).model  # type: ignore
    # Pydantic adds placeholder virtual fields we need to strip
    filtered_args = get_filtered_args(inferred_model, func)
    return _create_subset_model(
        f"{model_name}Schema", inferred_model, list(filtered_args)
    )


class BaseTool(ABC, BaseModel, metaclass=ToolMetaclass):
    """Interface LangChain tools must implement."""

    name: str
    """The unique name of the tool that clearly communicates its purpose."""
    description: str
    """Used to tell the model how/when/why to use the tool.
    
    You can provide few-shot examples as a part of the description.
    """
    args_schema: Optional[Type[BaseModel]] = None
    """Pydantic model class to validate and parse the tool's input arguments."""
    return_direct: bool = False
    """Whether to return the tool's output directly. Setting this to True means
    
    that after the tool is called, the AgentExecutor will stop looping.
    """
    verbose: bool = False
    """Whether to log the tool's progress."""
    callback_manager: BaseCallbackManager = Field(default_factory=get_callback_manager)
    """Callback manager for this tool."""

    class Config:
        """Configuration for this pydantic object."""

        extra = Extra.forbid
        arbitrary_types_allowed = True

    @property
    def is_single_input(self) -> bool:
        """Whether the tool only accepts a single input."""
        return len(self.args) == 1

    @property
    def args(self) -> dict:
        if self.args_schema is not None:
            return self.args_schema.schema()["properties"]
        else:
            inferred_model = validate_arguments(self._run).model  # type: ignore
            return get_filtered_args(inferred_model, self._run)

    def _parse_input(
        self,
        tool_input: Union[str, Dict],
    ) -> None:
        """Convert tool input to pydantic model."""
        input_args = self.args_schema
        if isinstance(tool_input, str):
            if input_args is not None:
                key_ = next(iter(input_args.__fields__.keys()))
                input_args.validate({key_: tool_input})
        else:
            if input_args is not None:
                input_args.validate(tool_input)

    @validator("callback_manager", pre=True, always=True)
    def set_callback_manager(
        cls, callback_manager: Optional[BaseCallbackManager]
    ) -> BaseCallbackManager:
        """If callback manager is None, set it.

        This allows users to pass in None as callback manager, which is a nice UX.
        """
        return callback_manager or get_callback_manager()

    @abstractmethod
    def _run(self, *args: Any, **kwargs: Any) -> Any:
        """Use the tool."""

    @abstractmethod
    async def _arun(self, *args: Any, **kwargs: Any) -> Any:
        """Use the tool asynchronously."""

    def _to_args_and_kwargs(self, tool_input: Union[str, Dict]) -> Tuple[Tuple, Dict]:
        # For backwards compatibility, if run_input is a string,
        # pass as a positional argument.
        if isinstance(tool_input, str):
            return (tool_input,), {}
        else:
            return (), tool_input

    def run(
        self,
        tool_input: Union[str, Dict],
        verbose: Optional[bool] = None,
        start_color: Optional[str] = "green",
        color: Optional[str] = "green",
        **kwargs: Any,
    ) -> str:
        """Run the tool."""
        self._parse_input(tool_input)
        if not self.verbose and verbose is not None:
            verbose_ = verbose
        else:
            verbose_ = self.verbose
        self.callback_manager.on_tool_start(
            {"name": self.name, "description": self.description},
            tool_input if isinstance(tool_input, str) else str(tool_input),
            verbose=verbose_,
            color=start_color,
            **kwargs,
        )
        try:
            tool_args, tool_kwargs = self._to_args_and_kwargs(tool_input)
            observation = self._run(*tool_args, **tool_kwargs)
        except (Exception, KeyboardInterrupt) as e:
            self.callback_manager.on_tool_error(e, verbose=verbose_)
            raise e
        self.callback_manager.on_tool_end(
            str(observation), verbose=verbose_, color=color, name=self.name, **kwargs
        )
        return observation

    async def arun(
        self,
        tool_input: Union[str, Dict],
        verbose: Optional[bool] = None,
        start_color: Optional[str] = "green",
        color: Optional[str] = "green",
        **kwargs: Any,
    ) -> Any:
        """Run the tool asynchronously."""
        self._parse_input(tool_input)
        if not self.verbose and verbose is not None:
            verbose_ = verbose
        else:
            verbose_ = self.verbose
        if self.callback_manager.is_async:
            await self.callback_manager.on_tool_start(
                {"name": self.name, "description": self.description},
                tool_input if isinstance(tool_input, str) else str(tool_input),
                verbose=verbose_,
                color=start_color,
                **kwargs,
            )
        else:
            self.callback_manager.on_tool_start(
                {"name": self.name, "description": self.description},
                tool_input if isinstance(tool_input, str) else str(tool_input),
                verbose=verbose_,
                color=start_color,
                **kwargs,
            )
        try:
            # We then call the tool on the tool input to get an observation
            tool_args, tool_kwargs = self._to_args_and_kwargs(tool_input)
            observation = await self._arun(*tool_args, **tool_kwargs)
        except (Exception, KeyboardInterrupt) as e:
            if self.callback_manager.is_async:
                await self.callback_manager.on_tool_error(e, verbose=verbose_)
            else:
                self.callback_manager.on_tool_error(e, verbose=verbose_)
            raise e
        if self.callback_manager.is_async:
            await self.callback_manager.on_tool_end(
                str(observation),
                verbose=verbose_,
                color=color,
                name=self.name,
                **kwargs,
            )
        else:
            self.callback_manager.on_tool_end(
                observation, verbose=verbose_, color=color, name=self.name, **kwargs
            )
        return observation

    def __call__(self, tool_input: Union[str, dict]) -> Any:
        """Make tool callable."""
        return self.run(tool_input)


class StructuredTool(BaseTool):
    """Tool that can operate on any number of inputs."""

    description: str = ""
    args_schema: Type[BaseModel] = Field(..., description="The tool schema.")
    """The input arguments' schema."""
    func: Callable[..., str]
    """The function to run when the tool is called."""
    coroutine: Optional[Callable[..., Awaitable[str]]] = None
    """The asynchronous version of the function."""

    @property
    def args(self) -> dict:
        """The tool's input arguments."""
        return self.args_schema.schema()["properties"]

    def _run(self, *args: Any, **kwargs: Any) -> Any:
        """Use the tool."""
        return self.func(*args, **kwargs)

    async def _arun(self, *args: Any, **kwargs: Any) -> Any:
        """Use the tool asynchronously."""
        if self.coroutine:
            return await self.coroutine(*args, **kwargs)
        raise NotImplementedError("Tool does not support async")

    @classmethod
    def from_function(
        cls,
        func: Callable,
        name: Optional[str] = None,
        description: Optional[str] = None,
        return_direct: bool = False,
        args_schema: Optional[Type[BaseModel]] = None,
        infer_schema: bool = True,
        **kwargs: Any,
    ) -> StructuredTool:
        name = name or func.__name__
        description = description or func.__doc__
        assert (
            description is not None
        ), "Function must have a docstring if description not provided."

        # Description example:
        # search_api(query: str) - Searches the API for the query.
        description = f"{name}{signature(func)} - {description.strip()}"
        _args_schema = args_schema
        if _args_schema is None and infer_schema:
            _args_schema = create_schema_from_function(f"{name}Schema", func)
        return cls(
            name=name,
            func=func,
            args_schema=_args_schema,
            description=description,
            return_direct=return_direct,
            **kwargs,
        )<|MERGE_RESOLUTION|>--- conflicted
+++ resolved
@@ -3,11 +3,7 @@
 
 from abc import ABC, abstractmethod
 from inspect import signature
-<<<<<<< HEAD
-from typing import Any, Callable, Dict, Optional, Sequence, Tuple, Type, Union
-=======
 from typing import Any, Awaitable, Callable, Dict, Optional, Tuple, Type, Union
->>>>>>> da7b5145
 
 from pydantic import (
     BaseModel,
@@ -27,13 +23,6 @@
     """Raised when 'args_schema' is missing or has an incorrect type annotation."""
 
 
-<<<<<<< HEAD
-class SchemaAnnotationError(TypeError):
-    """Raised when 'args_schema' is missing or has an incorrect type annotation."""
-
-
-=======
->>>>>>> da7b5145
 class ToolMetaclass(ModelMetaclass):
     """Metaclass for BaseTool to ensure the provided args_schema
 
@@ -83,28 +72,20 @@
     return create_model(name, **fields)  # type: ignore
 
 
-<<<<<<< HEAD
-def get_filtered_args(inferred_model: Type[BaseModel], func: Callable) -> dict:
-=======
 def get_filtered_args(
     inferred_model: Type[BaseModel],
     func: Callable,
 ) -> dict:
->>>>>>> da7b5145
     """Get the arguments from a function's signature."""
     schema = inferred_model.schema()["properties"]
     valid_keys = signature(func).parameters
     return {k: schema[k] for k in valid_keys}
 
 
-<<<<<<< HEAD
-def create_schema_from_function(model_name: str, func: Callable) -> Type[BaseModel]:
-=======
 def create_schema_from_function(
     model_name: str,
     func: Callable,
 ) -> Type[BaseModel]:
->>>>>>> da7b5145
     """Create a pydantic schema from a function's signature."""
     inferred_model = validate_arguments(func).model  # type: ignore
     # Pydantic adds placeholder virtual fields we need to strip
