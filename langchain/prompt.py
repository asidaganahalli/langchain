"""Prompt schema definition."""
from abc import ABC, abstractmethod
<<<<<<< HEAD
from typing import Any, Callable, Dict, List
=======
from typing import Any, Dict, List
>>>>>>> 4bbaa9b2

from pydantic import BaseModel, Extra, root_validator

from langchain.formatting import formatter

_FORMATTER_MAPPING = {
    "f-string": formatter.format,
}


<<<<<<< HEAD
def count_words(template: str) -> int:
    """Count words in a template."""
    all_lines = template.split("\n")
    all_words = []
    for line in all_lines:
        if line:
            all_words.extend(line.strip().split(" "))
    return len(all_words)


class BasePrompt(ABC):
    """Base prompt should expose the format method, returning a prompt."""

=======
class BasePrompt(ABC):
    """Base prompt should expose the format method, returning a prompt."""

    input_variables: List[str]
    """A list of the names of the variables the prompt template expects."""

>>>>>>> 4bbaa9b2
    @abstractmethod
    def format(self, **kwargs: Any) -> str:
        """Format the prompt with the inputs.

        Args:
            kwargs: Any arguments to be passed to the prompt template.

        Returns:
            A formatted string.

        Example:

        .. code-block:: python

            prompt.format(variable1="foo")
        """


class Prompt(BaseModel, BasePrompt):
    """Schema to represent a prompt for an LLM.

    Example:
        .. code-block:: python

            from langchain import Prompt
            prompt = Prompt(input_variables=["foo"], template="Say {foo}")
    """

    input_variables: List[str]
    """A list of the names of the variables the prompt template expects."""

    template: str
    """The prompt template."""

    template_format: str = "f-string"
    """The format of the prompt template. Options are: 'f-string'."""

    class Config:
        """Configuration for this pydantic object."""

        extra = Extra.forbid

    def format(self, **kwargs: Any) -> str:
        """Format the prompt with the inputs.

        Args:
            kwargs: Any arguments to be passed to the prompt template.

        Returns:
            A formatted string.

        Example:

        .. code-block:: python

            prompt.format(variable1="foo")
        """
        return _FORMATTER_MAPPING[self.template_format](self.template, **kwargs)

    @root_validator()
    def template_is_valid(cls, values: Dict) -> Dict:
        """Check that template and input variables are consistent."""
        input_variables = values["input_variables"]
        template = values["template"]
        template_format = values["template_format"]
        if template_format not in _FORMATTER_MAPPING:
            valid_formats = list(_FORMATTER_MAPPING)
            raise ValueError(
                f"Invalid template format. Got `{template_format}`;"
                f" should be one of {valid_formats}"
            )
        dummy_inputs = {input_variable: "foo" for input_variable in input_variables}
        try:
            formatter_func = _FORMATTER_MAPPING[template_format]
            formatter_func(template, **dummy_inputs)
        except KeyError:
            raise ValueError("Invalid prompt schema.")
        return values

    @classmethod
    def from_examples(
        cls,
        examples: List[str],
        suffix: str,
        input_variables: List[str],
        example_separator: str = "\n\n",
        prefix: str = "",
    ) -> "Prompt":
        """Take examples in list format with prefix and suffix to create a prompt.

        Intended be used as a way to dynamically create a prompt from examples.

        Args:
            examples: List of examples to use in the prompt.
            suffix: String to go after the list of examples. Should generally
                set up the user's input.
            input_variables: A list of variable names the final prompt template
                will expect.
            example_separator: The seperator to use in between examples. Defaults
                to two new line characters.
            prefix: String that should go before any examples. Generally includes
                examples. Default to an empty string.

        Returns:
            The final prompt generated.
        """
        example_str = example_separator.join(examples)
        template = prefix + example_str + suffix
        return cls(input_variables=input_variables, template=template)


class DynamicPrompt(BaseModel, BasePrompt):
    r"""Schema to represent a dynamic prompt for an LLM.

    Example:
        .. code-block:: python

            from langchain import DynamicPrompt
            dynamic_prompt = DynamicPrompt(
                examples=["Say hi. Hi", "Say ho. Ho"],
                example_separator="\n\n",
                prefix="",
                suffix="\n\nSay {foo}"
                input_variables=["foo"],
                max_length=200,
                get_text_length=word_count
            )
    """

    examples: List[str]
    """A list of the examples that the prompt template expects."""

    example_separator: str
    """Example separator, e.g. \n\n, for the dynamic prompt creation."""

    input_variables: List[str]
    """A list of the names of the variables the prompt template expects."""

    prefix: str
    """Prefix for the prompt."""

    suffix: str
    """Suffix for the prompt."""

    template_format: str = "f-string"
    """The format of the prompt template. Options are: 'f-string'."""

    get_text_length: Callable = count_words
    """Function to measure prompt length. Defaults to word count."""

    max_length: int = 2048
    """Max length for the prompt, beyond which examples are cut."""

    class Config:
        """Configuration for this pydantic object."""

        extra = Extra.forbid

    def format(self, **kwargs: Any) -> str:
        """Dynamically format the prompt with the inputs.

        Args:
            kwargs: Any arguments to be passed to the prompt template.

        Returns:
            A formatted string.

        Example:

        .. code-block:: python

            prompt.format(variable1="foo")
        """

        def return_template(example_list: List[str]) -> str:
            """Return template given example list."""
            template = self.example_separator.join(
                [self.prefix, *example_list, self.suffix]
            )
            return _FORMATTER_MAPPING[self.template_format](template, **kwargs)

        curr_examples = self.examples
        template = return_template(curr_examples)
        while self.get_text_length(template) > self.max_length and curr_examples:
            curr_examples = curr_examples[:-1]
            template = return_template(curr_examples)
        print(template)
        return template

    @root_validator()
    def template_is_valid(cls, values: Dict) -> Dict:
        """Check that prefix, suffix and input variables are consistent."""
        input_variables = values["input_variables"]
        suffix = values["suffix"]
        template_format = values["template_format"]
        if template_format not in _FORMATTER_MAPPING:
            valid_formats = list(_FORMATTER_MAPPING)
            raise ValueError(
                f"Invalid template format. Got `{template_format}`;"
                f" should be one of {valid_formats}"
            )
        try:
            result = values["get_text_length"]("foo")
            assert isinstance(result, int)
        except AssertionError:
            raise ValueError(
                "Invalid text length callable, must take string & return int;"
            )
        dummy_inputs = {input_variable: "foo" for input_variable in input_variables}
        # TODO variables could be in prefix or suffix
        try:
            formatter_func = _FORMATTER_MAPPING[template_format]
            formatter_func(suffix, **dummy_inputs)
        except KeyError:
            raise ValueError("Invalid prompt schema.")
        return values<|MERGE_RESOLUTION|>--- conflicted
+++ resolved
@@ -1,10 +1,6 @@
 """Prompt schema definition."""
 from abc import ABC, abstractmethod
-<<<<<<< HEAD
 from typing import Any, Callable, Dict, List
-=======
-from typing import Any, Dict, List
->>>>>>> 4bbaa9b2
 
 from pydantic import BaseModel, Extra, root_validator
 
@@ -14,8 +10,6 @@
     "f-string": formatter.format,
 }
 
-
-<<<<<<< HEAD
 def count_words(template: str) -> int:
     """Count words in a template."""
     all_lines = template.split("\n")
@@ -29,14 +23,9 @@
 class BasePrompt(ABC):
     """Base prompt should expose the format method, returning a prompt."""
 
-=======
-class BasePrompt(ABC):
-    """Base prompt should expose the format method, returning a prompt."""
-
     input_variables: List[str]
     """A list of the names of the variables the prompt template expects."""
 
->>>>>>> 4bbaa9b2
     @abstractmethod
     def format(self, **kwargs: Any) -> str:
         """Format the prompt with the inputs.
