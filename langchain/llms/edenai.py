"""Wrapper around EdenAI's Generation API."""
import logging
from typing import Any, Dict, List, Optional, Literal

from langchain.callbacks.manager import CallbackManagerForLLMRun
from langchain.llms.base import LLM
from langchain.requests import Requests
<<<<<<< HEAD
from langchain.llms.utils import enforce_stop_tokens
import json
=======
from langchain.utils import get_from_dict_or_env
from pydantic import Extra, Field, root_validator

>>>>>>> d29a8b17
logger = logging.getLogger(__name__)


class EdenAI(LLM):
    """Wrapper around edenai models.

    To use, you should have
    the environment variable ``EDENAI_API_KEY`` set with your API token.
    You can find your token here: https://app.edenai.run/admin/account/settings

    `feature` and `subfeature` are required, but any other model parameters can also be
    passed in with the format params={model_param: value, ...}

    for api reference check edenai documentation: http://docs.edenai.co.
    """

    base_url = "https://api.edenai.run/v2"

    edenai_api_key: Optional[str] = None

    feature: Literal["text", "image"] = 'text'
    """Which generative feature to use, use text by default"""

    subfeature: Literal["generation"] = "generation"
    """Subfeature of above feature, use generation by default"""

    provider: str
    """Geneerative provider to use (eg: openai,stabilityai,cohere,google etc.)"""

    params: Dict[str, Any]
    """
    Parameters to pass to above subfeature (excluding 'providers' & 'text')
    ref text: https://docs.edenai.co/reference/text_generation_create
    ref image: https://docs.edenai.co/reference/text_generation_create
    """

    model_kwargs: Dict[str, Any] = Field(default_factory=dict)
    """extra parameters"""
<<<<<<< HEAD
    
    keys=['generated_text','result','items']
    """json formatting keys"""
    
    stop_sequences: Optional[List[str]] = None
    """Stop sequences to use."""
    
=======
>>>>>>> d29a8b17

    class Config:
        """Configuration for this pydantic object."""

        extra = Extra.forbid

    @root_validator()
    def validate_environment(cls, values: Dict) -> Dict:
        """Validate that api key exists in environment."""
        values["edenai_api_key"] = get_from_dict_or_env(
            values, "edenai_api_key", "EDENAI_API_KEY"
        )
        return values

    @root_validator(pre=True)
    def build_extra(cls, values: Dict[str, Any]) -> Dict[str, Any]:
        """Build extra kwargs from additional params that were passed in."""
        all_required_field_names = {field.alias for field in cls.__fields__.values()}

        extra = values.get("model_kwargs", {})
        for field_name in list(values):
            if field_name not in all_required_field_names:
                if field_name in extra:
                    raise ValueError(f"Found {field_name} supplied twice.")
                logger.warning(
                    f"""{field_name} was transferred to model_kwargs.
                    Please confirm that {field_name} is what you intended."""
                )
                extra[field_name] = values.pop(field_name)
        values["model_kwargs"] = extra
        return values

    @property
    def _llm_type(self) -> str:
        """Return type of model."""
        return "edenai"

    def _format_output(self, output: dict) -> str:
        if self.feature == 'image':
            return output[self.provider]['generated_text']
        else:
            return output[self.provider]['image']


    def _call(
        self,
        prompt: str,
        stop: Optional[List[str]] = None,
        run_manager: Optional[CallbackManagerForLLMRun] = None,
        **kwargs: Any,
    ) -> str:
        """Call out to EdenAI's text generation endpoint.

        Args:
            prompt: The prompt to pass into the model.

        Returns:
            json formatted str response.

        """
<<<<<<< HEAD
        stops=None
        if self.stop_sequences is not None and stop is not None:
            raise ValueError(
                "stop sequences found in both the input and default params."
            )
        elif self.stop_sequences is not None:
            stops = self.stop_sequences
        else:
            stops = stop

        headers = {"Authorization": f"Bearer {self.edenai_api_key}"}
        url = f"{self.base_url}/{self.feature}/{self.sub_feature}"

        payload={**self.params,"text":prompt,**kwargs}
        request=Requests(headers=headers)
        response = request.post(
            url=url,
            data=payload,
        )

        if response.status_code != 200:
            raise ValueError(
                f"EDENAI complete call failed with status code {response.status_code}."
            )
 
        result = json.loads(response.text)
        output=self._format_output(result)
        
        if type(output) != str:
            output=json.dumps(output)
            
        if stops != None:
            output = enforce_stop_tokens(output, stops)

        return output
=======
        url = f"{self.base_url}/{self.feature}/{self.subfeature}"
        headers = {"Authorization": f"Bearer {self.edenai_api_key}"}
        payload = {**self.params, "providers": self.provider, "text": prompt, **kwargs}
        request = Requests(headers=headers)

        response = request.post(url=url, data=payload)

        if response.status_code >= 500:
            raise Exception(f"EdenAI Server: Error {response.status_code}")
        elif response.status_code >= 400:
            raise ValueError(f"EdenAI received an invalid payload: {response.text}")
        elif response.status_code != 200:
            raise Exception(
                f"EdenAI returned an unexpected response with status "
                f"{response.status_code}: {response.text}"
            )

        return self._format_output(response.json())
>>>>>>> d29a8b17
<|MERGE_RESOLUTION|>--- conflicted
+++ resolved
@@ -1,18 +1,14 @@
 """Wrapper around EdenAI's Generation API."""
 import logging
-from typing import Any, Dict, List, Optional, Literal
+from typing import Any, Dict, List, Literal, Optional
 
 from langchain.callbacks.manager import CallbackManagerForLLMRun
 from langchain.llms.base import LLM
+from langchain.llms.utils import enforce_stop_tokens
 from langchain.requests import Requests
-<<<<<<< HEAD
-from langchain.llms.utils import enforce_stop_tokens
-import json
-=======
 from langchain.utils import get_from_dict_or_env
 from pydantic import Extra, Field, root_validator
 
->>>>>>> d29a8b17
 logger = logging.getLogger(__name__)
 
 
@@ -33,7 +29,7 @@
 
     edenai_api_key: Optional[str] = None
 
-    feature: Literal["text", "image"] = 'text'
+    feature: Literal["text", "image"] = "text"
     """Which generative feature to use, use text by default"""
 
     subfeature: Literal["generation"] = "generation"
@@ -51,16 +47,9 @@
 
     model_kwargs: Dict[str, Any] = Field(default_factory=dict)
     """extra parameters"""
-<<<<<<< HEAD
-    
-    keys=['generated_text','result','items']
-    """json formatting keys"""
-    
+
     stop_sequences: Optional[List[str]] = None
     """Stop sequences to use."""
-    
-=======
->>>>>>> d29a8b17
 
     class Config:
         """Configuration for this pydantic object."""
@@ -99,11 +88,10 @@
         return "edenai"
 
     def _format_output(self, output: dict) -> str:
-        if self.feature == 'image':
-            return output[self.provider]['generated_text']
+        if self.feature == "image":
+            return output[self.provider]["generated_text"]
         else:
-            return output[self.provider]['image']
-
+            return output[self.provider]["image"]
 
     def _call(
         self,
@@ -121,8 +109,7 @@
             json formatted str response.
 
         """
-<<<<<<< HEAD
-        stops=None
+        stops = None
         if self.stop_sequences is not None and stop is not None:
             raise ValueError(
                 "stop sequences found in both the input and default params."
@@ -132,32 +119,6 @@
         else:
             stops = stop
 
-        headers = {"Authorization": f"Bearer {self.edenai_api_key}"}
-        url = f"{self.base_url}/{self.feature}/{self.sub_feature}"
-
-        payload={**self.params,"text":prompt,**kwargs}
-        request=Requests(headers=headers)
-        response = request.post(
-            url=url,
-            data=payload,
-        )
-
-        if response.status_code != 200:
-            raise ValueError(
-                f"EDENAI complete call failed with status code {response.status_code}."
-            )
- 
-        result = json.loads(response.text)
-        output=self._format_output(result)
-        
-        if type(output) != str:
-            output=json.dumps(output)
-            
-        if stops != None:
-            output = enforce_stop_tokens(output, stops)
-
-        return output
-=======
         url = f"{self.base_url}/{self.feature}/{self.subfeature}"
         headers = {"Authorization": f"Bearer {self.edenai_api_key}"}
         payload = {**self.params, "providers": self.provider, "text": prompt, **kwargs}
@@ -175,5 +136,9 @@
                 f"{response.status_code}: {response.text}"
             )
 
-        return self._format_output(response.json())
->>>>>>> d29a8b17
+        output = self._format_output(response.json())
+
+        if stops is not None:
+            output = enforce_stop_tokens(output, stops)
+
+        return output