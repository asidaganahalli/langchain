--- conflicted
+++ resolved
@@ -115,7 +115,15 @@
             "engine": self.deployment_name,
         }
 
-<<<<<<< HEAD
+    @property
+    def _identifying_params(self) -> Mapping[str, Any]:
+        """Get the identifying parameters."""
+        return {**self._default_params}
+
+    @property
+    def _llm_type(self) -> str:
+        return "azure-openai-chat"
+      
     def _create_chat_result(self, response: Mapping[str, Any]) -> ChatResult:
         generations = []
         for res in response["choices"]:
@@ -126,14 +134,4 @@
             gen = ChatGeneration(message=message)
             generations.append(gen)
         llm_output = {"token_usage": response["usage"], "model_name": self.model_name}
-        return ChatResult(generations=generations, llm_output=llm_output)
-=======
-    @property
-    def _identifying_params(self) -> Mapping[str, Any]:
-        """Get the identifying parameters."""
-        return {**self._default_params}
-
-    @property
-    def _llm_type(self) -> str:
-        return "azure-openai-chat"
->>>>>>> 258c3198
+        return ChatResult(generations=generations, llm_output=llm_output)